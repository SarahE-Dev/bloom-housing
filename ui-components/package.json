{
  "name": "@bloom-housing/ui-components",
<<<<<<< HEAD
  "version": "2.0.0-pre-tailwind",
=======
  "version": "2.0.0-alpha.0",
>>>>>>> 90746359
  "description": "Shared user interface components for Bloom affordable housing system",
  "homepage": "https://github.com/bloom-housing/bloom/tree/master/shared/ui-components",
  "main": "index.js",
  "license": "Apache-2.0",
  "private": false,
  "scripts": {
    "build-storybook": "build-storybook -c .storybook -s ./public",
    "start": "start-storybook -s ./public",
    "test": "jest -w 1",
    "test:coverage": "jest -w 1 --coverage --watchAll=false",
    "prettier": "prettier --write \"**/*.tsx\"",
    "test:a11y": "build-storybook -o ./storybook-static && jest storyshot --testRegex=storyshots.spec.ts"
  },
  "devDependencies": {
    "@babel/core": "^7.15.5",
    "@babel/preset-env": "^7.15.4",
    "@emotion/core": "^10.0.35",
    "@emotion/styled": "^10.0.27",
    "@storybook/addons": "^6.3.8",
    "@storybook/addon-a11y": "^6.3.8",
    "@storybook/addon-actions": "^6.3.8",
    "@storybook/addon-docs": "^6.3.8",
    "@storybook/addon-knobs": "^6.3.1",
    "@storybook/addon-storyshots": "^6.3.8",
    "@storybook/addon-storyshots-puppeteer": "^6.3.8",
    "@storybook/addon-viewport": "^6.3.8",
    "@storybook/api": "^6.3.8",
    "@storybook/components": "^6.3.8",
    "@storybook/core-events": "^6.3.8",
    "@storybook/react": "^6.3.8",
    "@storybook/theming": "^6.3.8",
    "@testing-library/jest-dom": "^5.11.9",
    "@testing-library/react": "^11.2.5",
    "@types/jest": "^26.0.14",
    "@types/jwt-decode": "^2.2.1",
    "@types/react-map-gl": "^5.2.10",
    "@types/react-tabs": "^2.3.2",
    "@types/react-test-renderer": "^16.9.3",
    "@types/webpack": "^4.41.22",
    "autoprefixer": "^10.3.4",
    "babel-loader": "^8.2.2",
    "babel-plugin-require-context-hook": "^1.0.0",
    "dotenv": "^8.2.0",
    "identity-obj-proxy": "^3.0.0",
    "jest": "^26.5.3",
    "mockdate": "^3.0.2",
    "node-sass": "^4.14.1",
    "postcss": "^8.3.6",
    "postcss-loader": "^4.3",
    "preact": "^10.5.14",
    "puppeteer": "^10.1.0",
    "react-is": "^17.0.2",
    "react-test-renderer": "^17.0.2",
    "regenerator-runtime": "^0.13.7",
    "sass": "^1.32.1",
    "sass-loader": "^10.0.3",
    "style-loader": "^1.1.3",
    "ts-jest": "^26.4.1",
    "ts-loader": "^8.0.4",
    "typescript": "^3.9.7",
    "webpack": "^4.44.2"
  },
  "dependencies": {
    "@bloom-housing/backend-core": "2.0.0-pre-tailwind",
    "@mapbox/mapbox-sdk": "^0.13.0",
    "@types/body-scroll-lock": "^2.6.1",
    "@types/jwt-decode": "^2.2.1",
    "@types/markdown-to-jsx": "^6.11.2",
    "@types/node": "^12.12.67",
    "@types/node-polyglot": "^2.4.1",
    "@types/react-beautiful-dnd": "^13.1.1",
    "@types/react-dom": "^16.9.5",
    "@types/react-text-mask": "^5.4.6",
    "@types/react-transition-group": "^4.4.0",
    "axios": "^0.21.1",
    "body-scroll-lock": "^3.1.5",
    "jwt-decode": "^2.2.0",
    "markdown-to-jsx": "^6.11.4",
    "moment": "^2.29.1",
    "nanoid": "^3.1.12",
    "react": "^17.0.2",
    "react-accessible-accordion": "^3.3.5",
    "react-beautiful-dnd": "^13.1.0",
    "react-dom": "^17.0.2",
    "react-dropzone": "^11.3.2",
    "react-focus-lock": "^2.5.2",
    "react-map-gl": "^6.1.16",
    "react-media": "^1.10.0",
    "react-tabs": "^3.2.2",
    "react-text-mask": "^5.4.3",
    "react-transition-group": "^4.4.1",
    "tailwindcss": "2.2.10",
    "typesafe-actions": "^5.1.0"
  },
  "gitHead": "5f7694e3f2baff2a1a7a22e0676e487dda781a3e"
}<|MERGE_RESOLUTION|>--- conflicted
+++ resolved
@@ -1,10 +1,6 @@
 {
   "name": "@bloom-housing/ui-components",
-<<<<<<< HEAD
-  "version": "2.0.0-pre-tailwind",
-=======
   "version": "2.0.0-alpha.0",
->>>>>>> 90746359
   "description": "Shared user interface components for Bloom affordable housing system",
   "homepage": "https://github.com/bloom-housing/bloom/tree/master/shared/ui-components",
   "main": "index.js",

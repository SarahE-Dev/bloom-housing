--- conflicted
+++ resolved
@@ -106,10 +106,7 @@
       howDidYouHear: [],
     },
     preferences: [] as ApplicationPreference[],
-<<<<<<< HEAD
-=======
     programs: [] as ApplicationProgram[],
->>>>>>> fe82f25d
     confirmationCode: "",
     id: "",
   }

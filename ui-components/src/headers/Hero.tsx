import * as React from "react"
import { LinkButton } from "../actions/LinkButton"
import { t } from "../helpers/translator"
import "./Hero.scss"

export interface HeroProps {
  title: React.ReactNode
  backgroundImage?: string
  buttonTitle?: string
  buttonLink?: string
  secondaryButtonTitle?: string
  secondaryButtonLink?: string
  allApplicationsClosed?: boolean
  children?: React.ReactNode
  centered?: boolean
}

const HeroButton = (props: { title: string; href: string; className?: string }) => (
  <span className={props.className + " hero__button"}>
    <LinkButton href={props.href}>{props.title}</LinkButton>
  </span>
)

const Hero = (props: HeroProps) => {
  let subHeader, styles
  let classNames = ""
<<<<<<< HEAD
  if (props.listings) {
    if (!props.listings.some(listingOpen)) {
      subHeader = <h2 className="hero__subtitle">{t("welcome.allApplicationClosed")}</h2>
    }
=======
  if (props.allApplicationsClosed) {
    subHeader = <h2 className="hero__subtitle">{t("welcome.allApplicationClosed")}</h2>
>>>>>>> 90746359
  } else if (props.children) {
    subHeader = <h2 className="hero__subtitle">{props.children}</h2>
  }
  if (props.backgroundImage) {
    styles = { backgroundImage: `url(${props.backgroundImage})` }
  }
  if (props.centered) {
    classNames = "centered"
  }
  return (
    <div className={`hero ${classNames}`} style={styles}>
      <h1 className="hero__title">{props.title}</h1>
      {subHeader}

      {props.buttonTitle && props.buttonLink && (
        <>
          {props.secondaryButtonTitle && props.secondaryButtonLink ? (
            <div className="grid md:grid-cols-6 gap-5 ">
              <HeroButton
                className={"md:col-start-3 with_secondary"}
                href={props.buttonLink}
                title={props.buttonTitle}
              />
              <HeroButton
                className={"with_secondary"}
                href={props.secondaryButtonLink}
                title={props.secondaryButtonTitle}
              />
            </div>
          ) : (
            <HeroButton className={"px-5"} href={props.buttonLink} title={props.buttonTitle} />
          )}
        </>
      )}
    </div>
  )
}

export { Hero as default, Hero }<|MERGE_RESOLUTION|>--- conflicted
+++ resolved
@@ -24,15 +24,8 @@
 const Hero = (props: HeroProps) => {
   let subHeader, styles
   let classNames = ""
-<<<<<<< HEAD
-  if (props.listings) {
-    if (!props.listings.some(listingOpen)) {
-      subHeader = <h2 className="hero__subtitle">{t("welcome.allApplicationClosed")}</h2>
-    }
-=======
   if (props.allApplicationsClosed) {
     subHeader = <h2 className="hero__subtitle">{t("welcome.allApplicationClosed")}</h2>
->>>>>>> 90746359
   } else if (props.children) {
     subHeader = <h2 className="hero__subtitle">{props.children}</h2>
   }

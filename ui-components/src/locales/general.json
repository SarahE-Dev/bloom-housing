--- conflicted
+++ resolved
@@ -832,9 +832,7 @@
       "errorGenericMessage": "Please try again, or contact support for help.",
       "forgotPassword": "Forgot password?",
       "success": "Welcome back, %{name}!",
-<<<<<<< HEAD
-      "passwordOutdated": "Your password has expired. Please reset your password."
-=======
+      "passwordOutdated": "Your password has expired. Please reset your password.",
       "accountHasBeenLocked": "For security reasons, this account has been locked.",
       "youHaveToWait": "You’ll have to wait 30 minutes since the last failed attempt before trying again.",
       "enterValidEmailAndPassword": "Please enter a valid email and password.",
@@ -843,7 +841,6 @@
       "dontHaveAccount": "Don't have an account",
       "enterLoginPassword": "Please enter your login password",
       "enterLoginEmail": "Please enter your login email"
->>>>>>> f0d37a39
     },
     "createAccount": {
       "accountConfirmed": "Your account was successfully confirmed.",

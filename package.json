{
  "name": "bloom",
  "version": "0.0.1",
  "description": "Bloom is a system to manage processes for affordable housing",
  "workspaces": [
    "shared/ui-components",
    "apps/public",
    "services/listings",
    "shared/core"
  ],
  "repository": "https://github.com/Exygy/bloom.git",
  "license": "GPL-3.0",
  "private": true,
  "scripts": {
<<<<<<< HEAD
    "dev:app:public": "wait-on http://localhost:3001/ && cd apps/public && yarn dev",
    "test:app:public": "wait-on http://localhost:3001/ && cd apps/public && yarn test",
    "dev:listings": "cd services/listings && yarn dev",
    "dev:all": "concurrently \"yarn dev:listings\" \"yarn dev:app:public\"",
    "test:shared:ui": "cd shared/ui-components && yarn test",
    "test:apps": "concurrently \"yarn dev:listings\" \"yarn test:app:public\""
=======
    "dev:app:public": "export $(cat services/listings/.env | xargs) && wait-on \"http://localhost:${PORT:-3001}/\" && cd apps/public && yarn dev",
    "dev:all": "concurrently \"cd services/listings && yarn dev\" \"yarn dev:app:public\"",
    "test:all": "concurrently \"cd services/listings && yarn test\" \"cd apps/public && yarn test\""
>>>>>>> f27153fb
  },
  "devDependencies": {
    "@typescript-eslint/eslint-plugin": "^2.5.0",
    "@typescript-eslint/parser": "^2.5.0",
    "concurrently": "^5.0.0",
    "eslint": "^6.5.1",
    "eslint-config-prettier": "^6.4.0",
    "eslint-plugin-prettier": "^3.1.0",
    "eslint-plugin-react": "^7.16.0",
    "husky": "^3.0.4",
    "lint-staged": "^9.2.3",
    "prettier": "^1.18.2",
    "rimraf": "^3.0.0",
    "typescript": "^3.6.2",
    "wait-on": "^3.3.0"
  },
  "prettier": {
    "singleQuote": false,
    "printWidth": 100,
    "semi": false
  },
  "husky": {
    "hooks": {
      "pre-commit": "echo 'Test' && lint-staged"
    }
  },
  "lint-staged": {
    "*.{js,ts,tsx}": "eslint"
  }
}<|MERGE_RESOLUTION|>--- conflicted
+++ resolved
@@ -12,18 +12,12 @@
   "license": "GPL-3.0",
   "private": true,
   "scripts": {
-<<<<<<< HEAD
-    "dev:app:public": "wait-on http://localhost:3001/ && cd apps/public && yarn dev",
-    "test:app:public": "wait-on http://localhost:3001/ && cd apps/public && yarn test",
+    "dev:app:public": "export $(cat services/listings/.env | xargs) && wait-on \"http://localhost:${PORT:-3001}/\" && cd apps/public && yarn dev",
+    "test:app:public": "export $(cat services/listings/.env | xargs) && wait-on \"http://localhost:${PORT:-3001}/\" && cd apps/public && yarn test",
     "dev:listings": "cd services/listings && yarn dev",
     "dev:all": "concurrently \"yarn dev:listings\" \"yarn dev:app:public\"",
     "test:shared:ui": "cd shared/ui-components && yarn test",
     "test:apps": "concurrently \"yarn dev:listings\" \"yarn test:app:public\""
-=======
-    "dev:app:public": "export $(cat services/listings/.env | xargs) && wait-on \"http://localhost:${PORT:-3001}/\" && cd apps/public && yarn dev",
-    "dev:all": "concurrently \"cd services/listings && yarn dev\" \"yarn dev:app:public\"",
-    "test:all": "concurrently \"cd services/listings && yarn test\" \"cd apps/public && yarn test\""
->>>>>>> f27153fb
   },
   "devDependencies": {
     "@typescript-eslint/eslint-plugin": "^2.5.0",

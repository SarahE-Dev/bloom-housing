--- conflicted
+++ resolved
@@ -1,14 +1,10 @@
 {
-<<<<<<< HEAD
-  "packages": ["sites/public", "sites/partners", "backend/core", "ui-components"],
-=======
   "packages": [
     "sites/public",
     "sites/partners",
     "backend/core",
     "ui-components"
   ],
->>>>>>> 5f7694e3
   "version": "1.0.5",
   "npmClient": "yarn",
   "useWorkspaces": true

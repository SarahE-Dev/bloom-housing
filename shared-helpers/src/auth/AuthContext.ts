--- conflicted
+++ resolved
@@ -13,7 +13,6 @@
 import axiosStatic from "axios"
 import { ConfigContext } from "./ConfigContext"
 import { createAction, createReducer } from "typesafe-actions"
-<<<<<<< HEAD
 import {
   AmiChartsService,
   ApplicationFlaggedSetsService,
@@ -33,9 +32,7 @@
   UserService,
   serviceOptions,
 } from "../types/backend-swagger"
-=======
 import { getListingRedirectUrl } from "../utilities/getListingRedirectUrl"
->>>>>>> 5f4c3036
 
 type ContextProps = {
   amiChartsService: AmiChartsService
@@ -64,15 +61,9 @@
   ) => Promise<User | undefined>
   signOut: () => void
   confirmAccount: (token: string) => Promise<User | undefined>
-<<<<<<< HEAD
-  forgotPassword: (email: string) => Promise<boolean | undefined>
-  createUser: (user: UserCreate) => Promise<User | undefined>
-  resendConfirmation: (email: string) => Promise<boolean | undefined>
-=======
-  forgotPassword: (email: string, listingIdRedirect?: string) => Promise<string | undefined>
-  createUser: (user: UserCreate, listingIdRedirect?: string) => Promise<UserBasic | undefined>
-  resendConfirmation: (email: string, listingIdRedirect?: string) => Promise<Status | undefined>
->>>>>>> 5f4c3036
+  forgotPassword: (email: string, listingIdRedirect?: string) => Promise<boolean | undefined>
+  createUser: (user: UserCreate, listingIdRedirect?: string) => Promise<User | undefined>
+  resendConfirmation: (email: string, listingIdRedirect?: string) => Promise<boolean | undefined>
   initialStateLoaded: boolean
   loading: boolean
   profile?: User

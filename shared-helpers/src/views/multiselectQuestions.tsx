import * as React from "react"
<<<<<<< HEAD
=======
import {
  ApplicationMultiselectQuestion,
  ApplicationMultiselectQuestionOption,
  ApplicationSection,
  InputType,
  Listing,
  ListingMultiselectQuestion,
  MultiselectOption,
  MultiselectQuestion,
} from "@bloom-housing/backend-core/types"
>>>>>>> 48cb352c
import { UseFormMethods } from "react-hook-form"
import {
  ExpandableContent,
  Field,
  FieldGroup,
  resolveObject,
  t,
} from "@bloom-housing/ui-components"
import { stateKeys } from "../utilities/formKeys"
<<<<<<< HEAD
import {
  ApplicationMultiselectQuestion,
  ApplicationMultiselectQuestionOption,
  InputType,
  Listing,
  ListingMultiselectQuestion,
  MultiselectOption,
  MultiselectQuestion,
  MultiselectQuestionsApplicationSectionEnum,
} from "../types/backend-swagger"
=======
import { AddressHolder } from "../utilities/constants"
import { FormAddressAlternate } from "./address/FormAddressAlternate"
>>>>>>> 48cb352c

export const listingSectionQuestions = (
  listing: Listing,
  applicationSection: MultiselectQuestionsApplicationSectionEnum
) => {
  return listing?.listingMultiselectQuestions?.filter(
    (question) =>
      question?.multiselectQuestions?.applicationSection ===
      MultiselectQuestionsApplicationSectionEnum[applicationSection]
  )
}

// Get a field name for an application multiselect question
export const fieldName = (
  questionName: string,
  applicationSection: MultiselectQuestionsApplicationSectionEnum,
  optionName?: string
) => {
  return `application.${applicationSection}.${questionName?.replace(/'/g, "")}${
    optionName ? `.${optionName?.replace(/'/g, "")}` : ""
  }`
}

// Get an array of option field name strings for all options within a single question that are exclusive
export const getExclusiveKeys = (
  question: MultiselectQuestion,
  applicationSection: MultiselectQuestionsApplicationSectionEnum
): string[] => {
  const exclusive: string[] = []
  question?.options?.forEach((option: MultiselectOption) => {
    if (option.exclusive) exclusive.push(fieldName(question.text, applicationSection, option.text))
  })
  if (question?.optOutText)
    exclusive.push(fieldName(question.text, applicationSection, question.optOutText))
  return exclusive
}

// Set the value as false for a set of option field names
const uncheckOptions = (options: string[], setValue: (key: string, value: boolean) => void) => {
  options?.forEach((option) => {
    setValue(option, false)
  })
}

// Set the value of an exclusive field, adjusting other fields to follow the exclusive behavior
export const setExclusive = (
  exclusiveValue: boolean,
  setValue: (key: string, value: boolean) => void,
  exclusiveKeys: string[],
  exclusiveName: string,
  allOptions: string[]
) => {
  if (exclusiveValue) {
    // Uncheck all other keys if setting an exclusive key to true
    uncheckOptions(allOptions, setValue)
    setValue(exclusiveName, true)
  } else {
    // Uncheck all exclusive keys if setting a multiselect key to true
    exclusiveKeys.forEach((exclusiveOption) => {
      setValue(exclusiveOption, false)
    })
  }
}

// Get the input type for all options in a single question - if all are exclusive use a radio
export const getInputType = (options: MultiselectOption[]) => {
  return options?.filter((option) => option.exclusive).length === options?.length
    ? "radio"
    : "checkbox"
}

// Get the question with the same ordinal as the current page if it exists
export const getPageQuestion = (questions: ListingMultiselectQuestion[], page: number) => {
  const ordinalQuestions = questions?.filter((item) => {
    return item.ordinal === page
  })

  return ordinalQuestions?.length ? ordinalQuestions[0]?.multiselectQuestions : null
}

// Get all option field names for a question, including the potential opt out option
export const getAllOptions = (
  question: MultiselectQuestion,
  applicationSection: MultiselectQuestionsApplicationSectionEnum
) => {
  const optionPaths =
    question?.options?.map((option) => fieldName(question.text, applicationSection, option.text)) ??
    []
  if (question?.optOutText) {
    optionPaths.push(fieldName(question?.text, applicationSection, question?.optOutText))
  }
  return optionPaths
}

export const getRadioFields = (
  options: MultiselectOption[],
  register: UseFormMethods["register"],
  question: MultiselectQuestion,
  applicationSection: MultiselectQuestionsApplicationSectionEnum,
  errors?: UseFormMethods["errors"]
) => {
  return (
    <fieldset>
      {applicationSection === MultiselectQuestionsApplicationSectionEnum.preferences && (
        <legend className="text__caps-spaced mb-4">{question?.text}</legend>
      )}
      <FieldGroup
        fieldGroupClassName="grid grid-cols-1"
        fieldClassName="ml-0"
        type={"radio"}
        groupNote={t("t.pleaseSelectOne")}
        name={fieldName(question?.text, applicationSection)}
        error={errors && errors?.application?.programs?.[question?.text]}
        errorMessage={errors && t("errors.selectAnOption")}
        register={register}
        validation={{ required: true }}
        fields={options?.map((option) => {
          return {
            id: `${question?.text}-${option?.text}`,
            label: option?.text,
            value: option?.text,
            description: option?.description,
            dataTestId: "app-question-option",
          }
        })}
      />
    </fieldset>
  )
}

const getCheckboxField = (
  option: MultiselectOption,
  question: MultiselectQuestion,
  applicationSection: MultiselectQuestionsApplicationSectionEnum,
  register: UseFormMethods["register"],
  setValue: UseFormMethods["setValue"],
  getValues: UseFormMethods["getValues"],
  allOptions: string[],
  optionFieldName: string,
  trigger?: UseFormMethods["trigger"],
  exclusiveKeys?: string[]
) => {
  return (
    <Field
      id={option.text}
      name={optionFieldName}
      type={"checkbox"}
      label={option.text}
      register={register}
      inputProps={{
        onChange: (e: React.ChangeEvent<HTMLInputElement>) => {
          if (e.target.checked && trigger) {
            void trigger()
          }
          const allOptions =
            question?.options?.map((option) =>
              fieldName(question.text, applicationSection, option.text)
            ) ?? []
          if (question.optOutText) {
            allOptions.push(fieldName(question.text, applicationSection, question.optOutText))
          }
          if (option.exclusive && e.target.checked && exclusiveKeys) {
            setExclusive(true, setValue, exclusiveKeys, optionFieldName, allOptions)
          }
          if (!option.exclusive && exclusiveKeys) {
            setExclusive(false, setValue, exclusiveKeys, optionFieldName, allOptions)
          }
        },
      }}
      validation={{
        validate: {
          somethingIsChecked: (value) => {
            if (question.optOutText && trigger) {
              return value || !!allOptions.find((option) => getValues(option))
            }
          },
        },
      }}
      dataTestId={"app-question-option"}
    />
  )
}

// Get an individual question option checkbox field
export const getCheckboxOption = (
  option: MultiselectOption,
  question: MultiselectQuestion,
  applicationSection: MultiselectQuestionsApplicationSectionEnum,
  register: UseFormMethods["register"],
  setValue: UseFormMethods["setValue"],
  getValues: UseFormMethods["getValues"],
  allOptions: string[],
  watchFields: {
    // eslint-disable-next-line @typescript-eslint/no-explicit-any
    [x: string]: any
  },
  errors?: UseFormMethods["errors"],
  trigger?: UseFormMethods["trigger"],
  exclusiveKeys?: string[]
) => {
  const optionFieldName = fieldName(question.text, applicationSection, option.text)
  return (
    <div className={`mb-5 ${option.ordinal !== 1 ? "border-t pt-5" : ""}`} key={option.text}>
      <div className={`mb-5 field ${resolveObject(optionFieldName, errors) ? "error" : ""}`}>
        {getCheckboxField(
          option,
          question,
          applicationSection,
          register,
          setValue,
          getValues,
          allOptions,
          optionFieldName,
          trigger,
          exclusiveKeys
        )}
      </div>
      {option.description && (
        <div className="ml-8 -mt-5 mb-5">
          <ExpandableContent strings={{ readMore: t("t.readMore"), readLess: t("t.readLess") }}>
            <p className="field-note mb-2">
              {option.description}
              <br />
              {option?.links?.map((link) => (
                <a
                  key={link.url}
                  className="block pt-2 text-blue-500 underline"
                  href={link.url}
                  target={"_blank"}
                  rel="noreferrer noopener"
                >
                  {link.title}
                </a>
              ))}
            </p>
          </ExpandableContent>
        </div>
      )}
      {watchFields[optionFieldName] && option.collectName && (
        <Field
          id={AddressHolder.Name}
          name={`${optionFieldName}-${AddressHolder.Name}`}
          label={t(`application.preferences.options.${AddressHolder.Name}`)}
          register={register}
          validation={{ required: true, maxLength: 64 }}
          error={!!resolveObject(`${optionFieldName}-${AddressHolder.Name}`, errors)}
          errorMessage={
            resolveObject(`${optionFieldName}-${AddressHolder.Name}`, errors)?.type === "maxLength"
              ? t("errors.maxLength")
              : t("errors.requiredFieldError")
          }
        />
      )}
      {watchFields[optionFieldName] && option.collectRelationship && (
        <Field
          id={AddressHolder.Relationship}
          name={`${optionFieldName}-${AddressHolder.Relationship}`}
          label={t(`application.preferences.options.${AddressHolder.Relationship}`)}
          register={register}
          validation={{ required: true, maxLength: 64 }}
          error={!!resolveObject(`${optionFieldName}-${AddressHolder.Relationship}`, errors)}
          errorMessage={
            resolveObject(`${optionFieldName}-${AddressHolder.Relationship}`, errors)?.type ===
            "maxLength"
              ? t("errors.maxLength")
              : t("errors.requiredFieldError")
          }
        />
      )}
      {watchFields[optionFieldName] && option.collectAddress && (
        <div className="pb-4">
          <FormAddressAlternate
            subtitle={t("application.preferences.options.qualifyingAddress")}
            dataKey={fieldName(question.text, applicationSection, `${option.text}-address`)}
            register={register}
            errors={errors}
            required={true}
            stateKeys={stateKeys}
            data-testid={"app-question-extra-field"}
          />
        </div>
      )}
    </div>
  )
}

export const mapRadiosToApi = (
  data: { [name: string]: string },
  question: MultiselectQuestion
): ApplicationMultiselectQuestion => {
  const [key, value] = Object.entries(data)[0]
  const options: ApplicationMultiselectQuestionOption[] = []

  if (value) {
    options.push({
      key: value,
      checked: true,
      extraData: [],
    })
  }

  question?.options?.forEach((option) => {
    if (option.text !== value) {
      options.push({
        key: option.text,
        checked: false,
        extraData: [],
      })
    }
  })

  return {
    key,
    claimed: Object.keys(data)?.length !== 0,
    options,
  }
}

export const mapCheckboxesToApi = (
  // eslint-disable-next-line @typescript-eslint/no-explicit-any
  formData: { [name: string]: any },
  question: MultiselectQuestion,
  applicationSection: MultiselectQuestionsApplicationSectionEnum
): ApplicationMultiselectQuestion => {
  const data = formData["application"][applicationSection][question.text.replace(/'/g, "")]
  const claimed = !!Object.keys(data).filter((key) => data[key] === true).length

  const addressFields = Object.keys(data).filter((option) => Object.keys(data[option]))
  const questionOptions: ApplicationMultiselectQuestionOption[] = Object.keys(data)
    .filter((option) => !Object.keys(data[option]).length)
    .map((key) => {
      const extraData = []
      const addressData = addressFields.filter((addressField) => addressField === `${key}-address`)
      const addressHolderNameData = addressFields.filter(
        (addressField) => addressField === `${key}-${AddressHolder.Name}`
      )
      const addressHolderRelationshipData = addressFields.filter(
        (addressField) => addressField === `${key}-${AddressHolder.Relationship}`
      )
      if (addressData.length) {
        extraData.push({ type: InputType.address, key: "address", value: data[addressData[0]] })

        if (addressHolderNameData.length) {
          extraData.push({
            type: InputType.text,
            key: AddressHolder.Name,
            value: data[addressHolderNameData[0]],
          })
        }

        if (addressHolderRelationshipData.length) {
          extraData.push({
            type: InputType.text,
            key: AddressHolder.Relationship,
            value: data[addressHolderRelationshipData[0]],
          })
        }
      }

      return {
        key,
        checked: data[key] === true,
        extraData: extraData,
      }
    })

  return {
    key: question.text ?? "",
    claimed,
    options: questionOptions,
  }
}

export const mapApiToMultiselectForm = (
  applicationQuestions: ApplicationMultiselectQuestion[],
  listingQuestions: ListingMultiselectQuestion[],
  applicationSection: MultiselectQuestionsApplicationSectionEnum
) => {
  const questionsFormData = { application: { [applicationSection]: Object.create(null) } }

  const applicationQuestionsWithTypes: {
    question: ApplicationMultiselectQuestion
    inputType: string
  }[] = applicationQuestions?.map((question) => {
    return {
      question,
      inputType: getInputType(
        listingQuestions?.filter(
          (listingQuestion) => listingQuestion?.multiselectQuestions?.text === question.key
        )[0]?.multiselectQuestions?.options ?? []
      ),
    }
  })

  applicationQuestionsWithTypes?.forEach((appQuestion) => {
    let options = Object.create(null)

    const question = appQuestion.question
    /**
     * Checkbox fields expect the following format
     * QuestionName: {
     *    OptionName1: true
     *    OptionName2: false
     *    OptionName1-address: {
     *      street: "",
     *      city: "",
     *      ...
     *    }
     * }
     */
    if (appQuestion.inputType === "checkbox") {
      options = question.options.reduce((acc, curr) => {
        const claimed = curr.checked
        if (appQuestion.inputType === "checkbox") {
          acc[curr.key] = claimed
          if (curr.extraData?.length) {
            acc[`${curr.key}-address`] = curr.extraData[0].value

            const addressHolderName = curr.extraData?.find(
              (field) => field.key === AddressHolder.Name
            )
            if (addressHolderName) {
              acc[`${curr.key}-${AddressHolder.Name}`] = addressHolderName.value
            }

            const addressHolderRelationship = curr.extraData?.find(
              (field) => field.key === AddressHolder.Relationship
            )
            if (addressHolderRelationship) {
              acc[`${curr.key}-${AddressHolder.Relationship}`] = addressHolderRelationship.value
            }
          }
        }

        return acc
      }, {})

      questionsFormData["application"][applicationSection][question.key] = options
    }

    /**
     * Radio fields expect the following format
     * QuestionName: OptionName
     */
    if (appQuestion.inputType === "radio") {
      const selectedRadio = question.options.filter((option) => !!option.checked)[0]
      questionsFormData["application"][applicationSection][question?.key] = selectedRadio?.key
    }
  })

  return { ...questionsFormData }
}<|MERGE_RESOLUTION|>--- conflicted
+++ resolved
@@ -1,17 +1,4 @@
 import * as React from "react"
-<<<<<<< HEAD
-=======
-import {
-  ApplicationMultiselectQuestion,
-  ApplicationMultiselectQuestionOption,
-  ApplicationSection,
-  InputType,
-  Listing,
-  ListingMultiselectQuestion,
-  MultiselectOption,
-  MultiselectQuestion,
-} from "@bloom-housing/backend-core/types"
->>>>>>> 48cb352c
 import { UseFormMethods } from "react-hook-form"
 import {
   ExpandableContent,
@@ -21,7 +8,6 @@
   t,
 } from "@bloom-housing/ui-components"
 import { stateKeys } from "../utilities/formKeys"
-<<<<<<< HEAD
 import {
   ApplicationMultiselectQuestion,
   ApplicationMultiselectQuestionOption,
@@ -32,10 +18,8 @@
   MultiselectQuestion,
   MultiselectQuestionsApplicationSectionEnum,
 } from "../types/backend-swagger"
-=======
 import { AddressHolder } from "../utilities/constants"
 import { FormAddressAlternate } from "./address/FormAddressAlternate"
->>>>>>> 48cb352c
 
 export const listingSectionQuestions = (
   listing: Listing,

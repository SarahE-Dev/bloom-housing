--- conflicted
+++ resolved
@@ -56,21 +56,6 @@
           homeURL={"/"}
         />
 
-<<<<<<< HEAD
-          {profile?.roles?.isAdmin && (
-            <LocalizedLink href="/users" className="navbar-item">
-              {t("nav.users")}
-            </LocalizedLink>
-          )}
-
-          {!!profile && (
-            <a href="#" className="navbar-item" onClick={signOut}>
-              {t("nav.signOut")}
-            </a>
-          )}
-        </SiteHeader>
-=======
->>>>>>> 90746359
         <main>{props.children}</main>
 
         <SiteFooter>

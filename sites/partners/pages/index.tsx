--- conflicted
+++ resolved
@@ -49,12 +49,6 @@
 
 export default function ListingsList() {
   const { profile } = useContext(AuthContext)
-<<<<<<< HEAD
-  const leasingAgentInListings = profile.leasingAgentInListings
-    ?.map((leasingAgent) => leasingAgent.id)
-    .join(",")
-=======
->>>>>>> 90746359
   const isAdmin = profile.roles?.isAdmin || false
 
   /* Pagination */

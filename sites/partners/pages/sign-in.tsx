--- conflicted
+++ resolved
@@ -19,34 +19,9 @@
     try {
       await login(email, password)
       await router.push("/")
-<<<<<<< HEAD
-    } catch (err) {
-      const {
-        status,
-        data: { message },
-      } = err.response || {}
-      if (status === 401) {
-        const errMessage = message === "Unauthorized" ? "cantFindAccount" : message
-        console.warn(err.message)
-        console.log(err.response)
-        setError("authentication", {
-          type: "manual",
-          message: t(`authentication.signIn.${errMessage}`),
-        })
-      } else {
-        console.error(err)
-        setError("authentication", {
-          type: "manual",
-          message: `${t("authentication.signIn.error")} ${t(
-            "authentication.signIn.errorGenericMessage"
-          )}`,
-        })
-      }
-=======
     } catch (error) {
       const { status } = error.response || {}
       determineNetworkError(status, error)
->>>>>>> f0d37a39
     }
   }
 

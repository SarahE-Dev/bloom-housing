--- conflicted
+++ resolved
@@ -3,17 +3,6 @@
 import { useSWRConfig } from "swr"
 
 import {
-<<<<<<< HEAD
-  AppearanceSizeType,
-  Button,
-=======
-  ApplicationSection,
-  MultiselectQuestion,
-  MultiselectQuestionCreate,
-  MultiselectQuestionUpdate,
-} from "@bloom-housing/backend-core"
-import {
->>>>>>> 48cb352c
   LoadingOverlay,
   MinimalTable,
   SiteAlert,

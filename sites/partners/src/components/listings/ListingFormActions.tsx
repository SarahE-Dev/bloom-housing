--- conflicted
+++ resolved
@@ -1,23 +1,8 @@
 import React, { useContext, useMemo } from "react"
 import { useRouter } from "next/router"
 import dayjs from "dayjs"
-<<<<<<< HEAD
-import {
-  t,
-  Button,
-  AppearanceStyleType,
-  AppearanceBorderType,
-  StatusMessages,
-  LocalizedLink,
-  LinkButton,
-  Icon,
-  setSiteAlertMessage,
-} from "@bloom-housing/ui-components"
-import { Grid } from "@bloom-housing/ui-seeds"
-=======
 import { t, StatusMessages, Icon, setSiteAlertMessage } from "@bloom-housing/ui-components"
 import { Button, Link, Grid } from "@bloom-housing/ui-seeds"
->>>>>>> 48cb352c
 import { pdfUrlFromListingEvents, AuthContext } from "@bloom-housing/shared-helpers"
 import { ListingContext } from "./ListingContext"
 import { StatusAside } from "../shared/StatusAside"
@@ -86,41 +71,17 @@
   const actions = useMemo(() => {
     const cancelButton = (
       <Grid.Cell className="flex" key="btn-cancel">
-<<<<<<< HEAD
-        <LinkButton
-          unstyled
-          fullWidth
-          className="bg-opacity-0 text-blue-700"
-=======
         <Link
           className="w-full justify-center p-3"
->>>>>>> 48cb352c
           href={type === "add" ? "/" : `/listings/${listingId}`}
         >
           {t("t.cancel")}
-<<<<<<< HEAD
-        </LinkButton>
-=======
         </Link>
->>>>>>> 48cb352c
       </Grid.Cell>
     )
 
     const editFromDetailButton = (
       <Grid.Cell key="btn-edit">
-<<<<<<< HEAD
-        <LocalizedLink href={`/listings/${listingId}/edit`}>
-          <Button
-            styleType={AppearanceStyleType.primary}
-            fullWidth
-            onClick={() => false}
-            type="button"
-            dataTestId="listingEditButton"
-          >
-            {t("t.edit")}
-          </Button>
-        </LocalizedLink>
-=======
         <Button
           className="w-full"
           href={`/listings/${listingId}/edit`}
@@ -129,7 +90,6 @@
         >
           {t("t.edit")}
         </Button>
->>>>>>> 48cb352c
       </Grid.Cell>
     )
 
@@ -153,14 +113,9 @@
       <Grid.Cell key="btn-draft">
         <Button
           type="button"
-<<<<<<< HEAD
-          fullWidth
+          variant="primary-outlined"
+          className="w-full"
           onClick={() => submitFormWithStatus(false, ListingsStatusEnum.pending)}
-=======
-          variant="primary-outlined"
-          className="w-full"
-          onClick={() => submitFormWithStatus(false, ListingStatus.pending)}
->>>>>>> 48cb352c
         >
           {t("listings.actions.draft")}
         </Button>
@@ -199,12 +154,7 @@
           variant="alert-outlined"
           className="w-full"
           type="button"
-<<<<<<< HEAD
           onClick={() => submitFormWithStatus(false, ListingsStatusEnum.pending)}
-          border={AppearanceBorderType.outlined}
-=======
-          onClick={() => submitFormWithStatus(false, ListingStatus.pending)}
->>>>>>> 48cb352c
         >
           {t("listings.actions.unpublish")}
         </Button>
@@ -241,42 +191,25 @@
 
     const previewButton = (
       <Grid.Cell key="btn-preview">
-<<<<<<< HEAD
-        <a target="_blank" href={`${listingJurisdiction.publicUrl}/preview/listings/${listingId}`}>
-          <Button fullWidth onClick={() => false} type="button">
-            {t("listings.actions.preview")}
-          </Button>
-        </a>
-=======
         <Button
           variant="primary-outlined"
           className="w-full"
-          href={`${listing?.jurisdiction.publicUrl}/preview/listings/${listingId}`}
+          href={`${listingJurisdiction.publicUrl}/preview/listings/${listingId}`}
         >
           {t("listings.actions.preview")}
         </Button>
->>>>>>> 48cb352c
       </Grid.Cell>
     )
 
     const viewPostedResultsButton = (eventUrl: string) => (
       <Grid.Cell key="btn-preview-results">
-<<<<<<< HEAD
-        <a href={eventUrl} target="_blank" className="inline-flex w-full">
-          <Button type="button" unstyled fullWidth>
-            {t("listings.actions.previewLotteryResults")}{" "}
-            <Icon size="medium" symbol="link" className="ml-2" />
-          </Button>
-        </a>
-=======
         <Link
-          href={`${listing?.jurisdiction.publicUrl}/preview/listings/${listingId}`}
+          href={eventUrl}
           tailIcon={<Icon size="medium" symbol="link" className="ml-2" />}
           className="w-full justify-center p-3"
         >
           {t("listings.actions.previewLotteryResults")}{" "}
         </Link>
->>>>>>> 48cb352c
       </Grid.Cell>
     )
 

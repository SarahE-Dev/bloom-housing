--- conflicted
+++ resolved
@@ -1,22 +1,6 @@
 import React, { useEffect, useState, useContext } from "react"
-<<<<<<< HEAD
-import {
-  t,
-  Field,
-  Select,
-  AppearanceStyleType,
-  AppearanceBorderType,
-  FieldGroup,
-  Button,
-  Form,
-  numberOptions,
-  AppearanceSizeType,
-} from "@bloom-housing/ui-components"
-import { Card, FieldValue, Grid } from "@bloom-housing/ui-seeds"
-=======
 import { t, Field, Select, FieldGroup, Form, numberOptions } from "@bloom-housing/ui-components"
 import { Button, Card, FieldValue, Grid } from "@bloom-housing/ui-seeds"
->>>>>>> 48cb352c
 import { AuthContext } from "@bloom-housing/shared-helpers"
 import { useForm, useWatch, useFormContext } from "react-hook-form"
 import { TempUnit } from "../../../lib/listings/formTypes"
@@ -26,14 +10,9 @@
   UnitAccessibilityPriorityType,
   UnitType,
 } from "@bloom-housing/shared-helpers/src/types/backend-swagger"
-import SectionWithGrid from "../../shared/SectionWithGrid"
 import { useAmiChartList, useUnitPriorityList, useUnitTypeList } from "../../../lib/hooks"
-<<<<<<< HEAD
-import { arrayToFormOptions, fieldHasError, getRentType } from "../../../lib/helpers"
-=======
 import { arrayToFormOptions, getRentType, fieldHasError } from "../../../lib/helpers"
 import SectionWithGrid from "../../shared/SectionWithGrid"
->>>>>>> 48cb352c
 
 type UnitFormProps = {
   onSubmit: (unit: TempUnit) => void

--- conflicted
+++ resolved
@@ -10,11 +10,7 @@
   FieldGroup,
   StandardTableData,
 } from "@bloom-housing/ui-components"
-<<<<<<< HEAD
-import { Card, FieldValue, Grid, Heading } from "@bloom-housing/ui-seeds"
-=======
 import { Button, Card, FieldValue, Grid, Heading } from "@bloom-housing/ui-seeds"
->>>>>>> 48cb352c
 import { cloudinaryUrlFromId } from "@bloom-housing/shared-helpers"
 import { cloudinaryFileUploader } from "../../../../lib/helpers"
 
@@ -216,10 +212,7 @@
               <Button
                 id="addBuildingSelectionCriteriaButton"
                 type="button"
-<<<<<<< HEAD
-=======
                 variant="primary-outlined"
->>>>>>> 48cb352c
                 onClick={() => {
                   setDrawerState(true)
                 }}

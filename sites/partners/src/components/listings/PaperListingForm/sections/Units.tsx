--- conflicted
+++ resolved
@@ -1,34 +1,19 @@
 import React, { useState, useMemo, useCallback, useEffect } from "react"
 import {
   t,
-<<<<<<< HEAD
-=======
   AppearanceStyleType,
->>>>>>> 48cb352c
   MinimalTable,
   Drawer,
   Modal,
-<<<<<<< HEAD
-  AppearanceStyleType,
-  FieldGroup,
-  StandardTableData,
-} from "@bloom-housing/ui-components"
-import { FieldValue, Grid } from "@bloom-housing/ui-seeds"
-import { ReviewOrderTypeEnum } from "@bloom-housing/shared-helpers/src/types/backend-swagger"
-=======
   FieldGroup,
   StandardTableData,
 } from "@bloom-housing/ui-components"
 import { Button, FieldValue, Grid } from "@bloom-housing/ui-seeds"
->>>>>>> 48cb352c
+import { ReviewOrderTypeEnum } from "@bloom-housing/shared-helpers/src/types/backend-swagger"
 import UnitForm from "../UnitForm"
 import { useFormContext, useWatch } from "react-hook-form"
 import { TempUnit } from "../../../../lib/listings/formTypes"
 import { fieldHasError, fieldMessage } from "../../../../lib/helpers"
-<<<<<<< HEAD
-=======
-import { ListingReviewOrder } from "@bloom-housing/backend-core"
->>>>>>> 48cb352c
 import SectionWithGrid from "../../../shared/SectionWithGrid"
 
 type UnitProps = {
@@ -197,22 +182,14 @@
                   value: "availableUnits",
                   id: "availableUnits",
                   dataTestId: "listingAvailability.availableUnits",
-<<<<<<< HEAD
                   defaultChecked: listing?.reviewOrderType !== ReviewOrderTypeEnum.waitlist,
-=======
-                  defaultChecked: listing?.reviewOrderType !== ListingReviewOrder.waitlist,
->>>>>>> 48cb352c
                 },
                 {
                   label: t("listings.waitlist.open"),
                   value: "openWaitlist",
                   id: "openWaitlist",
                   dataTestId: "listingAvailability.openWaitlist",
-<<<<<<< HEAD
                   defaultChecked: listing?.reviewOrderType === ReviewOrderTypeEnum.waitlist,
-=======
-                  defaultChecked: listing?.reviewOrderType === ListingReviewOrder.waitlist,
->>>>>>> 48cb352c
                 },
               ]}
             />
@@ -229,12 +206,7 @@
             <Button
               id="addUnitsButton"
               type="button"
-<<<<<<< HEAD
-              size={AppearanceSizeType.normal}
-              styleType={fieldHasError(errors?.units) ? AppearanceStyleType.alert : null}
-=======
               variant={fieldHasError(errors?.units) ? "alert" : "primary-outlined"}
->>>>>>> 48cb352c
               onClick={() => {
                 editUnit(units.length + 1)
                 clearErrors("units")

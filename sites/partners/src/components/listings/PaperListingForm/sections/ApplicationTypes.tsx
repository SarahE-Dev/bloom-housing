import React, { useEffect, useState } from "react"
import { useFormContext } from "react-hook-form"
import {
  t,
  Drawer,
  Dropzone,
  FieldGroup,
  Field,
  MinimalTable,
  Select,
  Textarea,
  PhoneField,
  PhoneMask,
  StandardTableData,
} from "@bloom-housing/ui-components"
<<<<<<< HEAD
import { Card, Grid } from "@bloom-housing/ui-seeds"
import { cloudinaryFileUploader, fieldMessage, fieldHasError } from "../../../../lib/helpers"
import { FormListing } from "../../../../lib/listings/formTypes"
import {
  ApplicationMethodCreate,
  ApplicationMethodsTypeEnum,
  LanguagesEnum,
  YesNoEnum,
} from "@bloom-housing/shared-helpers/src/types/backend-swagger"
=======
import { Button, Card, Grid } from "@bloom-housing/ui-seeds"
import {
  cloudinaryFileUploader,
  fieldMessage,
  fieldHasError,
  YesNoAnswer,
} from "../../../../lib/helpers"
import {
  ApplicationMethodCreate,
  ApplicationMethodType,
  Language,
} from "@bloom-housing/backend-core/types"
import { FormListing } from "../../../../lib/listings/formTypes"
>>>>>>> 48cb352c
import SectionWithGrid from "../../../shared/SectionWithGrid"

interface Methods {
  digital: ApplicationMethodCreate
  paper: ApplicationMethodCreate
  referral: ApplicationMethodCreate
}

const ApplicationTypes = ({ listing }: { listing: FormListing }) => {
  // eslint-disable-next-line @typescript-eslint/unbound-method
  const { register, setValue, watch, errors, getValues } = useFormContext()
  // watch fields
  const digitalApplicationChoice = watch("digitalApplicationChoice")
  const commonDigitalApplicationChoice = watch("commonDigitalApplicationChoice")
  const paperApplicationChoice = watch("paperApplicationChoice")
  const referralOpportunityChoice = watch("referralOpportunityChoice")
  /*
    Set state for methods, drawer, upload progress, and more
  */
  const [methods, setMethods] = useState<Methods>({
    digital: null,
    paper: null,
    referral: null,
  })
  const [selectedLanguage, setSelectedLanguage] = useState(LanguagesEnum.en)
  const [drawerState, setDrawerState] = useState(false)
  const [progressValue, setProgressValue] = useState(0)
  const [cloudinaryData, setCloudinaryData] = useState({
    id: "",
    url: "",
  })
  const resetDrawerState = () => {
    setProgressValue(0)
    setCloudinaryData({
      id: "",
      url: "",
    })
    setDrawerState(false)
  }

  const yesNoRadioOptions = [
    {
      label: t("t.yes"),
      value: YesNoEnum.yes,
    },
    {
      label: t("t.no"),
      value: YesNoEnum.no,
    },
  ]

  const paperApplicationsTableHeaders = {
    fileName: "t.fileName",
    language: "t.language",
    actions: "",
  }

  const savePaperApplication = () => {
    const paperApplications = methods.paper?.paperApplications ?? []
    paperApplications.push({
      assets: {
        fileId: cloudinaryData.id,
        label: selectedLanguage,
      },
      language: selectedLanguage,
    })
    setMethods({
      ...methods,
      paper: {
        ...methods.paper,
        paperApplications,
      },
    })
  }

  /*
    Pass the file for the dropzone callback along to the uploader
  */
  const pdfUploader = async (file: File) => {
    void (await cloudinaryFileUploader({ file, setCloudinaryData, setProgressValue }))
  }

  /*
    Show a preview of the uploaded file within the drawer
  */
  const previewPaperApplicationsTableRows: StandardTableData = []
  if (cloudinaryData.url != "") {
    previewPaperApplicationsTableRows.push({
      fileName: { content: `${cloudinaryData.id.split("/").slice(-1).join()}.pdf` },
      language: { content: t(`languages.${selectedLanguage}`) },
      actions: {
        content: (
          <Button
            type="button"
            className="font-semibold text-alert"
            onClick={() => {
              setCloudinaryData({
                id: "",
                url: "",
              })
              setProgressValue(0)
            }}
            variant="text"
          >
            {t("t.delete")}
          </Button>
        ),
      },
    })
  }

  /**
   * set initial methods
   */
  useEffect(() => {
    // set methods here
    const temp: Methods = {
      digital: null,
      paper: null,
      referral: null,
    }
    const applicationMethods =
      getValues()?.applicationMethods?.length > 0
        ? getValues().applicationMethods
        : listing?.applicationMethods

    applicationMethods?.forEach((method) => {
      switch (method.type) {
        case ApplicationMethodsTypeEnum.Internal:
        case ApplicationMethodsTypeEnum.ExternalLink:
          temp["digital"] = method
          break
        case ApplicationMethodsTypeEnum.FileDownload:
          temp["paper"] = method
          break
        case ApplicationMethodsTypeEnum.Referral:
          temp["referral"] = method
          break
        default:
          break
      }
    })
    setMethods(temp)
    // eslint-disable-next-line react-hooks/exhaustive-deps
  }, [])

  /**
   * set application methods value when any of the methods change
   */
  useEffect(() => {
    const applicationMethods = []
    for (const key in methods) {
      if (methods[key]) {
        applicationMethods.push(methods[key])
      }
    }
    setValue("applicationMethods", applicationMethods)
  }, [methods, setValue])
  // register applicationMethods so we can set a value for it
  register("applicationMethods")
  return (
    <>
      <hr className="spacer-section-above spacer-section" />
      <SectionWithGrid
        heading={t("listings.sections.applicationTypesTitle")}
        subheading={t("listings.sections.applicationTypesSubtitle")}
      >
        <Grid.Row columns={2}>
          <Grid.Cell>
            <p
              className={`field-label m-4 ml-0 ${
                fieldHasError(errors?.digitalApplication) &&
                digitalApplicationChoice === null &&
                "text-alert"
              }`}
            >
              {t("listings.isDigitalApplication")}
            </p>

            <FieldGroup
              name="digitalApplicationChoice"
              type="radio"
              register={register}
              error={fieldHasError(errors?.digitalApplication) && digitalApplicationChoice === null}
              errorMessage={fieldMessage(errors?.digitalApplication)}
              groupSubNote={t("listings.requiredToPublish")}
              fields={[
                {
                  ...yesNoRadioOptions[0],
                  id: "digitalApplicationChoiceYes",
                  defaultChecked: listing?.digitalApplication === true ?? null,
                  inputProps: {
                    onChange: () => {
                      setMethods({
                        ...methods,
                        digital: {
                          ...methods.digital,
                          type: ApplicationMethodsTypeEnum.Internal,
                        },
                      })
                    },
                  },
                },
                {
                  ...yesNoRadioOptions[1],
                  id: "digitalApplicationChoiceNo",
                  defaultChecked: listing?.digitalApplication === false ?? null,
                  inputProps: {
                    onChange: () => {
                      setMethods({
                        ...methods,
                        digital: null,
                      })
                    },
                  },
                },
              ]}
            />
          </Grid.Cell>
<<<<<<< HEAD
          {digitalApplicationChoice === YesNoEnum.yes && (
=======
          {digitalApplicationChoice === YesNoAnswer.Yes && (
>>>>>>> 48cb352c
            <Grid.Cell>
              <p className="field-label m-4 ml-0">{t("listings.usingCommonDigitalApplication")}</p>

              <FieldGroup
                name="commonDigitalApplicationChoice"
                type="radio"
                register={register}
                fields={[
                  {
                    ...yesNoRadioOptions[0],
                    id: "commonDigitalApplicationChoiceYes",
                    defaultChecked:
                      methods?.digital?.type === ApplicationMethodsTypeEnum.Internal ?? null,
                    inputProps: {
                      onChange: () => {
                        setMethods({
                          ...methods,
                          digital: {
                            ...methods.digital,
                            type: ApplicationMethodsTypeEnum.Internal,
                          },
                        })
                      },
                    },
                  },
                  {
                    ...yesNoRadioOptions[1],
                    id: "commonDigitalApplicationChoiceNo",
                    defaultChecked:
                      methods?.digital?.type === ApplicationMethodsTypeEnum.ExternalLink ?? null,
                    inputProps: {
                      onChange: () => {
                        setMethods({
                          ...methods,
                          digital: {
                            ...methods.digital,
                            type: ApplicationMethodsTypeEnum.ExternalLink,
                          },
                        })
                      },
                    },
                  },
                ]}
              />
            </Grid.Cell>
          )}
        </Grid.Row>
        {((commonDigitalApplicationChoice &&
          commonDigitalApplicationChoice === YesNoEnum.no &&
          digitalApplicationChoice === YesNoEnum.yes) ||
          (digitalApplicationChoice === YesNoEnum.yes &&
            !commonDigitalApplicationChoice &&
            listing?.commonDigitalApplication === false)) && (
          <Grid.Row columns={1}>
            <Grid.Cell>
              <Field
                label={t("listings.customOnlineApplicationUrl")}
                name="customOnlineApplicationUrl"
                id="customOnlineApplicationUrl"
                placeholder="https://"
                inputProps={{
                  value: methods.digital?.externalReference
                    ? methods.digital.externalReference
                    : "",
                  onChange: (e) => {
                    setMethods({
                      ...methods,
                      digital: {
                        ...methods.digital,
                        externalReference: e.target.value,
                      },
                    })
                  },
                }}
                error={fieldHasError(errors?.applicationMethods?.[0]?.externalReference)}
                errorMessage={fieldMessage(errors?.applicationMethods?.[0]?.externalReference)}
              />
            </Grid.Cell>
          </Grid.Row>
        )}

        <Grid.Row columns={2}>
          <Grid.Cell>
            <p
              className={`field-label m-4 ml-0 ${
                fieldHasError(errors?.paperApplication) &&
                paperApplicationChoice === null &&
                "text-alert"
              }`}
            >
              {t("listings.isPaperApplication")}
            </p>

            <FieldGroup
              name="paperApplicationChoice"
              type="radio"
              groupSubNote={t("listings.requiredToPublish")}
              error={fieldHasError(errors?.paperApplication) && paperApplicationChoice === null}
              errorMessage={fieldMessage(errors?.paperApplication)}
              register={register}
              fields={[
                {
                  ...yesNoRadioOptions[0],
                  id: "paperApplicationYes",
                  defaultChecked: listing?.paperApplication === true ?? null,
                  inputProps: {
                    onChange: () => {
                      setMethods({
                        ...methods,
                        paper: {
                          ...methods.paper,
                          type: ApplicationMethodsTypeEnum.FileDownload,
                        },
                      })
                    },
                  },
                },
                {
                  ...yesNoRadioOptions[1],
                  id: "paperApplicationNo",
                  defaultChecked: listing?.paperApplication === false ?? null,
                  inputProps: {
                    onChange: () => {
                      setMethods({
                        ...methods,
                        paper: null,
                      })
                    },
                  },
                },
              ]}
            />
          </Grid.Cell>
        </Grid.Row>
<<<<<<< HEAD
        {paperApplicationChoice === YesNoEnum.yes && (
=======
        {paperApplicationChoice === YesNoAnswer.Yes && (
>>>>>>> 48cb352c
          <Grid.Row columns={1}>
            <Grid.Cell>
              {methods.paper?.paperApplications?.length > 0 && (
                <MinimalTable
                  className="mb-8"
                  headers={paperApplicationsTableHeaders}
                  data={methods.paper.paperApplications.map((item) => ({
                    fileName: { content: `${item.assets.fileId.split("/").slice(-1).join()}.pdf` },
                    language: { content: t(`languages.${item.language}`) },
                    actions: {
                      content: (
                        <div className="flex">
                          <Button
                            type="button"
                            className="font-semibold text-alert"
                            onClick={() => {
                              const items = methods.paper.paperApplications.filter(
                                (paperApp) => item !== paperApp
                              )

                              setMethods({
                                ...methods,
                                paper: {
                                  ...methods.paper,
                                  paperApplications: items,
                                },
                              })
                            }}
                            variant="text"
                          >
                            {t("t.delete")}
                          </Button>
                        </div>
                      ),
                    },
                  }))}
                ></MinimalTable>
              )}
              <Button
                type="button"
                variant="primary-outlined"
                onClick={() => {
                  // default the application to English:
                  setSelectedLanguage(LanguagesEnum.en)
                  setDrawerState(true)
                }}
              >
                {t("listings.addPaperApplication")}
              </Button>
            </Grid.Cell>
          </Grid.Row>
        )}

        <Grid.Row columns={1}>
          <Grid.Cell>
            <p
              className={`field-label m-4 ml-0 ${
                fieldHasError(errors?.referralOpportunity) &&
                referralOpportunityChoice === null &&
                "text-alert"
              }`}
            >
              {t("listings.isReferralOpportunity")}
            </p>

            <FieldGroup
              name="referralOpportunityChoice"
              type="radio"
              register={register}
              groupSubNote={t("listings.requiredToPublish")}
              error={
                fieldHasError(errors?.referralOpportunity) && referralOpportunityChoice === null
              }
              errorMessage={fieldMessage(errors?.referralOpportunity)}
              fields={[
                {
                  ...yesNoRadioOptions[0],
                  id: "referralOpportunityYes",
                  defaultChecked: listing?.referralOpportunity === true ?? null,
                  inputProps: {
                    onChange: () => {
                      setMethods({
                        ...methods,
                        referral: {
                          ...methods.referral,
                          type: ApplicationMethodsTypeEnum.Referral,
                        },
                      })
                    },
                  },
                },
                {
                  ...yesNoRadioOptions[1],
                  id: "referralOpportunityNo",
                  defaultChecked: listing?.referralOpportunity === false ?? null,
                  inputProps: {
                    onChange: () => {
                      setMethods({
                        ...methods,
                        referral: null,
                      })
                    },
                  },
                },
              ]}
            />
          </Grid.Cell>
        </Grid.Row>
<<<<<<< HEAD
        {referralOpportunityChoice === YesNoEnum.yes && (
=======
        {referralOpportunityChoice === YesNoAnswer.Yes && (
>>>>>>> 48cb352c
          <Grid.Row columns={3}>
            <Grid.Cell>
              <PhoneField
                label={t("listings.referralContactPhone")}
                name="referralContactPhone"
                id="referralContactPhone"
                placeholder={t("t.phoneNumberPlaceholder")}
                mask={() => (
                  <PhoneMask
                    name="referralContactPhone"
                    value={methods.referral ? methods.referral.phoneNumber : ""}
                    placeholder={t("t.phoneNumberPlaceholder")}
                    onChange={(e) => {
                      setMethods({
                        ...methods,
                        referral: {
                          ...methods.referral,
                          phoneNumber: e.target.value,
                        },
                      })
                    }}
                  />
                )}
                controlClassName={"control"}
              />
            </Grid.Cell>
            <Grid.Cell className="seeds-grid-span-2">
              <Textarea
                label={t("listings.referralSummary")}
                rows={3}
                fullWidth={true}
                placeholder={t("t.descriptionTitle")}
                name="referralSummary"
                id="referralSummary"
                maxLength={500}
                inputProps={{
                  value: methods.referral ? methods.referral.externalReference : "",
                  onChange: (e) => {
                    setMethods({
                      ...methods,
                      referral: {
                        ...methods.referral,
                        externalReference: e.target.value,
                      },
                    })
                  },
                }}
              />
            </Grid.Cell>
          </Grid.Row>
        )}
      </SectionWithGrid>

      <Drawer
        open={drawerState}
        title={t("listings.addPaperApplication")}
        onClose={() => resetDrawerState()}
        ariaDescription="Form with paper application upload dropzone"
        actions={[
          <Button
            key={0}
            onClick={() => {
              savePaperApplication()
              resetDrawerState()
            }}
            variant="primary"
            size="sm"
          >
            Save
          </Button>,
          <Button
            key={1}
            onClick={() => {
              resetDrawerState()
            }}
            variant="primary-outlined"
            size="sm"
          >
            Cancel
          </Button>,
        ]}
      >
        <Card spacing="lg" className="spacer-section">
          <Card.Section>
            {cloudinaryData.url === "" && (
              <div className="field">
                <p className="mb-2">
                  <label className="label">{t("t.language")}</label>
                </p>
                <Select
                  name="paperApplicationLanguage"
<<<<<<< HEAD
                  options={Object.values(LanguagesEnum).map((item) => ({
=======
                  options={Object.values(Language).map((item) => ({
>>>>>>> 48cb352c
                    label: t(`languages.${item}`),
                    value: item,
                  }))}
                  defaultValue={selectedLanguage}
                  inputProps={{
                    onChange: (e) => {
                      setSelectedLanguage(e.target.value)
                    },
                  }}
                />
              </div>
            )}
            <Dropzone
              id="listing-paper-application-upload"
              label={t("t.uploadFile")}
              helptext={t("listings.pdfHelperText")}
              uploader={pdfUploader}
              accept="application/pdf"
              progress={progressValue}
            />
            {cloudinaryData.url !== "" && (
              <MinimalTable
                headers={paperApplicationsTableHeaders}
                data={previewPaperApplicationsTableRows}
              ></MinimalTable>
            )}
          </Card.Section>
        </Card>
      </Drawer>
    </>
  )
}

export default ApplicationTypes<|MERGE_RESOLUTION|>--- conflicted
+++ resolved
@@ -13,31 +13,15 @@
   PhoneMask,
   StandardTableData,
 } from "@bloom-housing/ui-components"
-<<<<<<< HEAD
-import { Card, Grid } from "@bloom-housing/ui-seeds"
+import { Button, Card, Grid } from "@bloom-housing/ui-seeds"
 import { cloudinaryFileUploader, fieldMessage, fieldHasError } from "../../../../lib/helpers"
-import { FormListing } from "../../../../lib/listings/formTypes"
 import {
   ApplicationMethodCreate,
   ApplicationMethodsTypeEnum,
   LanguagesEnum,
   YesNoEnum,
 } from "@bloom-housing/shared-helpers/src/types/backend-swagger"
-=======
-import { Button, Card, Grid } from "@bloom-housing/ui-seeds"
-import {
-  cloudinaryFileUploader,
-  fieldMessage,
-  fieldHasError,
-  YesNoAnswer,
-} from "../../../../lib/helpers"
-import {
-  ApplicationMethodCreate,
-  ApplicationMethodType,
-  Language,
-} from "@bloom-housing/backend-core/types"
 import { FormListing } from "../../../../lib/listings/formTypes"
->>>>>>> 48cb352c
 import SectionWithGrid from "../../../shared/SectionWithGrid"
 
 interface Methods {
@@ -257,11 +241,7 @@
               ]}
             />
           </Grid.Cell>
-<<<<<<< HEAD
           {digitalApplicationChoice === YesNoEnum.yes && (
-=======
-          {digitalApplicationChoice === YesNoAnswer.Yes && (
->>>>>>> 48cb352c
             <Grid.Cell>
               <p className="field-label m-4 ml-0">{t("listings.usingCommonDigitalApplication")}</p>
 
@@ -396,11 +376,7 @@
             />
           </Grid.Cell>
         </Grid.Row>
-<<<<<<< HEAD
         {paperApplicationChoice === YesNoEnum.yes && (
-=======
-        {paperApplicationChoice === YesNoAnswer.Yes && (
->>>>>>> 48cb352c
           <Grid.Row columns={1}>
             <Grid.Cell>
               {methods.paper?.paperApplications?.length > 0 && (
@@ -509,11 +485,7 @@
             />
           </Grid.Cell>
         </Grid.Row>
-<<<<<<< HEAD
         {referralOpportunityChoice === YesNoEnum.yes && (
-=======
-        {referralOpportunityChoice === YesNoAnswer.Yes && (
->>>>>>> 48cb352c
           <Grid.Row columns={3}>
             <Grid.Cell>
               <PhoneField
@@ -605,11 +577,7 @@
                 </p>
                 <Select
                   name="paperApplicationLanguage"
-<<<<<<< HEAD
                   options={Object.values(LanguagesEnum).map((item) => ({
-=======
-                  options={Object.values(Language).map((item) => ({
->>>>>>> 48cb352c
                     label: t(`languages.${item}`),
                     value: item,
                   }))}

--- conflicted
+++ resolved
@@ -12,11 +12,7 @@
   TimeFieldValues,
   formatDateToTimeField,
 } from "@bloom-housing/ui-components"
-<<<<<<< HEAD
-import { Card, Grid } from "@bloom-housing/ui-seeds"
-=======
 import { Button, Card, Grid } from "@bloom-housing/ui-seeds"
->>>>>>> 48cb352c
 import { TempEvent } from "../../../lib/listings/formTypes"
 import { createDate, createTime } from "../../../lib/helpers"
 import dayjs from "dayjs"
@@ -151,12 +147,8 @@
                   register={register}
                 />
               </Grid.Cell>
-<<<<<<< HEAD
-
-=======
             </Grid.Row>
             <Grid.Row>
->>>>>>> 48cb352c
               <Grid.Cell>
                 <Field
                   type="url"
@@ -171,14 +163,9 @@
                   }
                 />
               </Grid.Cell>
-<<<<<<< HEAD
-
-              <Grid.Cell className="flex">
-=======
             </Grid.Row>
             <Grid.Row>
               <Grid.Cell>
->>>>>>> 48cb352c
                 <Textarea
                   id="note"
                   name="note"
@@ -194,16 +181,7 @@
         </Card.Section>
       </Card>
 
-<<<<<<< HEAD
-      <Button
-        type="button"
-        onClick={() => handleSubmit()}
-        styleType={AppearanceStyleType.primary}
-        className="mr-4 mt-5"
-      >
-=======
       <Button type="button" onClick={() => handleSubmit()} variant="primary" className="mr-4 mt-5">
->>>>>>> 48cb352c
         {t("t.save")}
       </Button>
     </Form>

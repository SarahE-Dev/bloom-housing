import React from "react"
<<<<<<< HEAD
import { Card, FieldValue, Grid } from "@bloom-housing/ui-seeds"
import { AppearanceStyleType, t, Button, Drawer } from "@bloom-housing/ui-components"
import { Unit } from "@bloom-housing/shared-helpers/src/types/backend-swagger"
=======
import { t, Drawer } from "@bloom-housing/ui-components"
import { Button, Card, FieldValue, Grid } from "@bloom-housing/ui-seeds"
import { Unit } from "@bloom-housing/backend-core/types"
>>>>>>> 48cb352c
import { getRentType } from "../../../lib/helpers"
import { useSingleAmiChartData } from "../../../lib/hooks"
import SectionWithGrid from "../../shared/SectionWithGrid"

export type UnitDrawer = Unit | null

type UnitDrawerProps = {
  unit: UnitDrawer
  setUnitDrawer: (unit: UnitDrawer) => void
}

const AmiChartWrapper = (amiChartId) => {
  const { data } = useSingleAmiChartData(amiChartId)

  return data ? data.name : t("t.n/a")
}

const DetailUnitDrawer = ({ unit, setUnitDrawer }: UnitDrawerProps) => {
  const rentType = getRentType(unit)

  return (
    <Drawer
      open={!!unit}
      title={t("listings.unit.title")}
      ariaDescription={t("listings.unit.title")}
      onClose={() => setUnitDrawer(null)}
    >
      <Card spacing="lg" className="spacer-section">
        <Card.Section>
          <SectionWithGrid heading={t("listings.unit.details")} inset>
            <Grid.Row columns={4}>
              <FieldValue
                id="unit.unitNumber"
                label={t("listings.unit.unitNumber")}
                children={unit?.number || t("t.n/a")}
              />

              <FieldValue
                label={t("listings.unit.type")}
                children={
                  unit?.unitTypes?.name
                    ? t(`listings.unit.typeOptions.${unit?.unitTypes?.name}`)
                    : t("t.n/a")
                }
              />

              <FieldValue
                id="unit.numBathrooms"
                label={t("listings.unit.numBathrooms")}
                children={unit?.numBathrooms || t("t.n/a")}
              />

              <FieldValue
                id="unit.floor"
                label={t("listings.unit.floor")}
                children={unit?.floor || t("t.n/a")}
              />

              <FieldValue
                id="unit.squareFootage"
                label={t("listings.unit.squareFootage")}
                children={unit?.sqFeet || t("t.n/a")}
              />

              <FieldValue
                id="unit.minOccupancy"
                label={t("listings.unit.minOccupancy")}
                children={unit?.minOccupancy || t("t.n/a")}
              />

              <FieldValue
                id="unit.maxOccupancy"
                label={t("listings.unit.maxOccupancy")}
                children={unit?.maxOccupancy || t("t.n/a")}
              />
            </Grid.Row>
          </SectionWithGrid>
          <SectionWithGrid heading={t("listings.unit.eligibility")} inset>
            <Grid.Row columns={4}>
              <FieldValue
                id="unit.amiChart"
                label={t("listings.unit.amiChart")}
                children={unit?.amiChart?.id ? AmiChartWrapper(unit.amiChart.id) : t("t.n/a")}
              />
              <FieldValue
                id="unit.amiPercentage"
                label={t("listings.unit.amiPercentage")}
                children={unit?.amiPercentage || t("t.n/a")}
              />
            </Grid.Row>

<<<<<<< HEAD
            {unit?.unitAmiChartOverrides?.items.map((override, index) => {
=======
            {unit?.amiChartOverride?.items.map((override, index) => {
>>>>>>> 48cb352c
              return (
                <Grid.Row>
                  <FieldValue
                    id="amiOverrideTitle"
                    key={index}
                    label={t("listings.amiOverrideTitle", {
                      householdSize: override.householdSize,
                    })}
                    children={`$${override.income}`}
                  />
                </Grid.Row>
              )
            })}
            <Grid.Row columns={4}>
              {rentType === "fixed" && (
                <>
                  <FieldValue
                    id="unit.monthlyIncomeMin"
                    label={t("t.monthlyMinimumIncome")}
                    children={unit?.monthlyIncomeMin || t("t.n/a")}
                  />
                  <FieldValue
                    id="unit.monthlyRent"
                    label={t("listings.unit.monthlyRent")}
                    children={unit?.monthlyRent || t("t.n/a")}
                  />
                </>
              )}
              {rentType === "percentage" && (
                <FieldValue
                  id="unit.percentage"
                  label={t("listings.unit.percentage")}
                  children={unit?.monthlyRentAsPercentOfIncome || t("t.n/a")}
                />
              )}
            </Grid.Row>
          </SectionWithGrid>
          <SectionWithGrid heading={t("t.accessibility")} inset>
            <Grid.Row columns={4}>
              <FieldValue
                id="unit.accessibilityPriorityType"
                label={t("listings.unit.accessibilityPriorityType")}
                children={unit?.unitAccessibilityPriorityTypes?.name || t("t.n/a")}
              />
            </Grid.Row>
          </SectionWithGrid>
        </Card.Section>
      </Card>

      <Button variant="primary" onClick={() => setUnitDrawer(null)}>
        {t("t.done")}
      </Button>
    </Drawer>
  )
}

export default DetailUnitDrawer<|MERGE_RESOLUTION|>--- conflicted
+++ resolved
@@ -1,13 +1,7 @@
 import React from "react"
-<<<<<<< HEAD
-import { Card, FieldValue, Grid } from "@bloom-housing/ui-seeds"
-import { AppearanceStyleType, t, Button, Drawer } from "@bloom-housing/ui-components"
 import { Unit } from "@bloom-housing/shared-helpers/src/types/backend-swagger"
-=======
 import { t, Drawer } from "@bloom-housing/ui-components"
 import { Button, Card, FieldValue, Grid } from "@bloom-housing/ui-seeds"
-import { Unit } from "@bloom-housing/backend-core/types"
->>>>>>> 48cb352c
 import { getRentType } from "../../../lib/helpers"
 import { useSingleAmiChartData } from "../../../lib/hooks"
 import SectionWithGrid from "../../shared/SectionWithGrid"
@@ -99,11 +93,7 @@
               />
             </Grid.Row>
 
-<<<<<<< HEAD
             {unit?.unitAmiChartOverrides?.items.map((override, index) => {
-=======
-            {unit?.amiChartOverride?.items.map((override, index) => {
->>>>>>> 48cb352c
               return (
                 <Grid.Row>
                   <FieldValue

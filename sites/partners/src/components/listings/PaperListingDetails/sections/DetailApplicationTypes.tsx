import React, { useContext } from "react"
import { t, MinimalTable, StandardTableData } from "@bloom-housing/ui-components"
import { FieldValue, Grid } from "@bloom-housing/ui-seeds"
<<<<<<< HEAD
import { ListingContext } from "../../ListingContext"
import { getDetailBoolean } from "./helpers"
import SectionWithGrid from "../../../shared/SectionWithGrid"
import { ApplicationMethodsTypeEnum } from "@bloom-housing/shared-helpers/src/types/backend-swagger"
=======
import { ApplicationMethodType } from "@bloom-housing/backend-core/types"
import { ListingContext } from "../../ListingContext"
import { getDetailBoolean } from "./helpers"
import SectionWithGrid from "../../../shared/SectionWithGrid"
>>>>>>> 48cb352c

const DetailApplicationTypes = () => {
  const listing = useContext(ListingContext)

  const digitalMethod = listing.applicationMethods.find(
    (method) =>
      method.type === ApplicationMethodsTypeEnum.Internal ||
      method.type === ApplicationMethodsTypeEnum.ExternalLink
  )
  const paperMethod = listing.applicationMethods.find(
    (method) => method.type === ApplicationMethodsTypeEnum.FileDownload
  )
  const referralMethod = listing.applicationMethods.find(
    (method) => method.type === ApplicationMethodsTypeEnum.Referral
  )

  const paperApplicationsTableHeaders = {
    fileName: "t.fileName",
    language: "t.language",
  }

  const paperApplicationsTableRows: StandardTableData = []

  if (paperMethod) {
    paperMethod.paperApplications.forEach((item) => {
      paperApplicationsTableRows.push({
        fileName: { content: `${item.assets.fileId.split("/").slice(-1).join()}.pdf` },
        language: { content: t(`languages.${item.language}`) },
      })
    })
  }

  return (
    <SectionWithGrid heading={t("listings.sections.applicationTypesTitle")} inset>
      <Grid.Row columns={2}>
        <FieldValue id="digitalApplication" label={"Online Applications"}>
          {getDetailBoolean(listing.digitalApplication)}
        </FieldValue>
        {digitalMethod && (
          <FieldValue id="digitalMethod.type" label={"Common Digital Application"}>
<<<<<<< HEAD
            {digitalMethod?.type === ApplicationMethodsTypeEnum.ExternalLink
              ? t("t.no")
              : t("t.yes")}
=======
            {digitalMethod?.type === ApplicationMethodType.ExternalLink ? t("t.no") : t("t.yes")}
>>>>>>> 48cb352c
          </FieldValue>
        )}
        {digitalMethod?.type === ApplicationMethodsTypeEnum.ExternalLink && (
          <FieldValue
            id="customOnlineApplicationUrl"
            label={t("listings.customOnlineApplicationUrl")}
          >
            {digitalMethod.externalReference}
          </FieldValue>
        )}
      </Grid.Row>
      <Grid.Row>
        <FieldValue id="paperApplication" label={"Paper Applications"}>
          {getDetailBoolean(listing.paperApplication)}
        </FieldValue>
      </Grid.Row>
      {paperApplicationsTableRows.length > 0 && (
        <Grid.Row>
          <FieldValue label={"Paper Applications"}>
            <MinimalTable
              id="paperApplicationTable"
              headers={paperApplicationsTableHeaders}
              data={paperApplicationsTableRows}
              flushLeft={true}
            ></MinimalTable>
          </FieldValue>
        </Grid.Row>
      )}

      <Grid.Row columns={2}>
        <FieldValue id="referralOpportunity" label={"Referral"}>
          {getDetailBoolean(listing.referralOpportunity)}
        </FieldValue>
        {referralMethod && (
          <>
            <FieldValue id="referralContactPhone" label={t("listings.referralContactPhone")}>
              {referralMethod.phoneNumber}
            </FieldValue>
            <FieldValue id="referralSummary" label={t("listings.referralSummary")}>
              {referralMethod.externalReference}
            </FieldValue>
          </>
        )}
      </Grid.Row>
    </SectionWithGrid>
  )
}

export default DetailApplicationTypes<|MERGE_RESOLUTION|>--- conflicted
+++ resolved
@@ -1,17 +1,10 @@
 import React, { useContext } from "react"
 import { t, MinimalTable, StandardTableData } from "@bloom-housing/ui-components"
 import { FieldValue, Grid } from "@bloom-housing/ui-seeds"
-<<<<<<< HEAD
+import { ApplicationMethodsTypeEnum } from "@bloom-housing/shared-helpers/src/types/backend-swagger"
 import { ListingContext } from "../../ListingContext"
 import { getDetailBoolean } from "./helpers"
 import SectionWithGrid from "../../../shared/SectionWithGrid"
-import { ApplicationMethodsTypeEnum } from "@bloom-housing/shared-helpers/src/types/backend-swagger"
-=======
-import { ApplicationMethodType } from "@bloom-housing/backend-core/types"
-import { ListingContext } from "../../ListingContext"
-import { getDetailBoolean } from "./helpers"
-import SectionWithGrid from "../../../shared/SectionWithGrid"
->>>>>>> 48cb352c
 
 const DetailApplicationTypes = () => {
   const listing = useContext(ListingContext)
@@ -52,13 +45,9 @@
         </FieldValue>
         {digitalMethod && (
           <FieldValue id="digitalMethod.type" label={"Common Digital Application"}>
-<<<<<<< HEAD
             {digitalMethod?.type === ApplicationMethodsTypeEnum.ExternalLink
               ? t("t.no")
               : t("t.yes")}
-=======
-            {digitalMethod?.type === ApplicationMethodType.ExternalLink ? t("t.no") : t("t.yes")}
->>>>>>> 48cb352c
           </FieldValue>
         )}
         {digitalMethod?.type === ApplicationMethodsTypeEnum.ExternalLink && (

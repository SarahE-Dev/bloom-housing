--- conflicted
+++ resolved
@@ -1,19 +1,10 @@
 import React, { useContext, useMemo } from "react"
-<<<<<<< HEAD
-import { t, MinimalTable, Button } from "@bloom-housing/ui-components"
-import { FieldValue, Grid } from "@bloom-housing/ui-seeds"
-import { ListingContext } from "../../ListingContext"
-import { UnitDrawer } from "../DetailsUnitDrawer"
-import SectionWithGrid from "../../../shared/SectionWithGrid"
-import { ReviewOrderTypeEnum } from "@bloom-housing/shared-helpers/src/types/backend-swagger"
-=======
 import { t, MinimalTable } from "@bloom-housing/ui-components"
 import { Button, FieldValue, Grid } from "@bloom-housing/ui-seeds"
 import { ListingContext } from "../../ListingContext"
 import { UnitDrawer } from "../DetailsUnitDrawer"
-import { ListingReviewOrder } from "@bloom-housing/backend-core"
+import { ReviewOrderTypeEnum } from "@bloom-housing/shared-helpers/src/types/backend-swagger"
 import SectionWithGrid from "../../../shared/SectionWithGrid"
->>>>>>> 48cb352c
 
 type DetailUnitsProps = {
   setUnitDrawer: (unit: UnitDrawer) => void

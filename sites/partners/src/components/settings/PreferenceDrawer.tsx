--- conflicted
+++ resolved
@@ -9,27 +9,18 @@
   MinimalTable,
   StandardTableData,
 } from "@bloom-housing/ui-components"
-<<<<<<< HEAD
-import { FormErrorMessage, FieldValue, Card, Grid } from "@bloom-housing/ui-seeds"
-=======
 import { Button, FormErrorMessage, FieldValue, Card, Grid } from "@bloom-housing/ui-seeds"
->>>>>>> 48cb352c
 import { AuthContext } from "@bloom-housing/shared-helpers"
+import { useForm } from "react-hook-form"
 import {
   MultiselectOption,
   MultiselectQuestion,
   MultiselectQuestionCreate,
   MultiselectQuestionUpdate,
-<<<<<<< HEAD
   MultiselectQuestionsApplicationSectionEnum,
   ValidationMethodEnum,
   YesNoEnum,
 } from "@bloom-housing/shared-helpers/src/types/backend-swagger"
-import { useForm } from "react-hook-form"
-=======
-  ValidationMethod,
-} from "@bloom-housing/backend-core"
->>>>>>> 48cb352c
 import ManageIconSection from "./ManageIconSection"
 import { DrawerType } from "../../pages/settings/index"
 import SectionWithGrid from "../shared/SectionWithGrid"
@@ -48,19 +39,11 @@
 }
 
 type OptionForm = {
-<<<<<<< HEAD
   collectAddress: YesNoEnum
   validationMethod?: ValidationMethodEnum
   radiusSize?: string
   collectRelationship?: YesNoEnum
   collectName?: YesNoEnum
-=======
-  collectAddress: YesNoAnswer
-  validationMethod?: ValidationMethod
-  radiusSize?: string
-  collectRelationship?: YesNoAnswer
-  collectName?: YesNoAnswer
->>>>>>> 48cb352c
   exclusiveQuestion: "exclusive" | "multiselect"
   optionDescription: string
   optionLinkTitle: string
@@ -114,21 +97,12 @@
 
   const collectAddressExpand =
     ((optionData?.collectAddress && watch("collectAddress") === undefined) ||
-<<<<<<< HEAD
       watch("collectAddress") === YesNoEnum.yes) &&
     isAdditionalDetailsEnabled
   const readiusExpand =
     (optionData?.validationMethod === ValidationMethodEnum.radius &&
       watch("validationMethod") === undefined) ||
     watch("validationMethod") === ValidationMethodEnum.radius
-=======
-      watch("collectAddress") === YesNoAnswer.Yes) &&
-    isAdditionalDetailsEnabled
-  const readiusExpand =
-    (optionData?.validationMethod === ValidationMethod.radius &&
-      watch("validationMethod") === undefined) ||
-    watch("validationMethod") === ValidationMethod.radius
->>>>>>> 48cb352c
 
   // Update local state with dragged state
   useEffect(() => {
@@ -205,77 +179,13 @@
         <Card>
           <Card.Section>
             <SectionWithGrid heading={t("settings.preference")}>
-<<<<<<< HEAD
-              <Grid.Row>
-                <Grid.Cell>
-=======
               <Grid.Row columns={3}>
                 <Grid.Cell className="seeds-grid-span-2">
->>>>>>> 48cb352c
                   <Field
                     id="text"
                     name="text"
                     label={t("t.title")}
                     placeholder={t("t.title")}
-<<<<<<< HEAD
-                    register={register}
-                    type="text"
-                    dataTestId={"preference-title"}
-                    defaultValue={questionData?.text}
-                    errorMessage={t("errors.requiredFieldError")}
-                    validation={{ required: true }}
-                    error={errors.text}
-                    inputProps={{
-                      onChange: () => clearErrors("text"),
-                    }}
-                  />
-                </Grid.Cell>
-              </Grid.Row>
-              <Grid.Row>
-                <Grid.Cell>
-                  <Textarea
-                    label={t("t.descriptionTitle")}
-                    name={"description"}
-                    id={"description"}
-                    fullWidth={true}
-                    placeholder={t("settings.preferenceDescription")}
-                    register={register}
-                    dataTestId={"preference-description"}
-                    defaultValue={questionData?.description}
-                  />
-                </Grid.Cell>
-              </Grid.Row>
-              <Grid.Row>
-                <Grid.Cell>
-                  <Field
-                    id="preferenceUrl"
-                    name="preferenceUrl"
-                    label={t("t.url")}
-                    placeholder={"https://"}
-                    register={register}
-                    type="url"
-                    dataTestId={"preference-link"}
-                    error={!!errors?.preferenceUrl}
-                    errorMessage={
-                      errors?.preferenceUrl?.type === "https"
-                        ? t("errors.urlHttpsError")
-                        : t("errors.urlError")
-                    }
-                    defaultValue={questionData?.links?.length > 0 ? questionData?.links[0].url : ""}
-                  />
-                </Grid.Cell>
-                <Grid.Cell>
-                  <Field
-                    id="preferenceLinkTitle"
-                    name="preferenceLinkTitle"
-                    label={t("settings.preferenceLinkTitle")}
-                    placeholder={t("settings.preferenceLinkTitle")}
-                    register={register}
-                    type="text"
-                    dataTestId={"preference-link-title"}
-                    defaultValue={
-                      questionData?.links?.length > 0 ? questionData?.links[0].title : ""
-=======
                     register={register}
                     type="text"
                     dataTestId={"preference-title"}
@@ -377,164 +287,6 @@
 
             <Grid>
               <Grid.Row columns={3}>
-                <Grid.Cell>
-                  <div className="pb-4">
-                    <FieldGroup
-                      name="canYouOptOutQuestion"
-                      type="radio"
-                      register={register}
-                      groupLabel={t("settings.preferenceOptOut")}
-                      fields={[
-                        {
-                          id: "optOutYes",
-                          label: t("t.yes"),
-                          value: YesNoAnswer.Yes,
-                          defaultChecked:
-                            questionData === null || questionData?.optOutText !== null,
-                          dataTestId: "opt-out-question-yes",
-                        },
-                        {
-                          id: "optOutNo",
-                          label: t("t.no"),
-                          value: YesNoAnswer.No,
-                          defaultChecked: questionData && questionData?.optOutText === null,
-                          dataTestId: "opt-out-question-no",
-                        },
-                      ]}
-                      fieldClassName="m-0"
-                      fieldGroupClassName="flex h-12 items-center"
-                      dataTestId={"preference-can-you-opt-out"}
-                    />
-                  </div>
-                </Grid.Cell>
-                {optOutQuestion === YesNoAnswer.Yes && (
-                  <Grid.Cell>
-                    <Field
-                      id="optOutText"
-                      name="optOutText"
-                      label={t("settings.preferenceOptOutLabel")}
-                      placeholder={t("settings.preferenceOptOutLabel")}
-                      register={register}
-                      type="text"
-                      dataTestId={"preference-opt-out-label"}
-                      defaultValue={
-                        questionData?.optOutText ?? t("application.preferences.dontWantSingular")
-                      }
-                    />
-                  </Grid.Cell>
-                )}
-              </Grid.Row>
-              <Grid.Row columns={3}>
-                <Grid.Cell>
-                  <FieldGroup
-                    name="showOnListingQuestion"
-                    type="radio"
-                    register={register}
-                    groupLabel={t("settings.preferenceShowOnListing")}
-                    fields={[
-                      {
-                        id: "showOnListingYes",
-                        label: t("t.yes"),
-                        value: YesNoAnswer.Yes,
-                        defaultChecked: questionData === null || !questionData?.hideFromListing,
-                        dataTestId: "show-on-listing-question-yes",
-                      },
-                      {
-                        id: "showOnListingNo",
-                        label: t("t.no"),
-                        value: YesNoAnswer.No,
-                        defaultChecked: questionData?.hideFromListing,
-                        dataTestId: "show-on-listing-question-no",
-                      },
-                    ]}
-                    fieldClassName="m-0"
-                    fieldGroupClassName="flex h-12 items-center"
-                    dataTestId={"preference-show-on-listing"}
-                  />
-                </Grid.Cell>
-              </Grid.Row>
-              <Grid.Row columns={3}>
-                <Grid.Cell>
-                  <Select
-                    id={"jurisdictionId"}
-                    name={"jurisdictionId"}
-                    label={t("t.jurisdiction")}
-                    register={register}
-                    controlClassName={"control"}
-                    keyPrefix={"jurisdictions"}
-                    options={
-                      profile
-                        ? [
-                            { label: "", value: "" },
-                            ...(profile?.jurisdictions || []).map((jurisdiction) => ({
-                              label: jurisdiction.name,
-                              value: jurisdiction.id,
-                            })),
-                          ]
-                        : [{ label: "", value: "" }]
-                    }
-                    dataTestId={"preference-jurisdiction"}
-                    defaultValue={
-                      questionData?.jurisdictions?.length > 0
-                        ? questionData.jurisdictions[0].id
-                        : null
->>>>>>> 48cb352c
-                    }
-                    errorMessage={t("errors.requiredFieldError")}
-                    error={errors.jurisdictionId}
-                    validation={{ required: true }}
-                    inputProps={{
-                      onChange: () => clearErrors("jurisdictionId"),
-                    }}
-                  />
-                </Grid.Cell>
-              </Grid.Row>
-<<<<<<< HEAD
-            </SectionWithGrid>
-            {questionData?.options?.length > 0 && (
-              <div className="mb-5">
-                <MinimalTable
-                  headers={{
-                    name: "t.name",
-                    description: "t.descriptionTitle",
-                    action: "",
-                  }}
-                  data={draggableTableData}
-                  draggable={true}
-                  setData={setDragOrder}
-                />
-              </div>
-            )}
-
-            <Grid.Row columns={2}>
-              <Grid.Cell>
-                <div className="flex flex-col pb-4">
-                  <Button
-                    type="button"
-                    size={AppearanceSizeType.small}
-                    styleType={
-                      errors["questions"] ? AppearanceStyleType.alert : AppearanceStyleType.primary
-                    }
-                    onClick={() => {
-                      clearErrors("questions")
-                      setOptionData(null)
-                      setOptionDrawerOpen("add")
-                    }}
-                    dataTestId={"preference-add-option-button"}
-                  >
-                    {t("settings.preferenceAddOption")}
-                  </Button>
-                  {errors["questions"] && (
-                    <FormErrorMessage className={"pt-1"}>
-                      {errors["questions"].message}
-                    </FormErrorMessage>
-                  )}
-                </div>
-              </Grid.Cell>
-            </Grid.Row>
-
-            <Grid>
-              <Grid.Row columns={2}>
                 <Grid.Cell>
                   <div className="pb-4">
                     <FieldGroup
@@ -582,9 +334,7 @@
                   </Grid.Cell>
                 )}
               </Grid.Row>
-            </Grid>
-            <Grid>
-              <Grid.Row>
+              <Grid.Row columns={3}>
                 <Grid.Cell>
                   <FieldGroup
                     name="showOnListingQuestion"
@@ -613,8 +363,6 @@
                   />
                 </Grid.Cell>
               </Grid.Row>
-            </Grid>
-            <Grid>
               <Grid.Row columns={3}>
                 <Grid.Cell>
                   <Select
@@ -653,52 +401,6 @@
             </Grid>
           </Card.Section>
         </Card>
-        <Button
-          type="button"
-          className={"mt-4"}
-          styleType={AppearanceStyleType.primary}
-          size={AppearanceSizeType.normal}
-          loading={isLoading}
-          onClick={async () => {
-            const validation = await trigger()
-            if (!questionData || !questionData?.options?.length) {
-              setError("questions", { message: t("errors.requiredFieldError") })
-              return
-            }
-            if (!validation) return
-            const formValues = getValues()
-
-            const formattedQuestionData: MultiselectQuestionUpdate | MultiselectQuestionCreate = {
-              applicationSection: MultiselectQuestionsApplicationSectionEnum.preferences,
-              text: formValues.text,
-              description: formValues.description,
-              hideFromListing: formValues.showOnListingQuestion === YesNoEnum.no,
-              optOutText:
-                optOutQuestion === YesNoEnum.yes &&
-                formValues.optOutText &&
-                formValues.optOutText !== ""
-                  ? formValues.optOutText
-                  : null,
-              options: questionData?.options,
-              jurisdictions: [
-                profile.jurisdictions.find((juris) => juris.id === formValues.jurisdictionId),
-              ],
-              links: formValues.preferenceUrl
-                ? [{ title: formValues.preferenceLinkTitle, url: formValues.preferenceUrl }]
-                : [],
-            }
-            clearErrors()
-            clearErrors("questions")
-            saveQuestion(formattedQuestionData, drawerType)
-          }}
-          dataTestId={"preference-save-button"}
-        >
-          {t("t.save")}
-        </Button>
-=======
-            </Grid>
-          </Card.Section>
-        </Card>
         <div className="pb-8">
           <Button
             type="button"
@@ -715,12 +417,12 @@
               const formValues = getValues()
 
               const formattedQuestionData: MultiselectQuestionUpdate | MultiselectQuestionCreate = {
-                applicationSection: ApplicationSection.preferences,
+                applicationSection: MultiselectQuestionsApplicationSectionEnum.preferences,
                 text: formValues.text,
                 description: formValues.description,
-                hideFromListing: formValues.showOnListingQuestion === YesNoAnswer.No,
+                hideFromListing: formValues.showOnListingQuestion === YesNoEnum.no,
                 optOutText:
-                  optOutQuestion === YesNoAnswer.Yes &&
+                  optOutQuestion === YesNoEnum.yes &&
                   formValues.optOutText &&
                   formValues.optOutText !== ""
                     ? formValues.optOutText
@@ -742,7 +444,6 @@
             {t("t.save")}
           </Button>
         </div>
->>>>>>> 48cb352c
       </Drawer>
 
       <Drawer
@@ -795,46 +496,6 @@
                 </Grid.Cell>
               </Grid.Row>
               <Grid.Row columns={3}>
-<<<<<<< HEAD
-                <Grid.Cell>
-                  <FieldValue label={t("t.url")}>
-                    <Field
-                      id="optionUrl"
-                      name="optionUrl"
-                      label={t("t.url")}
-                      placeholder={"https://"}
-                      register={register}
-                      type="url"
-                      error={!!errors?.optionUrl}
-                      errorMessage={
-                        errors?.optionUrl?.type === "https"
-                          ? t("errors.urlHttpsError")
-                          : t("errors.urlError")
-                      }
-                      readerOnly
-                      dataTestId={"preference-option-link"}
-                      defaultValue={optionData?.links?.length > 0 ? optionData?.links[0].url : ""}
-                    />
-                  </FieldValue>
-                </Grid.Cell>
-                <Grid.Cell>
-                  <FieldValue label={t("settings.preferenceLinkTitle")}>
-                    <Field
-                      id="optionLinkTitle"
-                      name="optionLinkTitle"
-                      label={t("settings.preferenceLinkTitle")}
-                      placeholder={t("settings.preferenceLinkTitle")}
-                      register={register}
-                      type="text"
-                      readerOnly
-                      dataTestId={"preference-option-link-title"}
-                      defaultValue={optionData?.links?.length > 0 ? optionData?.links[0].title : ""}
-                    />
-                  </FieldValue>
-                </Grid.Cell>
-              </Grid.Row>
-              <Grid.Row>
-=======
                 <FieldValue label={t("t.url")}>
                   <Field
                     id="optionUrl"
@@ -869,7 +530,6 @@
                 </FieldValue>
               </Grid.Row>
               <Grid.Row columns={3}>
->>>>>>> 48cb352c
                 <FieldValue label={t("settings.preferenceExclusiveQuestion")} className="mb-1">
                   <FieldGroup
                     name="exclusiveQuestion"
@@ -899,7 +559,6 @@
               </Grid.Row>
             </SectionWithGrid>
           </Card.Section>
-<<<<<<< HEAD
 
           <Card.Section>
             <div className="border-t pt-8" />
@@ -1104,240 +763,6 @@
             </SectionWithGrid>
           </Card.Section>
         </Card>
-        <Button
-          type="button"
-          className={"mt-4"}
-          styleType={AppearanceStyleType.primary}
-          size={AppearanceSizeType.normal}
-          onClick={async () => {
-            const formData = getValues() as OptionForm
-            await trigger()
-            if (!formData.optionTitle || formData.optionTitle === "") {
-              setError("optionTitle", { message: t("errors.requiredFieldError") })
-              return
-            }
-            if (formState.errors.optionUrl) return
-            const existingOptionData = questionData?.options?.find(
-              (option) => optionData?.ordinal === option.ordinal
-            )
-            if (
-              Object.keys(formState.errors).some((field) =>
-                [
-                  "collectAddress",
-                  "collectName",
-                  "collectRelationship",
-                  "validationMethod",
-                  "radiusSize",
-                ].includes(field)
-              )
-            ) {
-              return
-            }
-=======
->>>>>>> 48cb352c
-
-          <Card.Section>
-            <div className="border-t pt-8" />
-            <SectionWithGrid heading={t("settings.preferenceAdditionalFields")}>
-              <Grid.Row columns={3}>
-                <Grid.Cell className="pr-8">
-                  <FieldValue label={t("settings.preferenceCollectAddress")}>
-                    <FieldGroup
-                      name="collectAddress"
-                      type="radio"
-                      register={register}
-                      validation={{ required: true }}
-                      error={errors.collectAddress}
-                      fields={[
-                        {
-                          label: t("t.yes"),
-                          value: YesNoAnswer.Yes,
-                          defaultChecked: optionData?.collectAddress,
-                          id: "collectAddressYes",
-                          dataTestId: "collect-address-yes",
-                          inputProps: {
-                            onChange: () => {
-                              clearErrors("collectAddress")
-                            },
-                          },
-                        },
-                        {
-                          label: t("t.no"),
-                          value: YesNoAnswer.No,
-                          defaultChecked:
-                            optionData?.collectAddress !== undefined &&
-                            optionData?.collectAddress === false,
-                          id: "collectAddressNo",
-                          dataTestId: "collect-address-no",
-                          inputProps: {
-                            onChange: () => {
-                              clearErrors("collectAddress")
-                            },
-                          },
-                        },
-                      ]}
-                      fieldClassName="m-0"
-                      fieldGroupClassName="flex column items-center"
-                      dataTestId={"preference-option-collect-address"}
-                    />
-                  </FieldValue>
-                </Grid.Cell>
-                <Grid.Cell className="pr-12">
-                  {collectAddressExpand && (
-                    <FieldValue label={t("settings.preferenceValidatingAddress")}>
-                      <FieldGroup
-                        name="validationMethod"
-                        type="radio"
-                        register={register}
-                        validation={{ required: true }}
-                        error={errors.validationMethod}
-                        fields={[
-                          {
-                            label: t("settings.preferenceValidatingAddress.checkWithinRadius"),
-                            value: ValidationMethod.radius,
-                            defaultChecked:
-                              optionData?.validationMethod === ValidationMethod.radius,
-                            id: "validationMethodRadius",
-                            dataTestId: "validation-method-radius",
-                            inputProps: {
-                              onChange: () => {
-                                clearErrors("validationMethod")
-                              },
-                            },
-                          },
-                          {
-                            label: t("settings.preferenceValidatingAddress.checkManually"),
-                            value: ValidationMethod.none,
-                            defaultChecked: optionData?.validationMethod === ValidationMethod.none,
-                            id: "validationMethodNone",
-                            dataTestId: "validation-method-none",
-                            inputProps: {
-                              onChange: () => {
-                                clearErrors("validationMethod")
-                              },
-                            },
-                          },
-                        ]}
-                        fieldClassName="m-0"
-                        fieldGroupClassName="flex flex-col"
-                        dataTestId={"preference-option-validation-method"}
-                      />
-                    </FieldValue>
-                  )}
-                </Grid.Cell>
-                <Grid.Cell className="pr-8">
-                  {collectAddressExpand && readiusExpand && (
-                    <FieldValue label={t("settings.preferenceValidatingAddress.howManyMiles")}>
-                      <Field
-                        id="radiusSize"
-                        name="radiusSize"
-                        label={t("settings.preferenceValidatingAddress.howManyMiles")}
-                        register={register}
-                        validation={{ required: true, min: 0 }}
-                        error={errors.radiusSize}
-                        errorMessage={t("errors.requiredFieldError")}
-                        type="number"
-                        readerOnly
-                        defaultValue={optionData?.radiusSize ?? null}
-                        dataTestId={"preference-option-radius-size"}
-                        inputProps={{
-                          onChange: () => clearErrors("radiusSize"),
-                        }}
-                      />
-                    </FieldValue>
-                  )}
-                </Grid.Cell>
-              </Grid.Row>
-              {collectAddressExpand && (
-                <Grid.Row columns={3}>
-                  <Grid.Cell className="pr-8">
-                    <FieldValue label={t("settings.preferenceCollectAddressHolderName")}>
-                      <FieldGroup
-                        name="collectName"
-                        type="radio"
-                        register={register}
-                        validation={{ required: true }}
-                        error={errors.collectName}
-                        fields={[
-                          {
-                            label: t("t.yes"),
-                            value: YesNoAnswer.Yes,
-                            defaultChecked: optionData?.collectName,
-                            id: "collectNameYes",
-                            dataTestId: "collect-name-yes",
-                            inputProps: {
-                              onChange: () => {
-                                clearErrors("collectName")
-                              },
-                            },
-                          },
-                          {
-                            label: t("t.no"),
-                            value: YesNoAnswer.No,
-                            defaultChecked:
-                              optionData?.collectName !== undefined && !optionData?.collectName,
-                            id: "collectNameNo",
-                            dataTestId: "collect-name-no",
-                            inputProps: {
-                              onChange: () => {
-                                clearErrors("collectName")
-                              },
-                            },
-                          },
-                        ]}
-                        fieldClassName="m-0"
-                        fieldGroupClassName="flex column items-center"
-                        dataTestId={"preference-option-collect-name"}
-                      />
-                    </FieldValue>
-                  </Grid.Cell>
-                  <Grid.Cell className="pr-8">
-                    <FieldValue label={t("settings.preferenceCollectAddressHolderRelationship")}>
-                      <FieldGroup
-                        name="collectRelationship"
-                        type="radio"
-                        register={register}
-                        validation={{ required: true }}
-                        error={errors.collectRelationship}
-                        fields={[
-                          {
-                            label: t("t.yes"),
-                            value: YesNoAnswer.Yes,
-                            defaultChecked: optionData?.collectRelationship,
-                            id: "collectRelationshipYes",
-                            dataTestId: "collect-relationship-yes",
-                            inputProps: {
-                              onChange: () => {
-                                clearErrors("collectRelationship")
-                              },
-                            },
-                          },
-                          {
-                            label: t("t.no"),
-                            value: YesNoAnswer.No,
-                            defaultChecked:
-                              optionData?.collectRelationship !== undefined &&
-                              !optionData?.collectRelationship,
-                            id: "collectRelationshipNo",
-                            dataTestId: "collect-relationship-no",
-                            inputProps: {
-                              onChange: () => {
-                                clearErrors("collectRelationship")
-                              },
-                            },
-                          },
-                        ]}
-                        fieldClassName="m-0"
-                        fieldGroupClassName="flex"
-                        dataTestId={"preference-option-collect-relationship"}
-                      />
-                    </FieldValue>
-                  </Grid.Cell>
-                </Grid.Row>
-              )}
-            </SectionWithGrid>
-          </Card.Section>
-        </Card>
         <div className="pb-8">
           <Button
             type="button"
@@ -1368,32 +793,10 @@
                 return
               }
 
-<<<<<<< HEAD
-            const newOptionData: MultiselectOption = {
-              text: formData.optionTitle,
-              description: formData.optionDescription,
-              links: formData.optionUrl
-                ? [{ title: formData.optionLinkTitle, url: formData.optionUrl }]
-                : [],
-              ordinal: getNewOrdinal(),
-              exclusive: formData.exclusiveQuestion === "exclusive",
-              collectAddress: formData.collectAddress === YesNoEnum.yes,
-            }
-            if (formData.collectAddress === YesNoEnum.yes) {
-              newOptionData.validationMethod = formData.validationMethod
-              newOptionData.collectRelationship = formData.collectRelationship === YesNoEnum.yes
-              newOptionData.collectName = formData.collectName === YesNoEnum.yes
-            }
-            if (formData.validationMethod === ValidationMethodEnum.radius && formData?.radiusSize) {
-              newOptionData.radiusSize = parseFloat(formData.radiusSize)
-            }
-            let newOptions = []
-=======
               const getNewOrdinal = () => {
                 if (existingOptionData) return existingOptionData.ordinal
                 return questionData?.options?.length ? questionData?.options.length + 1 : 1
               }
->>>>>>> 48cb352c
 
               const newOptionData: MultiselectOption = {
                 text: formData.optionTitle,
@@ -1403,14 +806,17 @@
                   : [],
                 ordinal: getNewOrdinal(),
                 exclusive: formData.exclusiveQuestion === "exclusive",
-                collectAddress: formData.collectAddress === YesNoAnswer.Yes,
+                collectAddress: formData.collectAddress === YesNoEnum.yes,
               }
-              if (formData.collectAddress === YesNoAnswer.Yes) {
+              if (formData.collectAddress === YesNoEnum.yes) {
                 newOptionData.validationMethod = formData.validationMethod
-                newOptionData.collectRelationship = formData.collectRelationship === YesNoAnswer.Yes
-                newOptionData.collectName = formData.collectName === YesNoAnswer.Yes
+                newOptionData.collectRelationship = formData.collectRelationship === YesNoEnum.yes
+                newOptionData.collectName = formData.collectName === YesNoEnum.yes
               }
-              if (formData.validationMethod === ValidationMethod.radius && formData?.radiusSize) {
+              if (
+                formData.validationMethod === ValidationMethodEnum.radius &&
+                formData?.radiusSize
+              ) {
                 newOptionData.radiusSize = parseFloat(formData.radiusSize)
               }
 

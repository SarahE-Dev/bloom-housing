--- conflicted
+++ resolved
@@ -1,21 +1,7 @@
 import React, { useContext, useMemo, useState } from "react"
 import dayjs from "dayjs"
-<<<<<<< HEAD
-import {
-  t,
-  Button,
-  AppearanceStyleType,
-  StatusMessages,
-  LocalizedLink,
-  Modal,
-  LinkButton,
-  AppearanceSizeType,
-} from "@bloom-housing/ui-components"
-import { Grid } from "@bloom-housing/ui-seeds"
-=======
 import { t, StatusMessages, Modal } from "@bloom-housing/ui-components"
 import { Button, Grid, Link } from "@bloom-housing/ui-seeds"
->>>>>>> 48cb352c
 import { ApplicationContext } from "./ApplicationContext"
 import { StatusAside } from "../shared/StatusAside"
 
@@ -47,48 +33,21 @@
 
     const cancel = (
       <Grid.Cell className="flex" key="btn-cancel">
-<<<<<<< HEAD
-        <LinkButton
-          unstyled
-          fullWidth
-          className="bg-opacity-0 text-blue-900"
-          href={`/listings/${listingId}/applications`}
-        >
-          {t("t.cancel")}
-        </LinkButton>
-=======
         <Link className="w-100" href={`/listings/${listingId}/applications`}>
           {t("t.cancel")}
         </Link>
->>>>>>> 48cb352c
       </Grid.Cell>
     )
 
     if (type === "details") {
       elements.push(
         <Grid.Cell key="btn-submitNew">
-<<<<<<< HEAD
-          <LocalizedLink href={`/application/${applicationId}/edit`}>
-            <Button styleType={AppearanceStyleType.secondary} fullWidth onClick={() => false}>
-              {t("t.edit")}
-            </Button>
-          </LocalizedLink>
-        </Grid.Cell>,
-        <Grid.Cell className="flex" key="btn-cancel">
-          <Button
-            unstyled
-            fullWidth
-            className="bg-opacity-0 text-red-750"
-            onClick={() => setDeleteModal(true)}
-          >
-=======
           <Button href={`/application/${applicationId}/edit`} variant="secondary" className="w-100">
             {t("t.edit")}
           </Button>
         </Grid.Cell>,
         <Grid.Cell className="flex" key="btn-cancel">
           <Button variant="text" className="text-alert w-100" onClick={() => setDeleteModal(true)}>
->>>>>>> 48cb352c
             {t("t.delete")}
           </Button>
         </Grid.Cell>

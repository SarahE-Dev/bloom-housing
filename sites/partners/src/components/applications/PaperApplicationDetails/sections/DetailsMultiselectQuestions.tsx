--- conflicted
+++ resolved
@@ -3,15 +3,6 @@
 import { FieldValue, Grid } from "@bloom-housing/ui-seeds"
 import { AddressHolder, listingSectionQuestions } from "@bloom-housing/shared-helpers"
 import { ApplicationContext } from "../../ApplicationContext"
-<<<<<<< HEAD
-=======
-import {
-  InputType,
-  AddressCreate,
-  ApplicationSection,
-  GeocodingValues,
-} from "@bloom-housing/backend-core/types"
->>>>>>> de93fbb0
 import { DetailsAddressColumns, AddressColsType } from "../DetailsAddressColumns"
 import { useSingleListingData } from "../../../../lib/hooks"
 import SectionWithGrid from "../../../shared/SectionWithGrid"
@@ -28,13 +19,15 @@
   title: string
 }
 
-const formatGeocodingValues = (key: GeocodingValues) => {
+const formatGeocodingValues = (key: string | boolean) => {
   switch (key) {
-    case GeocodingValues.true:
+    case "true":
+    case true:
       return t("t.yes")
-    case GeocodingValues.false:
+    case "false":
+    case false:
       return t("t.no")
-    case GeocodingValues.unknown:
+    case "unknown":
       return t("t.error")
     default:
       return t("t.error")
@@ -79,47 +72,6 @@
                 const options = appQuestion?.options?.filter((option) => option.checked)
 
                 return options.map((option) => {
-<<<<<<< HEAD
-                  const extra = option.extraData?.map((extra) => {
-                    if (extra.type === InputType.text)
-                      return (
-                        <FieldValue key={extra.key} label={t("t.name")}>
-                          <>{extra.value}</>
-                        </FieldValue>
-                      )
-
-                    if (extra.type === InputType.boolean)
-                      return (
-                        <FieldValue
-                          key={extra.key}
-                          label={t(`application.preferences.options.${extra.key}`, {
-                            county: listingDto?.listingsBuildingAddress.county,
-                          })}
-                        >
-                          {extra.value ? t("t.yes") : t("t.no")}
-                        </FieldValue>
-                      )
-
-                    if (extra.type === InputType.address)
-                      return (
-                        <FieldValue
-                          key={extra.key}
-                          label={t(`application.preferences.options.address`, {
-                            county: listingDto?.listingsBuildingAddress.county,
-                          })}
-                        >
-                          <Grid spacing="lg">
-                            <Grid.Row columns={3}>
-                              <DetailsAddressColumns
-                                type={AddressColsType.preferences}
-                                addressObject={extra.value as AddressCreate}
-                              />
-                            </Grid.Row>
-                          </Grid>
-                        </FieldValue>
-                      )
-                  })
-=======
                   const extra = option.extraData
                     ?.sort((a, b) => {
                       if (a.type === InputType.address) return 1
@@ -142,7 +94,7 @@
                             break
                           case "geocodingVerified":
                             label = t("application.details.preferences.passedAddressCheck")
-                            value = formatGeocodingValues(extra.value as GeocodingValues)
+                            value = formatGeocodingValues(extra.value as string)
                             break
                           default:
                             label = t("t.name")
@@ -160,7 +112,7 @@
                           <FieldValue
                             key={extra.key}
                             label={t(`application.preferences.options.${extra.key}`, {
-                              county: listingDto?.countyCode,
+                              county: listingDto?.listingsBuildingAddress.county,
                             })}
                           >
                             {extra.value ? t("t.yes") : t("t.no")}
@@ -173,7 +125,7 @@
                             key={extra.key}
                             className="field-label-semibold"
                             label={t(`application.preferences.options.qualifyingAddress`, {
-                              county: listingDto?.countyCode,
+                              county: listingDto?.listingsBuildingAddress.county,
                             })}
                           >
                             <Grid spacing="lg">
@@ -188,7 +140,6 @@
                           </FieldValue>
                         )
                     })
->>>>>>> de93fbb0
 
                   return (
                     <div key={option.key}>

import React from "react"
import { t, Field, Select } from "@bloom-housing/ui-components"
import { FieldValue, Grid } from "@bloom-housing/ui-seeds"
import { useFormContext } from "react-hook-form"
<<<<<<< HEAD
import SectionWithGrid from "../../../shared/SectionWithGrid"
import {
  IncomePeriodEnum,
  YesNoEnum,
} from "@bloom-housing/shared-helpers/src/types/backend-swagger"
=======
import { IncomePeriod } from "@bloom-housing/backend-core/types"
import { YesNoAnswer } from "../../../../lib/helpers"
import SectionWithGrid from "../../../shared/SectionWithGrid"
>>>>>>> 48cb352c

const FormHouseholdIncome = () => {
  const formMethods = useFormContext()

  // eslint-disable-next-line @typescript-eslint/unbound-method
  const { register, setValue, watch } = formMethods

  const incomePeriodValue: string = watch("application.incomePeriod")

  return (
    <>
      <hr className="spacer-section-above spacer-section" />
      <SectionWithGrid heading={t("application.details.householdIncome")}>
        <Grid.Row columns={3}>
          <FieldValue label={t("application.add.incomePeriod")}>
            <div className="flex h-12 items-center">
              <Field
                id="application.incomePeriodYear"
                name="application.incomePeriod"
                className="m-0"
                type="radio"
                label={t("t.perYear")}
                register={register}
                inputProps={{
                  value: IncomePeriodEnum.perYear,
                  onChange: () => {
                    setValue("incomeMonth", "")
                    setValue("incomeYear", "")
                  },
                }}
              />

              <Field
                id="application.incomePeriodMonth"
                name="application.incomePeriod"
                className="m-0"
                type="radio"
                label={t("t.perMonth")}
                register={register}
                inputProps={{
                  value: IncomePeriodEnum.perMonth,
                  onChange: () => {
                    setValue("incomeMonth", "")
                    setValue("incomeYear", "")
                  },
                }}
              />
            </div>
          </FieldValue>
        </Grid.Row>

        <Grid.Row columns={3}>
          <Grid.Cell>
            <Field
              id="incomeYear"
              type="number"
              name="incomeYear"
              label={t("application.details.annualIncome")}
              placeholder={t("t.enterAmount")}
              register={register}
<<<<<<< HEAD
              disabled={incomePeriodValue !== IncomePeriodEnum.perYear}
=======
              disabled={incomePeriodValue !== IncomePeriod.perYear}
>>>>>>> 48cb352c
            />
          </Grid.Cell>

          <Grid.Cell>
            <Field
              id="incomeMonth"
              type="number"
              name="incomeMonth"
              label={t("application.details.monthlyIncome")}
              placeholder={t("t.enterAmount")}
              register={register}
<<<<<<< HEAD
              disabled={incomePeriodValue !== IncomePeriodEnum.perMonth}
=======
              disabled={incomePeriodValue !== IncomePeriod.perMonth}
>>>>>>> 48cb352c
            />
          </Grid.Cell>

          <Grid.Cell>
            <Select
              id="application.incomeVouchers"
              name="application.incomeVouchers"
              placeholder={t("t.selectOne")}
              label={t("application.details.vouchers")}
              register={register}
              controlClassName="control"
              options={[YesNoEnum.yes, YesNoEnum.no]}
              keyPrefix="t"
            />
          </Grid.Cell>
        </Grid.Row>
      </SectionWithGrid>
    </>
  )
}

export { FormHouseholdIncome as default, FormHouseholdIncome }<|MERGE_RESOLUTION|>--- conflicted
+++ resolved
@@ -2,17 +2,11 @@
 import { t, Field, Select } from "@bloom-housing/ui-components"
 import { FieldValue, Grid } from "@bloom-housing/ui-seeds"
 import { useFormContext } from "react-hook-form"
-<<<<<<< HEAD
-import SectionWithGrid from "../../../shared/SectionWithGrid"
 import {
   IncomePeriodEnum,
   YesNoEnum,
 } from "@bloom-housing/shared-helpers/src/types/backend-swagger"
-=======
-import { IncomePeriod } from "@bloom-housing/backend-core/types"
-import { YesNoAnswer } from "../../../../lib/helpers"
 import SectionWithGrid from "../../../shared/SectionWithGrid"
->>>>>>> 48cb352c
 
 const FormHouseholdIncome = () => {
   const formMethods = useFormContext()
@@ -73,11 +67,7 @@
               label={t("application.details.annualIncome")}
               placeholder={t("t.enterAmount")}
               register={register}
-<<<<<<< HEAD
               disabled={incomePeriodValue !== IncomePeriodEnum.perYear}
-=======
-              disabled={incomePeriodValue !== IncomePeriod.perYear}
->>>>>>> 48cb352c
             />
           </Grid.Cell>
 
@@ -89,11 +79,7 @@
               label={t("application.details.monthlyIncome")}
               placeholder={t("t.enterAmount")}
               register={register}
-<<<<<<< HEAD
               disabled={incomePeriodValue !== IncomePeriodEnum.perMonth}
-=======
-              disabled={incomePeriodValue !== IncomePeriod.perMonth}
->>>>>>> 48cb352c
             />
           </Grid.Cell>
 

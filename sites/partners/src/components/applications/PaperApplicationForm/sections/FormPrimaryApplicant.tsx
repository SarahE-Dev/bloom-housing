--- conflicted
+++ resolved
@@ -12,13 +12,8 @@
 } from "@bloom-housing/ui-components"
 import { FieldValue, Grid } from "@bloom-housing/ui-seeds"
 import { phoneNumberKeys, contactPreferencesKeys, stateKeys } from "@bloom-housing/shared-helpers"
-<<<<<<< HEAD
+import { YesNoEnum } from "@bloom-housing/shared-helpers/src/types/backend-swagger"
 import SectionWithGrid from "../../../shared/SectionWithGrid"
-import { YesNoEnum } from "@bloom-housing/shared-helpers/src/types/backend-swagger"
-=======
-import { YesNoAnswer } from "../../../../lib/helpers"
-import SectionWithGrid from "../../../shared/SectionWithGrid"
->>>>>>> 48cb352c
 
 const FormPrimaryApplicant = () => {
   const formMethods = useFormContext()
@@ -224,11 +219,7 @@
           />
         )}
 
-<<<<<<< HEAD
         {workInRegionValue === YesNoEnum.yes && (
-=======
-        {workInRegionValue === YesNoAnswer.Yes && (
->>>>>>> 48cb352c
           <FormAddress
             subtitle={t("application.contact.workAddress")}
             dataKey="application.applicant.workAddress"

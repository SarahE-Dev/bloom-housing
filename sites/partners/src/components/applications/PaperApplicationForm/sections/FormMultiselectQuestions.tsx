import React, { useEffect, useMemo, useState } from "react"
import { Field, t, FieldGroup, resolveObject } from "@bloom-housing/ui-components"
import { FieldValue, Grid } from "@bloom-housing/ui-seeds"
import { useFormContext } from "react-hook-form"
import {
  stateKeys,
  getInputType,
  fieldName,
  AddressHolder,
  cleanMultiselectString,
} from "@bloom-housing/shared-helpers"
import {
  ListingMultiselectQuestion,
  MultiselectOption,
  MultiselectQuestion,
  MultiselectQuestionsApplicationSectionEnum,
} from "@bloom-housing/shared-helpers/src/types/backend-swagger"
import SectionWithGrid from "../../../shared/SectionWithGrid"
import { FormAddressAlternate } from "@bloom-housing/shared-helpers/src/views/address/FormAddressAlternate"
import GeocodeService, {
  GeocodeService as GeocodeServiceType,
} from "@mapbox/mapbox-sdk/services/geocoding"
import MultiselectQuestionsMap from "../MultiselectQuestionsMap"

type FormMultiselectQuestionsProps = {
  questions: ListingMultiselectQuestion[]
  applicationSection: MultiselectQuestionsApplicationSectionEnum
  sectionTitle: string
}

const FormMultiselectQuestions = ({
  applicationSection,
  questions,
  sectionTitle,
}: FormMultiselectQuestionsProps) => {
  const formMethods = useFormContext()

  // eslint-disable-next-line @typescript-eslint/unbound-method
  const {
    register,
    watch,
    formState: { errors },
  } = formMethods

  const allOptionFieldNames = useMemo(() => {
    const keys = []
    questions?.forEach((listingQuestion) =>
      listingQuestion?.multiselectQuestions.options.forEach((option) =>
        keys.push(
<<<<<<< HEAD
          fieldName(listingQuestion?.multiselectQuestions.text, applicationSection, option.text)
=======
          fieldName(
            listingQuestion?.multiselectQuestion.text,
            applicationSection,
            cleanMultiselectString(option.text)
          )
>>>>>>> 1c99bcfd
        )
      )
    )

    return keys
  }, [questions, applicationSection])

  const [geocodingClient, setGeocodingClient] = useState<GeocodeServiceType>()

  useEffect(() => {
    if (process.env.mapBoxToken || process.env.MAPBOX_TOKEN) {
      setGeocodingClient(
        GeocodeService({
          accessToken: process.env.mapBoxToken || process.env.MAPBOX_TOKEN,
        })
      )
    }
  }, [])

  if (questions?.length === 0) {
    return null
  }

  const watchQuestions = watch(allOptionFieldNames)

  const getCheckboxOption = (option: MultiselectOption, question: MultiselectQuestion) => {
    const optionFieldName = fieldName(
      question.text,
      applicationSection,
      cleanMultiselectString(option.text)
    )
    return (
      <React.Fragment key={option.text}>
        <Field
          id={`${question?.text}-${option.text}`}
          name={optionFieldName}
          type={"checkbox"}
          label={option.text}
          register={register}
        />

        {watchQuestions[optionFieldName] && option?.collectName && (
          <Field
            id={AddressHolder.Name}
            name={`${optionFieldName}-${AddressHolder.Name}`}
            label={t(`application.preferences.options.${AddressHolder.Name}`)}
            register={register}
            validation={{ required: true, maxLength: 64 }}
            error={!!resolveObject(`${optionFieldName}-${AddressHolder.Name}`, errors)}
            errorMessage={
              resolveObject(`${optionFieldName}-${AddressHolder.Name}`, errors)?.type ===
              "maxLength"
                ? t("errors.maxLength")
                : t("errors.requiredFieldError")
            }
          />
        )}
        {watchQuestions[optionFieldName] && option?.collectRelationship && (
          <Field
            id={AddressHolder.Relationship}
            name={`${optionFieldName}-${AddressHolder.Relationship}`}
            label={t(`application.preferences.options.${AddressHolder.Relationship}`)}
            register={register}
            validation={{ required: true, maxLength: 64 }}
            error={!!resolveObject(`${optionFieldName}-${AddressHolder.Relationship}`, errors)}
            errorMessage={
              resolveObject(`${optionFieldName}-${AddressHolder.Relationship}`, errors)?.type ===
              "maxLength"
                ? t("errors.maxLength")
                : t("errors.requiredFieldError")
            }
          />
        )}
        {watchQuestions[optionFieldName] && option.collectAddress && (
          <div className="pb-4">
            <FormAddressAlternate
              subtitle={t("application.preferences.options.qualifyingAddress")}
              dataKey={fieldName(question.text, applicationSection, `${option.text}-address`)}
              register={register}
              required={true}
              errors={errors}
              stateKeys={stateKeys}
              data-testid={"app-question-extra-field"}
            />
            <MultiselectQuestionsMap
              dataKey={fieldName(question.text, applicationSection, `${option.text}`)}
              geocodingClient={geocodingClient}
            />
          </div>
        )}
      </React.Fragment>
    )
  }

  const getRadioFields = (options: MultiselectOption[], question: MultiselectQuestion) => {
    return (
      <fieldset>
        <FieldGroup
          fieldGroupClassName="grid grid-cols-1"
          fieldClassName="ml-0"
          type={"radio"}
          name={fieldName(question.text, applicationSection)}
          register={register}
          dataTestId={"app-question-option"}
          fields={options?.map((option) => {
            return {
              id: `${question?.text}-${option.text}`,
              label: option?.text,
              value: option?.text,
              description: option?.description,
            }
          })}
        />
      </fieldset>
    )
  }

  return (
    <>
      <hr className="spacer-section-above spacer-section" />
      <SectionWithGrid heading={sectionTitle}>
        <Grid.Row columns={2}>
          {questions?.map((listingQuestion) => {
            const question = listingQuestion?.multiselectQuestions
            const inputType = getInputType(question.options as unknown as MultiselectOption[])
            return (
              <FieldValue label={question.text}>
                {inputType === "checkbox" ? (
                  <fieldset className={"mt-4"}>
                    {question?.options
                      ?.sort((a, b) => (a.ordinal > b.ordinal ? 1 : -1))
                      .map((option) => {
                        return getCheckboxOption(option, question)
                      })}
                    {question?.optOutText &&
                      getCheckboxOption(
                        {
                          text: question.optOutText,
                          description: null,
                          links: [],
                          collectAddress: false,
                          exclusive: true,
                          ordinal: question.options.length,
                        },
                        question
                      )}
                  </fieldset>
                ) : (
                  getRadioFields(question?.options, question)
                )}
              </FieldValue>
            )
          })}
        </Grid.Row>
      </SectionWithGrid>
    </>
  )
}

export { FormMultiselectQuestions as default, FormMultiselectQuestions }<|MERGE_RESOLUTION|>--- conflicted
+++ resolved
@@ -47,15 +47,11 @@
     questions?.forEach((listingQuestion) =>
       listingQuestion?.multiselectQuestions.options.forEach((option) =>
         keys.push(
-<<<<<<< HEAD
-          fieldName(listingQuestion?.multiselectQuestions.text, applicationSection, option.text)
-=======
           fieldName(
-            listingQuestion?.multiselectQuestion.text,
+            listingQuestion?.multiselectQuestions.text,
             applicationSection,
             cleanMultiselectString(option.text)
           )
->>>>>>> 1c99bcfd
         )
       )
     )

--- conflicted
+++ resolved
@@ -2,13 +2,8 @@
 import { useFormContext } from "react-hook-form"
 import { t, Field } from "@bloom-housing/ui-components"
 import { FieldValue, Grid } from "@bloom-housing/ui-seeds"
-<<<<<<< HEAD
+import { YesNoEnum } from "@bloom-housing/shared-helpers/src/types/backend-swagger"
 import SectionWithGrid from "../../../shared/SectionWithGrid"
-import { YesNoEnum } from "@bloom-housing/shared-helpers/src/types/backend-swagger"
-=======
-import { YesNoAnswer } from "../../../../lib/helpers"
-import SectionWithGrid from "../../../shared/SectionWithGrid"
->>>>>>> 48cb352c
 
 const FormTerms = () => {
   const formMethods = useFormContext()
@@ -30,11 +25,7 @@
                 label={t("t.yes")}
                 register={register}
                 inputProps={{
-<<<<<<< HEAD
                   value: YesNoEnum.yes,
-=======
-                  value: YesNoAnswer.Yes,
->>>>>>> 48cb352c
                 }}
               />
 
@@ -46,11 +37,7 @@
                 label={t("t.no")}
                 register={register}
                 inputProps={{
-<<<<<<< HEAD
                   value: YesNoEnum.no,
-=======
-                  value: YesNoAnswer.No,
->>>>>>> 48cb352c
                 }}
               />
             </div>

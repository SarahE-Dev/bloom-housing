--- conflicted
+++ resolved
@@ -64,16 +64,6 @@
         </ViewItem>
       </GridSection>
       {listing.isWaitlistOpen && (
-<<<<<<< HEAD
-=======
-        <GridSection columns={2}>
-          <ViewItem id="waitlist.sizeQuestion" label={t("listings.waitlist.sizeQuestion")}>
-            {listing.waitlistMaxSize ? t("t.yes") : t("t.no")}
-          </ViewItem>
-        </GridSection>
-      )}
-      {listing.waitlistMaxSize && (
->>>>>>> fe82f25d
         <GridSection columns={3}>
           <ViewItem id="waitlistMaxSize" label={t("listings.waitlist.maxSize")}>
             {getDetailFieldNumber(listing.waitlistMaxSize)}

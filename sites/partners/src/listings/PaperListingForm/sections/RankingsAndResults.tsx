--- conflicted
+++ resolved
@@ -14,11 +14,7 @@
 
 import { YesNoAnswer } from "../../../applications/PaperApplicationForm/FormTypes"
 import { FormListing } from "../index"
-<<<<<<< HEAD
-import { getLotteryEvent } from "../../../../lib/helpers"
-=======
 import { getLotteryEvent, fieldHasError, fieldMessage } from "../../../../lib/helpers"
->>>>>>> 90746359
 import { ListingReviewOrder } from "@bloom-housing/backend-core/types"
 
 type RankingsAndResultsProps = {
@@ -88,11 +84,7 @@
                   value: "reviewOrderFCFS",
                   id: "reviewOrderFCFS",
                   defaultChecked:
-<<<<<<< HEAD
-                    !listing || listing?.reviewOrderType === ListingReviewOrder.firstComeFirstServe,
-=======
                     listing?.reviewOrderType === ListingReviewOrder.firstComeFirstServe,
->>>>>>> 90746359
                 },
                 {
                   label: t("listings.lotteryTitle"),

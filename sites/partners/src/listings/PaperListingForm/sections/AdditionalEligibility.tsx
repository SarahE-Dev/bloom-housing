--- conflicted
+++ resolved
@@ -24,7 +24,6 @@
             id={"creditHistory"}
             fullWidth={true}
             register={register}
-            maxLength={600}
           />
           <Textarea
             label={t("listings.rentalHistory")}
@@ -32,7 +31,6 @@
             id={"rentalHistory"}
             fullWidth={true}
             register={register}
-            maxLength={600}
           />
         </GridSection>
         <GridSection columns={2}>
@@ -42,7 +40,6 @@
             id={"criminalBackground"}
             fullWidth={true}
             register={register}
-            maxLength={600}
           />
           <Textarea
             label={t("listings.sections.rentalAssistanceTitle")}
@@ -50,14 +47,10 @@
             id={"rentalAssistance"}
             fullWidth={true}
             register={register}
-<<<<<<< HEAD
-            maxLength={600}
-=======
             errorMessage={fieldMessage(errors?.rentalAssistance?.message)}
             inputProps={{
               onChange: () => clearErrors("rentalAssistance"),
             }}
->>>>>>> 90746359
           />
         </GridSection>
       </GridSection>

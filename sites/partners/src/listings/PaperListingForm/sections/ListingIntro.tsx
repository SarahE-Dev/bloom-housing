--- conflicted
+++ resolved
@@ -1,27 +1,15 @@
-<<<<<<< HEAD
-import React, { useContext, useCallback } from "react"
-import { Controller, useFormContext } from "react-hook-form"
-=======
 import React from "react"
 import { useFormContext } from "react-hook-form"
->>>>>>> 90746359
 import {
   t,
   GridSection,
   GridCell,
   Field,
-<<<<<<< HEAD
-  AuthContext,
-  Select,
-  ViewItem,
-} from "@bloom-housing/ui-components"
-=======
   SelectOption,
   Select,
   ViewItem,
 } from "@bloom-housing/ui-components"
 import { fieldMessage, fieldHasError } from "../../../../lib/helpers"
->>>>>>> 90746359
 
 interface ListingIntroProps {
   jurisdictionOptions: SelectOption[]
@@ -29,80 +17,9 @@
 const ListingIntro = (props: ListingIntroProps) => {
   const formMethods = useFormContext()
 
-  const { profile } = useContext(AuthContext)
-
   // eslint-disable-next-line @typescript-eslint/unbound-method
   const { register, clearErrors, errors } = formMethods
 
-<<<<<<< HEAD
-  const JurisdictionWrapper = useCallback(() => {
-    if (profile.jurisdictions.length === 1) {
-      return (
-        <Controller
-          type="hidden"
-          defaultValue={profile.jurisdictions[0].id}
-          name="jurisdiction.id"
-          as={<input />}
-        />
-      )
-    } else {
-      return (
-        <GridCell span={2}>
-          <ViewItem label={t("t.jurisdiction")}>
-            <Select
-              id={"jurisdiction.id"}
-              name={"jurisdiction.id"}
-              label={t("t.jurisdiction")}
-              labelClassName="sr-only"
-              register={register}
-              controlClassName="control"
-              error={errors?.jurisdiction?.id !== undefined}
-              errorMessage={t("errors.requiredFieldError")}
-              validation={{ required: true }}
-              options={[
-                "",
-                ...profile.jurisdictions.map((jurisdiction) => ({
-                  label: jurisdiction.name,
-                  value: jurisdiction.id,
-                })),
-              ]}
-            />
-          </ViewItem>
-        </GridCell>
-      )
-    }
-  }, [errors?.jurisdiction?.id, profile.jurisdictions, register])
-
-  return (
-    <>
-      <GridSection
-        columns={3}
-        title={t("listings.sections.introTitle")}
-        description={t("listings.sections.introSubtitle")}
-      >
-        <JurisdictionWrapper />
-        <GridCell span={2}>
-          <Field
-            id="name"
-            name="name"
-            label={t("listings.listingName")}
-            placeholder={t("listings.listingName")}
-            register={register}
-            error={errors?.name !== undefined}
-            errorMessage={t("errors.requiredFieldError")}
-            validation={{ required: true }}
-          />
-        </GridCell>
-        <Field
-          id="developer"
-          name="developer"
-          label={t("listings.developer")}
-          placeholder={t("listings.developer")}
-          register={register}
-        />
-      </GridSection>
-    </>
-=======
   const hideSelect = props.jurisdictionOptions.length <= 2
   return (
     <GridSection
@@ -168,7 +85,6 @@
         register={register}
       />
     </GridSection>
->>>>>>> 90746359
   )
 }
 

import React, { useEffect, useState, useContext } from "react"
import {
  t,
  GridSection,
  ViewItem,
  GridCell,
  Field,
  Select,
  AppearanceStyleType,
  AppearanceBorderType,
  FieldGroup,
  Button,
  Form,
  numberOptions,
  AuthContext,
} from "@bloom-housing/ui-components"
<<<<<<< HEAD
import { useForm, useWatch } from "react-hook-form"
import { TempUnit } from "./formTypes"
=======
import { useForm, useWatch, useFormContext } from "react-hook-form"
import { TempUnit } from "."
>>>>>>> 672746fa
import {
  AmiChart,
  AmiChartItem,
  UnitAccessibilityPriorityType,
  UnitStatus,
  UnitType,
} from "@bloom-housing/backend-core/types"
import { useAmiChartList, useUnitPriorityList, useUnitTypeList } from "../../../lib/hooks"
import { arrayToFormOptions, getRentType, fieldHasError } from "../../../lib/helpers"

type UnitFormProps = {
  onSubmit: (unit: TempUnit) => void
  onClose: (openNextUnit: boolean, openCurrentUnit: boolean, defaultUnit: TempUnit) => void
  defaultUnit: TempUnit | undefined
  nextId: number
  draft: boolean
}

const UnitForm = ({ onSubmit, onClose, defaultUnit, nextId, draft }: UnitFormProps) => {
  const { amiChartsService } = useContext(AuthContext)

  const [options, setOptions] = useState({
    amiCharts: [],
    unitPriorities: [],
    unitTypes: [],
  })
  const [loading, setLoading] = useState(true)
  const [currentAmiChart, setCurrentAmiChart] = useState(null)
  const [amiChartPercentageOptions, setAmiChartPercentageOptions] = useState([])

  const unitStatusOptions = Object.values(UnitStatus).map((status) => ({
    label: t(`listings.unit.statusOptions.${status}`),
    value: status,
  }))

  const formMethods = useFormContext()
  // eslint-disable-next-line @typescript-eslint/unbound-method
  const { watch } = formMethods
  const jurisdiction: string = watch("jurisdiction.id")
  /**
   * fetch form options
   */
  const { data: amiCharts = [] } = useAmiChartList(jurisdiction)
  const { data: unitPriorities = [] } = useUnitPriorityList()
  const { data: unitTypes = [] } = useUnitTypeList()

  // eslint-disable-next-line @typescript-eslint/unbound-method
  const { register, errors, trigger, getValues, setValue, control, reset } = useForm()

  const rentType: string = useWatch({
    control,
    name: "rentType",
  })
  const amiPercentage: string = useWatch({
    control,
    name: "amiPercentage",
  })
  const amiChartID: string = useWatch({
    control,
    name: "amiChart.id",
  })

  const maxAmiHouseholdSize = 8

  const getAmiChartTableData = () => {
    return [...Array(maxAmiHouseholdSize)].map((_, index) => {
      const fieldName = `maxIncomeHouseholdSize${index + 1}`
      const incomeCell = (
        <Field
          key={fieldName}
          id={fieldName}
          name={fieldName}
          label={t("t.minimumIncome")}
          register={register}
          type="number"
          prepend="$"
          readerOnly
        />
      )
      return (
        <tr key={index}>
          <td className={"pl-4"}>{index + 1}</td>
          <td>{incomeCell}</td>
        </tr>
      )
    })
  }

  const resetDefaultValues = async () => {
    if (defaultUnit) {
      if (defaultUnit.amiChart) {
        const chartData = await fetchAmiChart(defaultUnit.amiChart.id)
        resetAmiTableValues(chartData, defaultUnit.amiPercentage)
      }
      Object.keys(defaultUnit).forEach((key) => {
        setValue(key, defaultUnit[key])
      })
      if (defaultUnit.amiChartOverride) {
        defaultUnit.amiChartOverride.items.forEach((override) => {
          setValue(`maxIncomeHouseholdSize${override.householdSize}`, override.income)
        })
      }
      setValue("amiPercentage", parseInt(defaultUnit["amiPercentage"]))
      setValue("rentType", getRentType(defaultUnit))
    }
    setValue("status", "available")
    setLoading(false)
  }

  useEffect(() => {
    void resetDefaultValues()
    // eslint-disable-next-line react-hooks/exhaustive-deps
  }, [])

  const fetchAmiChart = async (defaultChartID?: string) => {
    try {
      const thisAmiChart = await amiChartsService.retrieve({
        amiChartId: defaultChartID ?? amiChartID,
      })
      const amiChartData = thisAmiChart.items
      setCurrentAmiChart(amiChartData)
      const uniquePercentages = Array.from(
        new Set(amiChartData.map((item: AmiChartItem) => item.percentOfAmi))
      ).sort(function (a: number, b: number) {
        return a - b
      })
      setAmiChartPercentageOptions(
        uniquePercentages.map((percentage) => {
          return {
            label: percentage.toString(),
            value: percentage,
          }
        })
      )
      return amiChartData
    } catch (e) {
      console.error(e)
    }
  }

  const resetAmiTableValues = (defaultAmiChart?: AmiChartItem[], defaultAmiPercentage?: string) => {
    const chart = defaultAmiChart ?? currentAmiChart
    const percentage = defaultAmiPercentage ?? amiPercentage
    const newPercentages = chart
      .filter((item: AmiChartItem) => item.percentOfAmi === parseInt(percentage))
      .sort(function (a: AmiChartItem, b: AmiChartItem) {
        return a.householdSize - b.householdSize
      })
    newPercentages.forEach((amiValue: AmiChartItem, index: number) => {
      setValue(`maxIncomeHouseholdSize${index + 1}`, amiValue.income.toString())
    })
  }

  useEffect(() => {
    if (amiPercentage && !loading && options) {
      resetAmiTableValues()
    }
    // eslint-disable-next-line react-hooks/exhaustive-deps
  }, [amiPercentage])

  type FormSubmitAction = "saveNew" | "saveExit" | "save"

  const formatFormData = (data: { [x: string]: any }) => {
    if (data.amiChart?.id) {
      const chart = amiCharts.find((chart) => chart.id === data.amiChart.id)
      data.amiChart = chart
    } else {
      delete data.amiChart
    }

    if (data.rentType === "fixed") {
      delete data.monthlyRentAsPercentOfIncome
    } else if (data.rentType === "percentage") {
      data.monthlyIncomeMin = "0"
      delete data.monthlyRent
    }

    if (data.priorityType?.id) {
      const priority = unitPriorities.find((priority) => priority.id === data.priorityType.id)
      data.priorityType = priority
    } else {
      delete data.priorityType
    }

    if (data.unitType?.id) {
      const type = unitTypes.find((type) => type.id === data.unitType.id)
      data.unitType = type
    } else {
      delete data.unitType
    }

    if (currentAmiChart) {
      // Only keep overrides so we're not duplicating existing ami data
      ;[...Array(maxAmiHouseholdSize)].forEach((_, index) => {
        const existingChartValue = currentAmiChart.filter(
          (item: AmiChartItem) =>
            item.householdSize === index + 1 && item.percentOfAmi === parseInt(amiPercentage)
        )[0]
        if (
          data[`maxIncomeHouseholdSize${index + 1}`] &&
          parseInt(data[`maxIncomeHouseholdSize${index + 1}`]) === existingChartValue.income
        ) {
          delete data[`maxIncomeHouseholdSize${index + 1}`]
        }
      })
    }

    const formData = {
      createdAt: undefined,
      updatedAt: undefined,
      status: UnitStatus.available,
      id: null,
      ...data,
    }

    return formData
  }

  const copyAndNew = () => {
    const data = getValues()
    const formData = formatFormData(data)
    onClose(true, false, formData)
    void resetDefaultValues()
  }

  async function onFormSubmit(action?: FormSubmitAction) {
    setLoading(true)
    const data = getValues()
    const validation = await trigger()
    if (!validation) return

    const formData = formatFormData(data)

    // If we're looking at a draft unit in the drawer
    // Save --> creates a new unit, drawer stays open on that unit
    // Save and New --> creates a new unit, opens a draft empty drawer
    // Save & Exit --> creates a new unit, closes the drawer
    // If we're looking at a saved unit
    // Make a Copy --> does not create a new unit, opens a draft drawer with same data
    // Save & New --> does not create a new unit, submits changes with existing ID, opens a draft empty drawer
    // Save & Exit --> does not create a new unit, submits changes with existing ID, closes the drawer

    if (action === "saveNew") {
      onSubmit({
        ...formData,
        tempId: draft ? nextId : defaultUnit.tempId,
      })
      onClose(true, false, null)
      reset()
      setValue("status", "available")
      setLoading(false)
    }
    if (action === "saveExit") {
      onSubmit({
        ...formData,
        tempId: draft ? nextId : defaultUnit.tempId,
      })
      onClose(false, false, null)
    }
    if (action === "save") {
      onSubmit({
        ...formData,
        tempId: nextId,
      })
      onClose(false, true, {
        ...formData,
        tempId: nextId,
      })
    }
  }

  const rentTypeOptions = [
    {
      id: "fixed",
      label: t("listings.unit.fixed"),
      value: "fixed",
    },
    {
      id: "percentage",
      label: t("listings.unit.percentage"),
      value: "percentage",
    },
  ]

  useEffect(() => {
    setOptions({
      amiCharts: arrayToFormOptions<AmiChart>(amiCharts, "name", "id"),
      unitPriorities: arrayToFormOptions<UnitAccessibilityPriorityType>(
        unitPriorities,
        "name",
        "id"
      ),
      unitTypes: arrayToFormOptions<UnitType>(unitTypes, "name", "id", "listings.unit.typeOptions"),
    })
  }, [amiCharts, unitPriorities, unitTypes])

  useEffect(() => {
    if (defaultUnit) {
      setValue("amiChart.id", defaultUnit.amiChart?.id)
      setValue("priorityType.id", defaultUnit.priorityType?.id)
      setValue("unitType.id", defaultUnit.unitType?.id)
    }
    // eslint-disable-next-line react-hooks/exhaustive-deps
  }, [options])

  useEffect(() => {
    if (defaultUnit) {
      if (rentType === "fixed") {
        setValue("monthlyIncomeMin", defaultUnit.monthlyIncomeMin)
        setValue("monthlyRent", defaultUnit.monthlyRent)
      } else {
        setValue("monthlyRentAsPercentOfIncome", defaultUnit.monthlyRentAsPercentOfIncome)
      }
    }
    // eslint-disable-next-line react-hooks/exhaustive-deps
  }, [rentType])

  return (
    <Form onSubmit={() => false}>
      <div className="border rounded-md p-8 bg-white">
        <GridSection title={t("listings.unit.details")} columns={4}>
          <GridCell>
            <ViewItem label={t("listings.unit.unitNumber")}>
              <Field
                id="number"
                name="number"
                label={t("listings.unit.unitNumber")}
                placeholder={t("listings.unit.unitNumber")}
                register={register}
                type="text"
                readerOnly
              />
            </ViewItem>
          </GridCell>
          <GridCell>
            <ViewItem label={t("listings.unit.type")}>
              <Select
                id="unitType.id"
                name="unitType.id"
                label={t("listings.unit.type")}
                placeholder={t("listings.unit.type")}
                labelClassName="sr-only"
                register={register}
                controlClassName="control"
                options={options.unitTypes}
                error={fieldHasError(errors?.unitType)}
                errorMessage={t("errors.requiredFieldError")}
                validation={{ required: true }}
              />
            </ViewItem>
          </GridCell>
          <GridCell>
            <ViewItem label={t("listings.unit.numBathrooms")}>
              <Select
                id="numBathrooms"
                name="numBathrooms"
                label={t("listings.unit.numBathrooms")}
                placeholder={t("listings.unit.numBathrooms")}
                labelClassName="sr-only"
                register={register}
                controlClassName="control"
                options={numberOptions(5)}
              />
            </ViewItem>
          </GridCell>
          <GridCell>
            <ViewItem label={t("listings.unit.floor")}>
              <Select
                id="floor"
                name="floor"
                label={t("listings.unit.floor")}
                placeholder={t("listings.unit.floor")}
                labelClassName="sr-only"
                register={register}
                controlClassName="control"
                options={numberOptions(10)}
              />
            </ViewItem>
          </GridCell>
          <GridCell>
            <ViewItem label={t("listings.unit.squareFootage")}>
              <Field
                id="sqFeet"
                name="sqFeet"
                label={t("listings.unit.squareFootage")}
                placeholder={t("listings.unit.squareFootage")}
                register={register}
                readerOnly
                type="number"
              />
            </ViewItem>
          </GridCell>
          <GridCell>
            <ViewItem label={t("listings.unit.unitStatus")}>
              <Select
                id="status"
                name="status"
                label={t("listings.unit.unitStatus")}
                placeholder={t("listings.unit.unitStatus")}
                labelClassName="sr-only"
                register={register}
                controlClassName="control"
                options={unitStatusOptions}
                disabled
              />
            </ViewItem>
          </GridCell>
          <GridCell>
            <ViewItem label={t("listings.unit.minOccupancy")}>
              <Select
                id="minOccupancy"
                name="minOccupancy"
                label={t("listings.unit.minOccupancy")}
                placeholder={t("listings.unit.minOccupancy")}
                labelClassName="sr-only"
                register={register}
                controlClassName="control"
                options={numberOptions(10)}
              />
            </ViewItem>
          </GridCell>
          <GridCell>
            <ViewItem label={t("listings.unit.maxOccupancy")}>
              <Select
                id="maxOccupancy"
                name="maxOccupancy"
                label={t("listings.unit.maxOccupancy")}
                placeholder={t("listings.unit.maxOccupancy")}
                labelClassName="sr-only"
                register={register}
                controlClassName="control"
                options={numberOptions(10)}
              />
            </ViewItem>
          </GridCell>
        </GridSection>
        <GridSection title={t("listings.unit.eligibility")} columns={4} separator>
          <GridCell>
            <ViewItem label={t("listings.unit.amiChart")}>
              <Select
                id="amiChart.id"
                name="amiChart.id"
                label={t("listings.unit.amiChart")}
                placeholder={t("listings.unit.amiChart")}
                labelClassName="sr-only"
                register={register}
                controlClassName="control"
                options={options.amiCharts}
                inputProps={{
                  onChange: () => {
                    if (amiChartID && !loading && options) {
                      void fetchAmiChart()
                    }
                  },
                }}
              />
            </ViewItem>
          </GridCell>
          <GridCell>
            <ViewItem label={t("listings.unit.amiPercentage")}>
              <Select
                name="amiPercentage"
                label={t("listings.unit.amiPercentage")}
                placeholder={t("listings.unit.amiPercentage")}
                labelClassName="sr-only"
                register={register}
                controlClassName="control"
                options={amiChartPercentageOptions}
              />
            </ViewItem>
          </GridCell>
        </GridSection>
        <GridSection columns={2} className="pt-6">
          <GridCell>
            <table className={"w-full text-sm td-plain th-plain"}>
              <thead>
                <tr>
                  <th>{t("listings.householdSize")}</th>
                  <th>{t("listings.maxAnnualIncome")}</th>
                </tr>
              </thead>
              <tbody>{getAmiChartTableData()}</tbody>
            </table>
          </GridCell>
        </GridSection>
        <GridSection columns={4} className="pt-6">
          <GridCell>
            <ViewItem label={t("listings.unit.rentType")}>
              <FieldGroup
                name="rentType"
                type="radio"
                register={register}
                fields={rentTypeOptions}
                fieldClassName="m-0"
                fieldGroupClassName="flex h-12 items-center"
              />
            </ViewItem>
          </GridCell>
          {rentType === "fixed" && (
            <>
              <GridCell>
                <ViewItem label={t("t.minimumIncome")}>
                  <Field
                    id="monthlyIncomeMin"
                    name="monthlyIncomeMin"
                    label={t("t.minimumIncome")}
                    placeholder="0.00"
                    register={register}
                    type="number"
                    prepend="$"
                    readerOnly
                  />
                </ViewItem>
              </GridCell>
              <GridCell>
                <ViewItem label={t("listings.unit.monthlyRent")}>
                  <Field
                    id="monthlyRent"
                    name="monthlyRent"
                    label={t("listings.unit.monthlyRent")}
                    placeholder="0.00"
                    register={register}
                    type="number"
                    prepend="$"
                    readerOnly
                  />
                </ViewItem>
              </GridCell>
            </>
          )}
          {rentType === "percentage" && (
            <>
              <GridCell>
                <ViewItem label={t("listings.unit.percentage")}>
                  <Field
                    id="monthlyRentAsPercentOfIncome"
                    name="monthlyRentAsPercentOfIncome"
                    label={t("listings.unit.%incomeRent")}
                    placeholder={t("listings.unit.percentage")}
                    register={register}
                    type="number"
                    readerOnly
                  />
                </ViewItem>
              </GridCell>
            </>
          )}
        </GridSection>
        <GridSection title={t("t.accessibility")} columns={4} separator>
          <GridCell>
            <ViewItem label={t("listings.unit.accessibilityPriorityType")}>
              <Select
                id="priorityType.id"
                name="priorityType.id"
                label={t("listings.unit.accessibilityPriorityType")}
                placeholder={t("listings.unit.accessibilityPriorityType")}
                labelClassName="sr-only"
                register={register}
                controlClassName="control"
                options={options.unitPriorities}
              />
            </ViewItem>
          </GridCell>
        </GridSection>
      </div>
      <div className="mt-6">
        {!draft ? (
          <Button
            type="button"
            onClick={() => copyAndNew()}
            styleType={AppearanceStyleType.secondary}
            className="mr-4"
          >
            {t("t.copy")}
          </Button>
        ) : (
          <Button
            type="button"
            onClick={() => onFormSubmit("save")}
            styleType={AppearanceStyleType.secondary}
            className="mr-4"
          >
            {t("t.save")}
          </Button>
        )}
        <Button
          type="button"
          onClick={() => onFormSubmit("saveNew")}
          styleType={AppearanceStyleType.secondary}
          className="mr-4"
        >
          {t("t.saveNew")}
        </Button>

        <Button
          type="button"
          onClick={() => onFormSubmit("saveExit")}
          styleType={AppearanceStyleType.primary}
        >
          {t("t.saveExit")}
        </Button>

        <Button
          type="button"
          onClick={() => onClose(false, false, null)}
          styleType={AppearanceStyleType.secondary}
          border={AppearanceBorderType.borderless}
        >
          {t("t.cancel")}
        </Button>
      </div>
    </Form>
  )
}

export default UnitForm<|MERGE_RESOLUTION|>--- conflicted
+++ resolved
@@ -14,13 +14,8 @@
   numberOptions,
   AuthContext,
 } from "@bloom-housing/ui-components"
-<<<<<<< HEAD
-import { useForm, useWatch } from "react-hook-form"
+import { useForm, useWatch, useFormContext } from "react-hook-form"
 import { TempUnit } from "./formTypes"
-=======
-import { useForm, useWatch, useFormContext } from "react-hook-form"
-import { TempUnit } from "."
->>>>>>> 672746fa
 import {
   AmiChart,
   AmiChartItem,

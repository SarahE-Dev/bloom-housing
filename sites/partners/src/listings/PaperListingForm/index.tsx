--- conflicted
+++ resolved
@@ -34,11 +34,8 @@
   ListingReviewOrder,
   User,
   ListingPreference,
-<<<<<<< HEAD
-=======
   Program,
   ListingProgram,
->>>>>>> fe82f25d
 } from "@bloom-housing/backend-core/types"
 import { YesNoAnswer } from "../../applications/PaperApplicationForm/FormTypes"
 import moment from "moment"
@@ -242,10 +239,7 @@
   units: TempUnit[],
   openHouseEvents: TempEvent[],
   preferences: ListingPreference[],
-<<<<<<< HEAD
-=======
   programs: ListingProgram[],
->>>>>>> fe82f25d
   saveLatLong: LatitudeLongitude,
   customPinPositionChosen: boolean,
   profile: User
@@ -351,10 +345,7 @@
     disableUnitsAccordion: stringToBoolean(data.disableUnitsAccordion),
     units: units,
     listingPreferences: preferences,
-<<<<<<< HEAD
-=======
     listingPrograms: programs,
->>>>>>> fe82f25d
     buildingAddress: {
       ...data.buildingAddress,
       latitude: saveLatLong.latitude ?? null,
@@ -453,15 +444,12 @@
       return { ...listingPref.preference }
     }) ?? []
   )
-<<<<<<< HEAD
-=======
   const [programs, setPrograms] = useState<Program[]>(
     listing?.listingPrograms.map((program) => {
       return program.program
     }) ?? []
   )
 
->>>>>>> fe82f25d
   const [latLong, setLatLong] = useState<LatitudeLongitude>({
     latitude: listing?.buildingAddress?.latitude ?? null,
     longitude: listing?.buildingAddress?.longitude ?? null,
@@ -539,12 +527,9 @@
           clearErrors()
           const orderedPreferences = preferences.map((preference, index) => {
             return { preference, ordinal: index + 1 }
-<<<<<<< HEAD
-=======
           })
           const orderedPrograms = programs.map((program, index) => {
             return { program: { ...program }, ordinal: index + 1 }
->>>>>>> fe82f25d
           })
           const formattedData = formatFormData(
             formData,

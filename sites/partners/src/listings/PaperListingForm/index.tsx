import React, { useState, useCallback, useContext, useEffect } from "react"
import { useRouter } from "next/router"
import {
  AuthContext,
  t,
  Form,
  AlertBox,
  setSiteAlertMessage,
  LoadingOverlay,
  StatusBar,
  AppearanceStyleType,
  Button,
  TimeFieldPeriod,
  Modal,
  AppearanceBorderType,
  Tabs,
  TabList,
  Tab,
  TabPanel,
  LatitudeLongitude,
} from "@bloom-housing/ui-components"
import { useForm, FormProvider } from "react-hook-form"
import {
  ListingStatus,
  CSVFormattingType,
  ListingApplicationAddressType,
  Unit,
  Listing,
  ListingEvent,
  ListingEventType,
  ListingEventCreate,
  Preference,
  PaperApplication,
  PaperApplicationCreate,
  ListingReviewOrder,
<<<<<<< HEAD
=======
  User,
>>>>>>> 90746359
} from "@bloom-housing/backend-core/types"
import { YesNoAnswer } from "../../applications/PaperApplicationForm/FormTypes"
import moment from "moment"
import { nanoid } from "nanoid"

import Aside from "../Aside"
import AdditionalDetails from "./sections/AdditionalDetails"
import AdditionalEligibility from "./sections/AdditionalEligibility"
import LeasingAgent from "./sections/LeasingAgent"
import AdditionalFees from "./sections/AdditionalFees"
import Units from "./sections/Units"
import {
  stringToBoolean,
  stringToNumber,
  createDate,
  createTime,
  removeEmptyFields,
} from "../../../lib/helpers"
import BuildingDetails from "./sections/BuildingDetails"
import ListingIntro from "./sections/ListingIntro"
import ListingPhoto from "./sections/ListingPhoto"
import BuildingFeatures from "./sections/BuildingFeatures"
import RankingsAndResults from "./sections/RankingsAndResults"
import ApplicationAddress from "./sections/ApplicationAddress"
import ApplicationDates from "./sections/ApplicationDates"
import LotteryResults from "./sections/LotteryResults"
import ApplicationTypes from "./sections/ApplicationTypes"
import Preferences from "./sections/Preferences"
import CommunityType from "./sections/CommunityType"
import BuildingSelectionCriteria from "./sections/BuildingSelectionCriteria"
import { getReadableErrorMessage } from "../PaperListingDetails/sections/helpers"

export type FormListing = Omit<Listing, "countyCode"> & {
  applicationDueDateField?: {
    month: string
    day: string
    year: string
  }
  applicationDueTimeField?: {
    hours: string
    minutes: string
    period: TimeFieldPeriod
  }
<<<<<<< HEAD
  arePaperAppsMailedToAnotherAddress?: boolean
  arePostmarksConsidered?: boolean
  canApplicationsBeDroppedOff?: boolean
  canPaperApplicationsBePickedUp?: boolean
=======
  arePaperAppsMailedToAnotherAddress?: YesNoAnswer
  arePostmarksConsidered?: YesNoAnswer
  canApplicationsBeDroppedOff?: YesNoAnswer
  canPaperApplicationsBePickedUp?: YesNoAnswer
>>>>>>> 90746359
  digitalApplicationChoice?: YesNoAnswer
  commonDigitalApplicationChoice?: YesNoAnswer
  paperApplicationChoice?: YesNoAnswer
  referralOpportunityChoice?: YesNoAnswer
<<<<<<< HEAD
  dueDateQuestionChoice?: boolean
=======
  dueDateQuestionChoice?: YesNoAnswer
  criteriaAttachType?: string
>>>>>>> 90746359
  lotteryDate?: {
    month: string
    day: string
    year: string
  }
  lotteryStartTime?: {
    hours: string
    minutes: string
    period: TimeFieldPeriod
  }
  lotteryEndTime?: {
    hours: string
    minutes: string
    period: TimeFieldPeriod
  }
  lotteryDateNotes?: string
  postMarkDate?: {
    month: string
    day: string
    year: string
  }
  reviewOrderQuestion?: string
  waitlistOpenQuestion?: YesNoAnswer
  waitlistSizeQuestion?: YesNoAnswer
  whereApplicationsDroppedOff?: ListingApplicationAddressType
  whereApplicationsPickedUp?: ListingApplicationAddressType
}

export const addressTypes = {
  ...ListingApplicationAddressType,
  anotherAddress: "anotherAddress",
}

type ListingFormProps = {
  listing?: FormListing
  editMode?: boolean
}

type AlertErrorType = "api" | "form"

const defaults: FormListing = {
  id: undefined,
  createdAt: undefined,
  updatedAt: undefined,
  applicationAddress: null,
  applicationDueDate: new Date(),
  applicationDueTime: null,
  applicationFee: null,
  applicationMethods: [],
  applicationOpenDate: new Date(moment().subtract(10).format()),
  applicationOrganization: "",
  applicationPickUpAddress: null,
  applicationPickUpAddressOfficeHours: "",
  applicationMailingAddress: null,
  applicationDropOffAddress: null,
  applicationDropOffAddressOfficeHours: null,
  assets: [],
  buildingSelectionCriteria: "",
<<<<<<< HEAD
=======
  buildingSelectionCriteriaFile: { fileId: "", label: "" },
  criteriaAttachType: "",
>>>>>>> 90746359
  jurisdiction: undefined,
  costsNotIncluded: "",
  creditHistory: "",
  criminalBackground: "",
  CSVFormattingType: CSVFormattingType.basic,
  depositMax: "0",
  depositMin: "0",
  disableUnitsAccordion: false,
  displayWaitlistSize: false,
  events: [],
  image: { fileId: "", label: "" },
  leasingAgentAddress: null,
  leasingAgentEmail: null,
  leasingAgentName: null,
  leasingAgentOfficeHours: "",
  leasingAgentPhone: null,
  leasingAgentTitle: "",
  name: null,
  postMarkDate: null,
  postmarkedApplicationsReceivedByDate: null,
  preferences: [],
  programRules: "",
  rentalAssistance:
    "The property is subsidized by the Section 8 Project-Based Voucher Program. As a result, Housing Choice Vouchers, Section 8 and other valid rental assistance programs are not accepted by this property.",
  rentalHistory: "",
  requiredDocuments: "",
  status: ListingStatus.pending,
  waitlistCurrentSize: null,
  waitlistMaxSize: null,
  isWaitlistOpen: null,
  waitlistOpenSpots: null,
  whatToExpect:
    "Applicants will be contacted by the property agent in rank order until vacancies are filled. All of the information that you have provided will be verified and your eligibility confirmed. Your application will be removed from the waitlist if you have made any fraudulent statements. If we cannot verify a housing preference that you have claimed, you will not receive the preference but will not be otherwise penalized. Should your application be chosen, be prepared to fill out a more detailed application and provide required supporting documents.",
  units: [],
  accessibility: "",
  amenities: "",
  buildingAddress: null,
  buildingTotalUnits: 0,
  developer: null,
  householdSizeMax: 0,
  householdSizeMin: 0,
  neighborhood: "",
  petPolicy: "",
  smokingPolicy: "",
  unitsAvailable: 0,
  unitAmenities: "",
  servicesOffered: "",
  yearBuilt: null,
  urlSlug: undefined,
  showWaitlist: false,
<<<<<<< HEAD
  reviewOrderType: ListingReviewOrder.firstComeFirstServe,
=======
  reviewOrderType: null,
>>>>>>> 90746359
  unitsSummary: [],
  unitsSummarized: {
    unitTypes: [],
    priorityTypes: [],
    amiPercentages: [],
    byUnitTypeAndRent: [],
    byUnitType: [],
    byAMI: [],
    hmi: {
      columns: [],
      rows: [],
    },
  },
}

export type TempUnit = Unit & {
  tempId?: number
  maxIncomeHouseholdSize1?: string
  maxIncomeHouseholdSize2?: string
  maxIncomeHouseholdSize3?: string
  maxIncomeHouseholdSize4?: string
  maxIncomeHouseholdSize5?: string
  maxIncomeHouseholdSize6?: string
  maxIncomeHouseholdSize7?: string
  maxIncomeHouseholdSize8?: string
}

export type TempEvent = ListingEvent & {
  tempId?: string
}

export type PaperApplicationHybrid = PaperApplication | PaperApplicationCreate

const formatFormData = (
  data: FormListing,
  units: TempUnit[],
  openHouseEvents: TempEvent[],
  preferences: Preference[],
  saveLatLong: LatitudeLongitude,
  customPinPositionChosen: boolean,
  profile: User
) => {
  const showWaitlistNumber =
    data.waitlistOpenQuestion === YesNoAnswer.Yes && data.waitlistSizeQuestion === YesNoAnswer.Yes

  const applicationDueDateFormatted = createDate(data.applicationDueDateField)
  const applicationDueTimeFormatted = createTime(
    applicationDueDateFormatted,
    data.applicationDueTimeField
  )

  units.forEach((unit) => {
    switch (unit.unitType?.name) {
      case "fourBdrm":
        unit.numBedrooms = 4
        break
      case "threeBdrm":
        unit.numBedrooms = 3
        break
      case "twoBdrm":
        unit.numBedrooms = 2
        break
      case "oneBdrm":
        unit.numBedrooms = 1
        break
      default:
        unit.numBedrooms = null
    }

    Object.keys(unit).forEach((key) => {
      if (key.indexOf("maxIncomeHouseholdSize") >= 0) {
        if (parseInt(unit[key])) {
          if (!unit.amiChartOverride) {
            unit.amiChartOverride = {
              id: undefined,
              createdAt: undefined,
              updatedAt: undefined,
              items: [],
            }
          }
          unit.amiChartOverride.items.push({
            percentOfAmi: parseInt(unit.amiPercentage),
            householdSize: parseInt(key[key.length - 1]),
            income: parseInt(unit[key]),
          })
        }
      }
    })

    unit.floor = stringToNumber(unit.floor)
    unit.maxOccupancy = stringToNumber(unit.maxOccupancy)
    unit.minOccupancy = stringToNumber(unit.minOccupancy)
    unit.numBathrooms = stringToNumber(unit.numBathrooms)

    if (!unit.sqFeet) {
      delete unit.sqFeet
    }

    delete unit.tempId
  })

  const events: ListingEventCreate[] = data.events?.filter(
    (event) => !(event?.type === ListingEventType.publicLottery)
  )
  if (
    data.lotteryDate &&
    data.lotteryDate.day &&
    data.lotteryDate.month &&
    data.lotteryDate.year &&
    data.reviewOrderQuestion === "reviewOrderLottery"
  ) {
    const startTime = createTime(createDate(data.lotteryDate), data.lotteryStartTime)
    const endTime = createTime(createDate(data.lotteryDate), data.lotteryEndTime)

    events.push({
      type: ListingEventType.publicLottery,
      startTime: startTime,
      endTime: endTime,
      note: data.lotteryDateNotes,
    })
  }

  if (openHouseEvents) {
    openHouseEvents.forEach((event) => {
      events.push({
        type: ListingEventType.openHouse,
        ...event,
      })
    })
  }

  const jurisdiction =
    !data.jurisdiction?.name && profile.jurisdictions.length === 1
      ? profile.jurisdictions[0]
      : data.jurisdiction

  return {
    ...data,
    jurisdiction,
    applicationDueTime: applicationDueTimeFormatted,
    disableUnitsAccordion: stringToBoolean(data.disableUnitsAccordion),
    units: units,
    preferences: preferences,
    buildingAddress: {
      ...data.buildingAddress,
      latitude: saveLatLong.latitude ?? null,
      longitude: saveLatLong.longitude ?? null,
    },
    customMapPin: customPinPositionChosen,
    isWaitlistOpen:
      data.waitlistOpenQuestion === YesNoAnswer.Yes
        ? true
        : data.waitlistOpenQuestion === YesNoAnswer.No
        ? false
        : null,
    applicationDueDate: applicationDueDateFormatted,
    yearBuilt: data.yearBuilt ? Number(data.yearBuilt) : null,
    waitlistCurrentSize:
      data.waitlistCurrentSize && showWaitlistNumber ? Number(data.waitlistCurrentSize) : null,
    waitlistMaxSize:
      data.waitlistMaxSize && showWaitlistNumber ? Number(data.waitlistMaxSize) : null,
    waitlistOpenSpots:
      data.waitlistOpenSpots && showWaitlistNumber ? Number(data.waitlistOpenSpots) : null,
    postmarkedApplicationsReceivedByDate:
      data.postMarkDate && data.arePostmarksConsidered === YesNoAnswer.Yes
        ? new Date(`${data.postMarkDate.year}-${data.postMarkDate.month}-${data.postMarkDate.day}`)
        : null,
    applicationDropOffAddressType:
      data.canApplicationsBeDroppedOff === YesNoAnswer.Yes &&
      addressTypes[data.whereApplicationsDroppedOff] !== addressTypes.anotherAddress
        ? addressTypes[data.whereApplicationsDroppedOff]
        : null,
    applicationPickUpAddressType:
      data.canPaperApplicationsBePickedUp === YesNoAnswer.Yes &&
      addressTypes[data.whereApplicationsPickedUp] !== addressTypes.anotherAddress
        ? addressTypes[data.whereApplicationsPickedUp]
        : null,
    applicationDropOffAddress:
      data.canApplicationsBeDroppedOff === YesNoAnswer.Yes &&
      data.whereApplicationsPickedUp === addressTypes.anotherAddress
        ? data.applicationDropOffAddress
        : null,
    applicationPickUpAddress:
      data.canPaperApplicationsBePickedUp === YesNoAnswer.Yes &&
      data.whereApplicationsPickedUp === addressTypes.anotherAddress
        ? data.applicationPickUpAddress
        : null,
    applicationMailingAddress:
      data.arePaperAppsMailedToAnotherAddress === YesNoAnswer.Yes
        ? data.applicationMailingAddress
        : null,
    events,
    reservedCommunityType: data.reservedCommunityType.id ? data.reservedCommunityType : null,
    reviewOrderType:
      data.reviewOrderQuestion === "reviewOrderLottery"
        ? ListingReviewOrder.lottery
        : ListingReviewOrder.firstComeFirstServe,
<<<<<<< HEAD
    digitalApplication: data.digitalApplicationChoice === YesNoAnswer.Yes,
    commonDigitalApplication: data.commonDigitalApplicationChoice === YesNoAnswer.Yes,
    paperApplication: data.paperApplicationChoice === YesNoAnswer.Yes,
    referralOpportunity: data.referralOpportunityChoice === YesNoAnswer.Yes,
=======
    digitalApplication:
      data.digitalApplicationChoice === YesNoAnswer.Yes
        ? true
        : data.digitalApplicationChoice === YesNoAnswer.No
        ? false
        : null,
    commonDigitalApplication: data.commonDigitalApplicationChoice === YesNoAnswer.Yes,
    paperApplication:
      data.paperApplicationChoice === YesNoAnswer.Yes
        ? true
        : data.paperApplicationChoice === YesNoAnswer.No
        ? false
        : null,
    referralOpportunity:
      data.referralOpportunityChoice === YesNoAnswer.Yes
        ? true
        : data.referralOpportunityChoice === YesNoAnswer.No
        ? false
        : null,
>>>>>>> 90746359
  }
}

// eslint-disable-next-line @typescript-eslint/no-unused-vars
const ListingForm = ({ listing, editMode }: ListingFormProps) => {
  const defaultValues = editMode ? listing : defaults
  const formMethods = useForm<FormListing>({
    defaultValues,
    shouldUnregister: false,
  })

  const router = useRouter()

  const { listingsService, profile } = useContext(AuthContext)

  const [tabIndex, setTabIndex] = useState(0)
  const [alert, setAlert] = useState<AlertErrorType | null>(null)
  const [loading, setLoading] = useState<boolean>(false)
  const [units, setUnits] = useState<TempUnit[]>([])
  const [openHouseEvents, setOpenHouseEvents] = useState<TempEvent[]>([])
  const [preferences, setPreferences] = useState<Preference[]>(listing?.preferences ?? [])
  const [latLong, setLatLong] = useState<LatitudeLongitude>({
    latitude: listing?.buildingAddress?.latitude ?? null,
    longitude: listing?.buildingAddress?.longitude ?? null,
  })
  const [customMapPositionChosen, setCustomMapPositionChosen] = useState(
    listing?.customMapPin || false
  )

  const setLatitudeLongitude = (latlong: LatitudeLongitude) => {
    if (!loading) {
      setLatLong(latlong)
    }
  }

  /**
   * Close modal
   */
  const [closeModal, setCloseModal] = useState(false)

  /**
   * Publish modal
   */
  const [publishModal, setPublishModal] = useState(false)

  /**
   * Lottery results drawer
   */
  const [lotteryResultsDrawer, setLotteryResultsDrawer] = useState(false)

  useEffect(() => {
    if (listing?.units) {
      const tempUnits = listing.units.map((unit, i) => ({
        ...unit,
        tempId: i + 1,
      }))
      setUnits(tempUnits)
    }

    if (listing?.events) {
      const events = listing.events
        .filter((event) => event.type === ListingEventType.openHouse)
        .map((event) => ({
          ...event,
          startTime: event.startTime,
          endTime: event.endTime,
          url: event.url,
          note: event.note,
          tempId: nanoid(),
        }))

      setOpenHouseEvents(events)
    }
  }, [listing, setUnits, setOpenHouseEvents])

  // eslint-disable-next-line @typescript-eslint/unbound-method
  const { getValues, setError, clearErrors, reset } = formMethods

  const triggerSubmitWithStatus = (confirm?: boolean, status?: ListingStatus) => {
    if (confirm) {
      setPublishModal(true)
      return
    }
    let formData = { ...defaultValues, ...getValues() }
    if (status) {
      formData = { ...formData, status }
    }
    void onSubmit(formData)
  }

  const onSubmit = useCallback(
    async (formData: FormListing) => {
      if (!loading) {
        try {
          setLoading(true)
          clearErrors()
          const orderedPreferences = preferences.map((pref, index) => {
            return { ...pref, ordinal: index + 1 }
          })
          const formattedData = formatFormData(
            formData,
            units,
            openHouseEvents,
            orderedPreferences,
            latLong,
            customMapPositionChosen,
            profile
          )
          removeEmptyFields(formattedData, [
            "applicationPickUpAddressType",
            "applicationDropOffAddressType",
          ])
          const result = editMode
            ? await listingsService.update({
                listingId: listing.id,
                body: { id: listing.id, ...formattedData },
              })
            : await listingsService.create({ body: formattedData })
          reset(formData)
          if (result) {
            setSiteAlertMessage(
              editMode ? t("listings.listingUpdated") : t("listings.listingSubmitted"),
              "success"
            )

            await router.push(`/listings/${result.id}`)
          }
          setLoading(false)
        } catch (err) {
          reset(formData)
          setLoading(false)
          clearErrors()
          const { data } = err.response || {}
          if (data?.statusCode === 400) {
            data?.message?.forEach((errorMessage: string) => {
              const fieldName = errorMessage.split(" ")[0]
              const readableError = getReadableErrorMessage(errorMessage)
              if (readableError) {
                setError(fieldName, { message: readableError })
                if (fieldName === "buildingAddress") {
                  setError(`${fieldName}.city`, { message: readableError })
                  setError(`${fieldName}.state`, { message: readableError })
                  setError(`${fieldName}.street`, { message: readableError })
                  setError(`${fieldName}.zipCode`, { message: readableError })
                }
              }
            })
            setAlert("form")
          } else {
            setAlert("api")
          }
        }
      }
    },
    [
      units,
      openHouseEvents,
      editMode,
      listingsService,
      listing,
      router,
      preferences,
      latLong,
      customMapPositionChosen,
      clearErrors,
      loading,
      reset,
      setError,
      profile,
    ]
  )

<<<<<<< HEAD
  const onError = () => {
    setLoading(false)
    setAlert("form")
  }

  useEffect(() => {
    if (submitData.ready === true && status !== null) {
      void onSubmit(submitData.data, status)
    }
  }, [submitData.ready, submitData.data, onSubmit, status])

=======
>>>>>>> 90746359
  return loading === true ? null : (
    <>
      <LoadingOverlay isLoading={loading}>
        <>
          <StatusBar
            backButton={
              <Button
                inlineIcon="left"
                icon="arrowBack"
                onClick={() => (editMode ? router.push(`/listings/${listing?.id}`) : router.back())}
              >
                {t("t.back")}
              </Button>
            }
            tagStyle={(() => {
              switch (listing?.status) {
                case ListingStatus.active:
                  return AppearanceStyleType.success
                case ListingStatus.closed:
                  return AppearanceStyleType.closed
                default:
                  return AppearanceStyleType.primary
              }
            })()}
            tagLabel={
              listing?.status
                ? t(`listings.listingStatus.${listing.status}`)
                : t(`listings.listingStatus.pending`)
            }
          />

          <FormProvider {...formMethods}>
            <section className="bg-primary-lighter py-5">
              <div className="max-w-screen-xl px-5 mx-auto">
                {alert && (
                  <AlertBox className="mb-5" onClose={() => setAlert(null)} closeable type="alert">
                    {alert === "form" ? t("listings.fieldError") : t("errors.alert.badRequest")}
                  </AlertBox>
                )}

                <Form id="listing-form">
                  <div className="flex flex-row flex-wrap">
                    <div className="md:w-9/12 pb-24">
                      <Tabs
                        forceRenderTabPanel={true}
                        selectedIndex={tabIndex}
                        onSelect={(index) => setTabIndex(index)}
                      >
                        <TabList>
                          <Tab>Listing Details</Tab>
                          <Tab>Application Process</Tab>
                        </TabList>
                        <TabPanel>
                          <ListingIntro
                            jurisdictionOptions={[
                              { label: "", value: "" },
                              ...profile.jurisdictions.map((jurisdiction) => ({
                                label: jurisdiction.name,
                                value: jurisdiction.id,
                              })),
                            ]}
                          />
                          <ListingPhoto />
                          <BuildingDetails
                            listing={listing}
                            setLatLong={setLatitudeLongitude}
                            latLong={latLong}
                            customMapPositionChosen={customMapPositionChosen}
                            setCustomMapPositionChosen={setCustomMapPositionChosen}
                          />
                          <CommunityType listing={listing} />
                          <Units
                            units={units}
                            setUnits={setUnits}
                            disableUnitsAccordion={listing?.disableUnitsAccordion}
                          />
                          <Preferences preferences={preferences} setPreferences={setPreferences} />
                          <AdditionalFees />
                          <BuildingFeatures />
                          <AdditionalEligibility />
                          <BuildingSelectionCriteria />
                          <AdditionalDetails />

                          <div className="text-right -mr-8 -mt-8 relative" style={{ top: "7rem" }}>
                            <Button
                              type="button"
                              icon="arrowForward"
                              onClick={() => {
                                setTabIndex(1)
                                window.scrollTo({ top: 0, behavior: "smooth" })
                              }}
                            >
                              Application Process
                            </Button>
                          </div>
                        </TabPanel>
                        <TabPanel>
                          <RankingsAndResults listing={listing} />
                          <LeasingAgent />
                          <ApplicationTypes listing={listing} />
                          <ApplicationAddress listing={listing} />
                          <ApplicationDates
                            listing={listing}
                            openHouseEvents={openHouseEvents}
                            setOpenHouseEvents={setOpenHouseEvents}
                          />

                          <div className="-ml-8 -mt-8 relative" style={{ top: "7rem" }}>
                            <Button
                              type="button"
                              icon="arrowBack"
                              iconPlacement="left"
                              onClick={() => {
                                setTabIndex(0)
                                window.scrollTo({ top: 0, behavior: "smooth" })
                              }}
                            >
                              Listing Details
                            </Button>
                          </div>
                        </TabPanel>
                      </Tabs>

                      {listing?.status === ListingStatus.closed && (
                        <LotteryResults
                          submitCallback={() => {
                            triggerSubmitWithStatus(false, ListingStatus.closed)
                          }}
                          drawerState={lotteryResultsDrawer}
                          showDrawer={(toggle: boolean) => setLotteryResultsDrawer(toggle)}
                        />
                      )}
                    </div>

                    <aside className="md:w-3/12 md:pl-6">
                      <Aside
                        type={editMode ? "edit" : "add"}
                        showCloseListingModal={() => setCloseModal(true)}
                        showLotteryResultsDrawer={() => setLotteryResultsDrawer(true)}
                        submitFormWithStatus={triggerSubmitWithStatus}
                      />
                    </aside>
                  </div>
                </Form>
              </div>
            </section>
          </FormProvider>
        </>
      </LoadingOverlay>

      <Modal
        open={!!closeModal}
        title={t("t.areYouSure")}
        ariaDescription={t("listings.closeThisListing")}
        onClose={() => setCloseModal(false)}
        actions={[
          <Button
            type="button"
            styleType={AppearanceStyleType.secondary}
            onClick={() => {
              triggerSubmitWithStatus(false, ListingStatus.closed)
              setCloseModal(false)
            }}
          >
            {t("listings.actions.close")}
          </Button>,
          <Button
            type="button"
            styleType={AppearanceStyleType.secondary}
            border={AppearanceBorderType.borderless}
            onClick={() => {
              setCloseModal(false)
            }}
          >
            {t("t.cancel")}
          </Button>,
        ]}
      >
        {t("listings.closeThisListing")}
      </Modal>

      <Modal
        open={!!publishModal}
        title={t("t.areYouSure")}
        ariaDescription={t("listings.publishThisListing")}
        onClose={() => setPublishModal(false)}
        actions={[
          <Button
            type="button"
            styleType={AppearanceStyleType.success}
            onClick={async () => {
              // If we don't await here, the scroll block stays in place on modal close
              /* eslint-disable-next-line @typescript-eslint/await-thenable */
              await setPublishModal(false)
              triggerSubmitWithStatus(false, ListingStatus.active)
            }}
          >
            {t("listings.actions.publish")}
          </Button>,
          <Button
            type="button"
            styleType={AppearanceStyleType.secondary}
            border={AppearanceBorderType.borderless}
            onClick={() => {
              setPublishModal(false)
            }}
          >
            {t("t.cancel")}
          </Button>,
        ]}
      >
        {t("listings.publishThisListing")}
      </Modal>
    </>
  )
}

export default ListingForm<|MERGE_RESOLUTION|>--- conflicted
+++ resolved
@@ -33,10 +33,7 @@
   PaperApplication,
   PaperApplicationCreate,
   ListingReviewOrder,
-<<<<<<< HEAD
-=======
   User,
->>>>>>> 90746359
 } from "@bloom-housing/backend-core/types"
 import { YesNoAnswer } from "../../applications/PaperApplicationForm/FormTypes"
 import moment from "moment"
@@ -80,27 +77,16 @@
     minutes: string
     period: TimeFieldPeriod
   }
-<<<<<<< HEAD
-  arePaperAppsMailedToAnotherAddress?: boolean
-  arePostmarksConsidered?: boolean
-  canApplicationsBeDroppedOff?: boolean
-  canPaperApplicationsBePickedUp?: boolean
-=======
   arePaperAppsMailedToAnotherAddress?: YesNoAnswer
   arePostmarksConsidered?: YesNoAnswer
   canApplicationsBeDroppedOff?: YesNoAnswer
   canPaperApplicationsBePickedUp?: YesNoAnswer
->>>>>>> 90746359
   digitalApplicationChoice?: YesNoAnswer
   commonDigitalApplicationChoice?: YesNoAnswer
   paperApplicationChoice?: YesNoAnswer
   referralOpportunityChoice?: YesNoAnswer
-<<<<<<< HEAD
-  dueDateQuestionChoice?: boolean
-=======
   dueDateQuestionChoice?: YesNoAnswer
   criteriaAttachType?: string
->>>>>>> 90746359
   lotteryDate?: {
     month: string
     day: string
@@ -159,11 +145,8 @@
   applicationDropOffAddressOfficeHours: null,
   assets: [],
   buildingSelectionCriteria: "",
-<<<<<<< HEAD
-=======
   buildingSelectionCriteriaFile: { fileId: "", label: "" },
   criteriaAttachType: "",
->>>>>>> 90746359
   jurisdiction: undefined,
   costsNotIncluded: "",
   creditHistory: "",
@@ -214,11 +197,7 @@
   yearBuilt: null,
   urlSlug: undefined,
   showWaitlist: false,
-<<<<<<< HEAD
-  reviewOrderType: ListingReviewOrder.firstComeFirstServe,
-=======
   reviewOrderType: null,
->>>>>>> 90746359
   unitsSummary: [],
   unitsSummarized: {
     unitTypes: [],
@@ -416,12 +395,6 @@
       data.reviewOrderQuestion === "reviewOrderLottery"
         ? ListingReviewOrder.lottery
         : ListingReviewOrder.firstComeFirstServe,
-<<<<<<< HEAD
-    digitalApplication: data.digitalApplicationChoice === YesNoAnswer.Yes,
-    commonDigitalApplication: data.commonDigitalApplicationChoice === YesNoAnswer.Yes,
-    paperApplication: data.paperApplicationChoice === YesNoAnswer.Yes,
-    referralOpportunity: data.referralOpportunityChoice === YesNoAnswer.Yes,
-=======
     digitalApplication:
       data.digitalApplicationChoice === YesNoAnswer.Yes
         ? true
@@ -441,7 +414,6 @@
         : data.referralOpportunityChoice === YesNoAnswer.No
         ? false
         : null,
->>>>>>> 90746359
   }
 }
 
@@ -614,20 +586,6 @@
     ]
   )
 
-<<<<<<< HEAD
-  const onError = () => {
-    setLoading(false)
-    setAlert("form")
-  }
-
-  useEffect(() => {
-    if (submitData.ready === true && status !== null) {
-      void onSubmit(submitData.data, status)
-    }
-  }, [submitData.ready, submitData.data, onSubmit, status])
-
-=======
->>>>>>> 90746359
   return loading === true ? null : (
     <>
       <LoadingOverlay isLoading={loading}>

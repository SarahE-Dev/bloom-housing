import React, { useState, useCallback, useContext, useEffect } from "react"
import axios from "axios"
import { useRouter } from "next/router"
import {
  AuthContext,
  t,
  Form,
  AlertBox,
  setSiteAlertMessage,
  LoadingOverlay,
  StatusBar,
  AppearanceStyleType,
  Button,
  Modal,
  AppearanceBorderType,
  Tabs,
  TabList,
  Tab,
  TabPanel,
  LatitudeLongitude,
} from "@bloom-housing/ui-components"
import { useForm, FormProvider } from "react-hook-form"
import {
  ListingStatus,
  ListingEventType,
  Preference,
  Program,
} from "@bloom-housing/backend-core/types"
import { nanoid } from "nanoid"
import { AlertErrorType, FormListing, TempEvent, TempUnit, formDefaults } from "./formTypes"
import ListingDataPipeline from "./ListingDataPipeline"

import Aside from "../Aside"
import AdditionalDetails from "./sections/AdditionalDetails"
import AdditionalEligibility from "./sections/AdditionalEligibility"
import LeasingAgent from "./sections/LeasingAgent"
import AdditionalFees from "./sections/AdditionalFees"
import Units from "./sections/Units"
import BuildingDetails from "./sections/BuildingDetails"
import ListingIntro from "./sections/ListingIntro"
import ListingPhoto from "./sections/ListingPhoto"
import BuildingFeatures from "./sections/BuildingFeatures"
import RankingsAndResults from "./sections/RankingsAndResults"
import ApplicationAddress from "./sections/ApplicationAddress"
import ApplicationDates from "./sections/ApplicationDates"
import LotteryResults from "./sections/LotteryResults"
import ApplicationTypes from "./sections/ApplicationTypes"
import SelectAndOrder from "./sections/SelectAndOrder"
import CommunityType from "./sections/CommunityType"
import BuildingSelectionCriteria from "./sections/BuildingSelectionCriteria"
import { getReadableErrorMessage } from "../PaperListingDetails/sections/helpers"
import { useJurisdictionalPreferenceList, useJurisdictionalProgramList } from "../../../lib/hooks"

<<<<<<< HEAD
=======
export type FormListing = Omit<Listing, "countyCode"> & {
  applicationDueDateField?: {
    month: string
    day: string
    year: string
  }
  applicationDueTimeField?: {
    hours: string
    minutes: string
    period: TimeFieldPeriod
  }
  postmarkByDateDateField?: {
    month: string
    day: string
    year: string
  }
  postmarkByDateTimeField?: {
    hours: string
    minutes: string
    period: TimeFieldPeriod
  }
  arePaperAppsMailedToAnotherAddress?: YesNoAnswer
  arePostmarksConsidered?: YesNoAnswer
  canApplicationsBeDroppedOff?: YesNoAnswer
  canPaperApplicationsBePickedUp?: YesNoAnswer
  digitalApplicationChoice?: YesNoAnswer
  commonDigitalApplicationChoice?: YesNoAnswer
  paperApplicationChoice?: YesNoAnswer
  referralOpportunityChoice?: YesNoAnswer
  dueDateQuestionChoice?: YesNoAnswer
  criteriaAttachType?: string
  lotteryDate?: {
    month: string
    day: string
    year: string
  }
  lotteryStartTime?: {
    hours: string
    minutes: string
    period: TimeFieldPeriod
  }
  lotteryEndTime?: {
    hours: string
    minutes: string
    period: TimeFieldPeriod
  }
  lotteryDateNotes?: string
  postMarkDate?: {
    month: string
    day: string
    year: string
  }
  reviewOrderQuestion?: string
  waitlistOpenQuestion?: YesNoAnswer
  waitlistSizeQuestion?: YesNoAnswer
  whereApplicationsDroppedOff?: ListingApplicationAddressType
  whereApplicationsPickedUp?: ListingApplicationAddressType
}

export const addressTypes = {
  ...ListingApplicationAddressType,
  anotherAddress: "anotherAddress",
}

>>>>>>> 7fa438b0
type ListingFormProps = {
  listing?: FormListing
  editMode?: boolean
}

<<<<<<< HEAD
=======
type AlertErrorType = "api" | "form"

const defaults: FormListing = {
  id: undefined,
  createdAt: undefined,
  updatedAt: undefined,
  applicationDueDate: null,
  applicationDueTime: null,
  applicationFee: null,
  applicationMethods: [],
  applicationOpenDate: new Date(moment().subtract(10).format()),
  applicationOrganization: "",
  applicationPickUpAddress: null,
  applicationPickUpAddressOfficeHours: "",
  applicationMailingAddress: null,
  applicationDropOffAddress: null,
  applicationDropOffAddressOfficeHours: null,
  assets: [],
  buildingSelectionCriteria: "",
  buildingSelectionCriteriaFile: null,
  criteriaAttachType: "",
  jurisdiction: undefined,
  costsNotIncluded: "",
  creditHistory: "",
  criminalBackground: "",
  depositMax: "0",
  depositMin: "0",
  depositHelperText: "or one month's rent may be higher for lower credit scores",
  disableUnitsAccordion: false,
  displayWaitlistSize: false,
  events: [],
  image: null,
  leasingAgentAddress: null,
  leasingAgentEmail: null,
  leasingAgentName: null,
  leasingAgentOfficeHours: "",
  leasingAgentPhone: null,
  leasingAgentTitle: "",
  name: null,
  postMarkDate: null,
  postmarkedApplicationsReceivedByDate: null,
  listingPreferences: [],
  listingPrograms: [],
  programRules: "",
  rentalAssistance:
    "The property is subsidized by the Section 8 Project-Based Voucher Program. As a result, Housing Choice Vouchers, Section 8 and other valid rental assistance programs are not accepted by this property.",
  rentalHistory: "",
  requiredDocuments: "",
  status: ListingStatus.pending,
  waitlistCurrentSize: null,
  waitlistMaxSize: null,
  isWaitlistOpen: null,
  waitlistOpenSpots: null,
  whatToExpect:
    "Applicants will be contacted by the property agent in rank order until vacancies are filled. All of the information that you have provided will be verified and your eligibility confirmed. Your application will be removed from the waitlist if you have made any fraudulent statements. If we cannot verify a housing preference that you have claimed, you will not receive the preference but will not be otherwise penalized. Should your application be chosen, be prepared to fill out a more detailed application and provide required supporting documents.",
  units: [],
  accessibility: "",
  amenities: "",
  buildingAddress: null,
  buildingTotalUnits: 0,
  developer: null,
  householdSizeMax: 0,
  householdSizeMin: 0,
  neighborhood: "",
  petPolicy: "",
  smokingPolicy: "",
  unitsAvailable: 0,
  unitAmenities: "",
  servicesOffered: "",
  yearBuilt: null,
  urlSlug: undefined,
  showWaitlist: false,
  reviewOrderType: null,
  unitsSummary: [],
  unitsSummarized: {
    unitTypes: [],
    priorityTypes: [],
    amiPercentages: [],
    byUnitTypeAndRent: [],
    byUnitType: [],
    byAMI: [],
    hmi: {
      columns: [],
      rows: [],
    },
  },
}

export type TempUnit = Unit & {
  tempId?: number
  maxIncomeHouseholdSize1?: string
  maxIncomeHouseholdSize2?: string
  maxIncomeHouseholdSize3?: string
  maxIncomeHouseholdSize4?: string
  maxIncomeHouseholdSize5?: string
  maxIncomeHouseholdSize6?: string
  maxIncomeHouseholdSize7?: string
  maxIncomeHouseholdSize8?: string
}

export type TempEvent = ListingEvent & {
  tempId?: string
}

export type PaperApplicationHybrid = PaperApplication | PaperApplicationCreate

const formatFormData = (
  data: FormListing,
  units: TempUnit[],
  openHouseEvents: TempEvent[],
  preferences: ListingPreference[],
  programs: ListingProgram[],
  saveLatLong: LatitudeLongitude,
  customPinPositionChosen: boolean,
  profile: User
) => {
  const applicationDueDateFormatted = createDate(data.applicationDueDateField)
  const applicationDueTimeFormatted = createTime(
    applicationDueDateFormatted,
    data.applicationDueTimeField
  )

  let postmarkByDateTimeFormatted = null

  if (data.arePostmarksConsidered === YesNoAnswer.Yes && data.postmarkByDateDateField) {
    const postmarkByDateFormatted = createDate(data.postmarkByDateDateField)
    if (data.postmarkByDateTimeField?.hours) {
      postmarkByDateTimeFormatted = createTime(
        postmarkByDateFormatted,
        data.postmarkByDateTimeField
      )
    } else {
      postmarkByDateTimeFormatted = postmarkByDateFormatted
    }
  }

  units.forEach((unit) => {
    switch (unit.unitType?.name) {
      case "fourBdrm":
        unit.numBedrooms = 4
        break
      case "threeBdrm":
        unit.numBedrooms = 3
        break
      case "twoBdrm":
        unit.numBedrooms = 2
        break
      case "oneBdrm":
        unit.numBedrooms = 1
        break
      default:
        unit.numBedrooms = null
    }

    Object.keys(unit).forEach((key) => {
      if (key.indexOf("maxIncomeHouseholdSize") >= 0) {
        if (parseInt(unit[key])) {
          if (!unit.amiChartOverride) {
            unit.amiChartOverride = {
              id: undefined,
              createdAt: undefined,
              updatedAt: undefined,
              items: [],
            }
          }
          unit.amiChartOverride.items.push({
            percentOfAmi: parseInt(unit.amiPercentage),
            householdSize: parseInt(key[key.length - 1]),
            income: parseInt(unit[key]),
          })
        }
      }
    })

    unit.floor = stringToNumber(unit.floor)
    unit.maxOccupancy = stringToNumber(unit.maxOccupancy)
    unit.minOccupancy = stringToNumber(unit.minOccupancy)
    unit.numBathrooms = stringToNumber(unit.numBathrooms)

    if (!unit.sqFeet) {
      delete unit.sqFeet
    }

    delete unit.tempId
  })

  const events: ListingEventCreate[] = data.events?.filter(
    (event) => !(event?.type === ListingEventType.publicLottery)
  )
  if (
    data.lotteryDate &&
    data.lotteryDate.day &&
    data.lotteryDate.month &&
    data.lotteryDate.year &&
    data.reviewOrderQuestion === "reviewOrderLottery"
  ) {
    const startTime = createTime(createDate(data.lotteryDate), data.lotteryStartTime)
    const endTime = createTime(createDate(data.lotteryDate), data.lotteryEndTime)

    events.push({
      type: ListingEventType.publicLottery,
      startTime: startTime,
      endTime: endTime,
      note: data.lotteryDateNotes,
    })
  }

  if (openHouseEvents) {
    openHouseEvents.forEach((event) => {
      events.push({
        type: ListingEventType.openHouse,
        ...event,
      })
    })
  }

  const jurisdiction =
    !data.jurisdiction?.name && profile.jurisdictions.length === 1
      ? profile.jurisdictions[0]
      : data.jurisdiction

  return {
    ...data,
    jurisdiction,
    applicationDueTime: applicationDueTimeFormatted,
    disableUnitsAccordion: stringToBoolean(data.disableUnitsAccordion),
    units: units,
    listingPreferences: preferences,
    listingPrograms: programs,
    buildingAddress: {
      ...data.buildingAddress,
      latitude: saveLatLong.latitude ?? null,
      longitude: saveLatLong.longitude ?? null,
    },
    customMapPin: customPinPositionChosen,
    isWaitlistOpen:
      data.waitlistOpenQuestion === YesNoAnswer.Yes
        ? true
        : data.waitlistOpenQuestion === YesNoAnswer.No
        ? false
        : null,
    applicationDueDate: applicationDueDateFormatted,
    yearBuilt: data.yearBuilt ? Number(data.yearBuilt) : null,
    waitlistCurrentSize:
      data.waitlistCurrentSize && data.waitlistOpenQuestion === YesNoAnswer.Yes
        ? Number(data.waitlistCurrentSize)
        : null,
    waitlistMaxSize:
      data.waitlistMaxSize && data.waitlistOpenQuestion === YesNoAnswer.Yes
        ? Number(data.waitlistMaxSize)
        : null,
    waitlistOpenSpots:
      data.waitlistOpenSpots && data.waitlistOpenQuestion === YesNoAnswer.Yes
        ? Number(data.waitlistOpenSpots)
        : null,
    postmarkedApplicationsReceivedByDate: postmarkByDateTimeFormatted,
    applicationDropOffAddressType:
      data.canApplicationsBeDroppedOff === YesNoAnswer.Yes &&
      addressTypes[data.whereApplicationsDroppedOff] !== addressTypes.anotherAddress
        ? addressTypes[data.whereApplicationsDroppedOff]
        : null,
    applicationPickUpAddressType:
      data.canPaperApplicationsBePickedUp === YesNoAnswer.Yes &&
      addressTypes[data.whereApplicationsPickedUp] !== addressTypes.anotherAddress
        ? addressTypes[data.whereApplicationsPickedUp]
        : null,
    applicationDropOffAddress:
      data.canApplicationsBeDroppedOff === YesNoAnswer.Yes &&
      data.whereApplicationsDroppedOff === addressTypes.anotherAddress
        ? data.applicationDropOffAddress
        : null,
    applicationPickUpAddress:
      data.canPaperApplicationsBePickedUp === YesNoAnswer.Yes &&
      data.whereApplicationsPickedUp === addressTypes.anotherAddress
        ? data.applicationPickUpAddress
        : null,
    applicationMailingAddress: data.arePaperAppsMailedToAnotherAddress
      ? data.applicationMailingAddress
      : null,
    events,
    reservedCommunityType: data.reservedCommunityType.id ? data.reservedCommunityType : null,
    reviewOrderType:
      data.reviewOrderQuestion === "reviewOrderLottery"
        ? ListingReviewOrder.lottery
        : ListingReviewOrder.firstComeFirstServe,
    digitalApplication:
      data.digitalApplicationChoice === YesNoAnswer.Yes
        ? true
        : data.digitalApplicationChoice === YesNoAnswer.No
        ? false
        : null,
    commonDigitalApplication: data.commonDigitalApplicationChoice === YesNoAnswer.Yes,
    paperApplication:
      data.paperApplicationChoice === YesNoAnswer.Yes
        ? true
        : data.paperApplicationChoice === YesNoAnswer.No
        ? false
        : null,
    referralOpportunity:
      data.referralOpportunityChoice === YesNoAnswer.Yes
        ? true
        : data.referralOpportunityChoice === YesNoAnswer.No
        ? false
        : null,
  }
}

>>>>>>> 7fa438b0
// eslint-disable-next-line @typescript-eslint/no-unused-vars
const ListingForm = ({ listing, editMode }: ListingFormProps) => {
  const defaultValues = editMode ? listing : formDefaults
  const formMethods = useForm<FormListing>({
    defaultValues,
    shouldUnregister: false,
  })

  const router = useRouter()

  const { listingsService, profile } = useContext(AuthContext)

  const [tabIndex, setTabIndex] = useState(0)
  const [alert, setAlert] = useState<AlertErrorType | null>(null)
  const [loading, setLoading] = useState<boolean>(false)
  const [units, setUnits] = useState<TempUnit[]>([])
  const [openHouseEvents, setOpenHouseEvents] = useState<TempEvent[]>([])
  const [preferences, setPreferences] = useState<Preference[]>(
    listing?.listingPreferences.map((listingPref) => {
      return { ...listingPref.preference }
    }) ?? []
  )
  const [programs, setPrograms] = useState<Program[]>(
    listing?.listingPrograms.map((program) => {
      return program.program
    }) ?? []
  )

  const [latLong, setLatLong] = useState<LatitudeLongitude>({
    latitude: listing?.buildingAddress?.latitude ?? null,
    longitude: listing?.buildingAddress?.longitude ?? null,
  })
  const [customMapPositionChosen, setCustomMapPositionChosen] = useState(
    listing?.customMapPin || false
  )

  const setLatitudeLongitude = (latlong: LatitudeLongitude) => {
    if (!loading) {
      setLatLong(latlong)
    }
  }

  /**
   * Close modal
   */
  const [closeModal, setCloseModal] = useState(false)

  /**
   * Publish modal
   */
  const [publishModal, setPublishModal] = useState(false)

  /**
   * Lottery results drawer
   */
  const [lotteryResultsDrawer, setLotteryResultsDrawer] = useState(false)

  /**
   * Save already-live modal
   */
  const [listingIsAlreadyLiveModal, setListingIsAlreadyLiveModal] = useState(false)

  useEffect(() => {
    if (listing?.units) {
      const tempUnits = listing.units.map((unit, i) => ({
        ...unit,
        tempId: i + 1,
      }))
      setUnits(tempUnits)
    }

    if (listing?.events) {
      const events = listing.events
        .filter((event) => event.type === ListingEventType.openHouse)
        .map((event) => ({
          ...event,
          startTime: event.startTime,
          endTime: event.endTime,
          url: event.url,
          note: event.note,
          tempId: nanoid(),
        }))

      setOpenHouseEvents(events)
    }
  }, [listing, setUnits, setOpenHouseEvents])

  // eslint-disable-next-line @typescript-eslint/unbound-method
  const { getValues, setError, clearErrors, reset } = formMethods

  const triggerSubmitWithStatus = (
    confirm?: boolean,
    status?: ListingStatus,
    newData?: Partial<FormListing>
  ) => {
    if (confirm && status === ListingStatus.active) {
      if (listing?.status === ListingStatus.active) {
        setListingIsAlreadyLiveModal(true)
      } else {
        setPublishModal(true)
      }
      return
    }
    let formData = { ...defaultValues, ...getValues(), ...(newData || {}) }
    if (status) {
      formData = { ...formData, status }
    }
    void onSubmit(formData)
  }

  const onSubmit = useCallback(
    async (formData: FormListing) => {
      if (!loading) {
        try {
          setLoading(true)
          clearErrors()

          const dataPipeline = new ListingDataPipeline(formData, {
            preferences,
            programs,
            units,
            openHouseEvents,
            profile,
            latLong,
            customMapPositionChosen,
          })
          const formattedData = await dataPipeline.run()

          const result = editMode
            ? await listingsService.update(
                {
                  listingId: listing.id,
                  body: { id: listing.id, ...formattedData },
                },
                { headers: { "x-purge-cache": true } }
              )
            : await listingsService.create(
                { body: formattedData },
                { headers: { "x-purge-cache": true } }
              )
          reset(formData)

          if (result) {
            /**
             * Send purge request to Nginx.
             * Wrapped in try catch, because it's possible that content may not be cached in between edits,
             * and will return a 404, which is expected.
             * listings* purges all /listings locations (with args, details), so if we decide to clear on certain locations,
             * like all lists and only the edited listing, then we can do that here (with a corresponding update to nginx config)
             */
            if (process.env.backendProxyBase) {
              try {
                await axios.request({
                  url: `${process.env.backendProxyBase}/listings*`,
                  method: "purge",
                })
              } catch (e) {
                console.log("purge error = ", e)
              }
            }

            setSiteAlertMessage(
              editMode ? t("listings.listingUpdated") : t("listings.listingSubmitted"),
              "success"
            )

            await router.push(`/listings/${result.id}`)
          }
          setLoading(false)
        } catch (err) {
          reset(formData)
          setLoading(false)
          clearErrors()
          const { data } = err.response || {}
          if (data?.statusCode === 400) {
            data?.message?.forEach((errorMessage: string) => {
              const fieldName = errorMessage.split(" ")[0]
              const readableError = getReadableErrorMessage(errorMessage)
              if (readableError) {
                setError(fieldName, { message: readableError })
                if (fieldName === "buildingAddress") {
                  setError(`${fieldName}.city`, { message: readableError })
                  setError(`${fieldName}.state`, { message: readableError })
                  setError(`${fieldName}.street`, { message: readableError })
                  setError(`${fieldName}.zipCode`, { message: readableError })
                }
              }
            })
            setAlert("form")
          } else {
            setAlert("api")
          }
        }
      }
    },
    [
      units,
      openHouseEvents,
      editMode,
      listingsService,
      listing,
      router,
      preferences,
      programs,
      latLong,
      customMapPositionChosen,
      clearErrors,
      loading,
      reset,
      setError,
      profile,
    ]
  )

  return loading === true ? null : (
    <>
      <LoadingOverlay isLoading={loading}>
        <>
          <StatusBar
            backButton={
              <Button
                inlineIcon="left"
                icon="arrowBack"
                onClick={() => (editMode ? router.push(`/listings/${listing?.id}`) : router.back())}
              >
                {t("t.back")}
              </Button>
            }
            tagStyle={(() => {
              switch (listing?.status) {
                case ListingStatus.active:
                  return AppearanceStyleType.success
                case ListingStatus.closed:
                  return AppearanceStyleType.closed
                default:
                  return AppearanceStyleType.primary
              }
            })()}
            tagLabel={
              listing?.status
                ? t(`listings.listingStatus.${listing.status}`)
                : t(`listings.listingStatus.pending`)
            }
          />

          <FormProvider {...formMethods}>
            <section className="bg-primary-lighter py-5">
              <div className="max-w-screen-xl px-5 mx-auto">
                {alert && (
                  <AlertBox className="mb-5" onClose={() => setAlert(null)} closeable type="alert">
                    {alert === "form" ? t("listings.fieldError") : t("errors.alert.badRequest")}
                  </AlertBox>
                )}

                <Form id="listing-form">
                  <div className="flex flex-row flex-wrap">
                    <div className="md:w-9/12 pb-24">
                      <Tabs
                        forceRenderTabPanel={true}
                        selectedIndex={tabIndex}
                        onSelect={(index) => setTabIndex(index)}
                      >
                        <TabList>
                          <Tab>Listing Details</Tab>
                          <Tab>Application Process</Tab>
                        </TabList>
                        <TabPanel>
                          <ListingIntro
                            jurisdictionOptions={[
                              { label: "", value: "" },
                              ...profile.jurisdictions.map((jurisdiction) => ({
                                label: jurisdiction.name,
                                value: jurisdiction.id,
                              })),
                            ]}
                          />
                          <ListingPhoto />
                          <BuildingDetails
                            listing={listing}
                            setLatLong={setLatitudeLongitude}
                            latLong={latLong}
                            customMapPositionChosen={customMapPositionChosen}
                            setCustomMapPositionChosen={setCustomMapPositionChosen}
                          />
                          <CommunityType listing={listing} />
                          <Units
                            units={units}
                            setUnits={setUnits}
                            disableUnitsAccordion={listing?.disableUnitsAccordion}
                          />
                          <SelectAndOrder
                            addText={t("listings.addPreference")}
                            drawerTitle={t("listings.addPreferences")}
                            editText={t("listings.editPreferences")}
                            listingData={preferences}
                            setListingData={setPreferences}
                            subtitle={t("listings.sections.housingPreferencesSubtext")}
                            title={t("listings.sections.housingPreferencesTitle")}
                            drawerButtonText={t("listings.selectPreferences")}
                            dataFetcher={useJurisdictionalPreferenceList}
                            formKey={"preference"}
                          />
                          <SelectAndOrder
                            addText={"Add program"}
                            drawerTitle={"Add programs"}
                            editText={"Edit programs"}
                            listingData={programs}
                            setListingData={setPrograms}
                            subtitle={
                              "Tell us about any additional housing programs related to this listing."
                            }
                            title={"Housing Programs"}
                            drawerButtonText={"Select programs"}
                            dataFetcher={useJurisdictionalProgramList}
                            formKey={"program"}
                          />
                          <AdditionalFees />
                          <BuildingFeatures />
                          <AdditionalEligibility />
                          <BuildingSelectionCriteria />
                          <AdditionalDetails />

                          <div className="text-right -mr-8 -mt-8 relative" style={{ top: "7rem" }}>
                            <Button
                              type="button"
                              icon="arrowForward"
                              onClick={() => {
                                setTabIndex(1)
                                window.scrollTo({ top: 0, behavior: "smooth" })
                              }}
                            >
                              Application Process
                            </Button>
                          </div>
                        </TabPanel>
                        <TabPanel>
                          <RankingsAndResults listing={listing} />
                          <LeasingAgent />
                          <ApplicationTypes listing={listing} />
                          <ApplicationAddress listing={listing} />
                          <ApplicationDates
                            listing={listing}
                            openHouseEvents={openHouseEvents}
                            setOpenHouseEvents={setOpenHouseEvents}
                          />

                          <div className="-ml-8 -mt-8 relative" style={{ top: "7rem" }}>
                            <Button
                              type="button"
                              icon="arrowBack"
                              iconPlacement="left"
                              onClick={() => {
                                setTabIndex(0)
                                window.scrollTo({ top: 0, behavior: "smooth" })
                              }}
                            >
                              Listing Details
                            </Button>
                          </div>
                        </TabPanel>
                      </Tabs>

                      {listing?.status === ListingStatus.closed && (
                        <LotteryResults
                          submitCallback={(data) => {
                            triggerSubmitWithStatus(false, ListingStatus.closed, data)
                          }}
                          drawerState={lotteryResultsDrawer}
                          showDrawer={(toggle: boolean) => setLotteryResultsDrawer(toggle)}
                        />
                      )}
                    </div>

                    <aside className="md:w-3/12 md:pl-6">
                      <Aside
                        type={editMode ? "edit" : "add"}
                        showCloseListingModal={() => setCloseModal(true)}
                        showLotteryResultsDrawer={() => setLotteryResultsDrawer(true)}
                        submitFormWithStatus={triggerSubmitWithStatus}
                      />
                    </aside>
                  </div>
                </Form>
              </div>
            </section>
          </FormProvider>
        </>
      </LoadingOverlay>

      <Modal
        open={!!closeModal}
        title={t("t.areYouSure")}
        ariaDescription={t("listings.closeThisListing")}
        onClose={() => setCloseModal(false)}
        actions={[
          <Button
            type="button"
            styleType={AppearanceStyleType.secondary}
            onClick={() => {
              setCloseModal(false)
              triggerSubmitWithStatus(false, ListingStatus.closed)
            }}
          >
            {t("listings.actions.close")}
          </Button>,
          <Button
            type="button"
            styleType={AppearanceStyleType.secondary}
            border={AppearanceBorderType.borderless}
            onClick={() => {
              setCloseModal(false)
            }}
          >
            {t("t.cancel")}
          </Button>,
        ]}
      >
        {t("listings.closeThisListing")}
      </Modal>

      <Modal
        open={!!publishModal}
        title={t("t.areYouSure")}
        ariaDescription={t("listings.publishThisListing")}
        onClose={() => setPublishModal(false)}
        actions={[
          <Button
            id="publishButtonConfirm"
            type="button"
            styleType={AppearanceStyleType.success}
            onClick={() => {
              setPublishModal(false)
              triggerSubmitWithStatus(false, ListingStatus.active)
            }}
          >
            {t("listings.actions.publish")}
          </Button>,
          <Button
            type="button"
            styleType={AppearanceStyleType.secondary}
            border={AppearanceBorderType.borderless}
            onClick={() => {
              setPublishModal(false)
            }}
          >
            {t("t.cancel")}
          </Button>,
        ]}
      >
        {t("listings.publishThisListing")}
      </Modal>

      <Modal
        open={listingIsAlreadyLiveModal}
        title={t("t.areYouSure")}
        ariaDescription={t("listings.listingIsAlreadyLive")}
        onClose={() => setListingIsAlreadyLiveModal(false)}
        actions={[
          <Button
            id="saveAlreadyLiveListingButtonConfirm"
            type="button"
            styleType={AppearanceStyleType.success}
            onClick={() => {
              setListingIsAlreadyLiveModal(false)
              triggerSubmitWithStatus(false, ListingStatus.active)
            }}
            dataTestId={"listingIsAlreadyLiveButton"}
          >
            {t("t.save")}
          </Button>,
          <Button
            type="button"
            styleType={AppearanceStyleType.secondary}
            border={AppearanceBorderType.borderless}
            onClick={() => {
              setListingIsAlreadyLiveModal(false)
            }}
          >
            {t("t.cancel")}
          </Button>,
        ]}
      >
        {t("listings.listingIsAlreadyLive")}
      </Modal>
    </>
  )
}

export default ListingForm<|MERGE_RESOLUTION|>--- conflicted
+++ resolved
@@ -51,388 +51,11 @@
 import { getReadableErrorMessage } from "../PaperListingDetails/sections/helpers"
 import { useJurisdictionalPreferenceList, useJurisdictionalProgramList } from "../../../lib/hooks"
 
-<<<<<<< HEAD
-=======
-export type FormListing = Omit<Listing, "countyCode"> & {
-  applicationDueDateField?: {
-    month: string
-    day: string
-    year: string
-  }
-  applicationDueTimeField?: {
-    hours: string
-    minutes: string
-    period: TimeFieldPeriod
-  }
-  postmarkByDateDateField?: {
-    month: string
-    day: string
-    year: string
-  }
-  postmarkByDateTimeField?: {
-    hours: string
-    minutes: string
-    period: TimeFieldPeriod
-  }
-  arePaperAppsMailedToAnotherAddress?: YesNoAnswer
-  arePostmarksConsidered?: YesNoAnswer
-  canApplicationsBeDroppedOff?: YesNoAnswer
-  canPaperApplicationsBePickedUp?: YesNoAnswer
-  digitalApplicationChoice?: YesNoAnswer
-  commonDigitalApplicationChoice?: YesNoAnswer
-  paperApplicationChoice?: YesNoAnswer
-  referralOpportunityChoice?: YesNoAnswer
-  dueDateQuestionChoice?: YesNoAnswer
-  criteriaAttachType?: string
-  lotteryDate?: {
-    month: string
-    day: string
-    year: string
-  }
-  lotteryStartTime?: {
-    hours: string
-    minutes: string
-    period: TimeFieldPeriod
-  }
-  lotteryEndTime?: {
-    hours: string
-    minutes: string
-    period: TimeFieldPeriod
-  }
-  lotteryDateNotes?: string
-  postMarkDate?: {
-    month: string
-    day: string
-    year: string
-  }
-  reviewOrderQuestion?: string
-  waitlistOpenQuestion?: YesNoAnswer
-  waitlistSizeQuestion?: YesNoAnswer
-  whereApplicationsDroppedOff?: ListingApplicationAddressType
-  whereApplicationsPickedUp?: ListingApplicationAddressType
-}
-
-export const addressTypes = {
-  ...ListingApplicationAddressType,
-  anotherAddress: "anotherAddress",
-}
-
->>>>>>> 7fa438b0
 type ListingFormProps = {
   listing?: FormListing
   editMode?: boolean
 }
 
-<<<<<<< HEAD
-=======
-type AlertErrorType = "api" | "form"
-
-const defaults: FormListing = {
-  id: undefined,
-  createdAt: undefined,
-  updatedAt: undefined,
-  applicationDueDate: null,
-  applicationDueTime: null,
-  applicationFee: null,
-  applicationMethods: [],
-  applicationOpenDate: new Date(moment().subtract(10).format()),
-  applicationOrganization: "",
-  applicationPickUpAddress: null,
-  applicationPickUpAddressOfficeHours: "",
-  applicationMailingAddress: null,
-  applicationDropOffAddress: null,
-  applicationDropOffAddressOfficeHours: null,
-  assets: [],
-  buildingSelectionCriteria: "",
-  buildingSelectionCriteriaFile: null,
-  criteriaAttachType: "",
-  jurisdiction: undefined,
-  costsNotIncluded: "",
-  creditHistory: "",
-  criminalBackground: "",
-  depositMax: "0",
-  depositMin: "0",
-  depositHelperText: "or one month's rent may be higher for lower credit scores",
-  disableUnitsAccordion: false,
-  displayWaitlistSize: false,
-  events: [],
-  image: null,
-  leasingAgentAddress: null,
-  leasingAgentEmail: null,
-  leasingAgentName: null,
-  leasingAgentOfficeHours: "",
-  leasingAgentPhone: null,
-  leasingAgentTitle: "",
-  name: null,
-  postMarkDate: null,
-  postmarkedApplicationsReceivedByDate: null,
-  listingPreferences: [],
-  listingPrograms: [],
-  programRules: "",
-  rentalAssistance:
-    "The property is subsidized by the Section 8 Project-Based Voucher Program. As a result, Housing Choice Vouchers, Section 8 and other valid rental assistance programs are not accepted by this property.",
-  rentalHistory: "",
-  requiredDocuments: "",
-  status: ListingStatus.pending,
-  waitlistCurrentSize: null,
-  waitlistMaxSize: null,
-  isWaitlistOpen: null,
-  waitlistOpenSpots: null,
-  whatToExpect:
-    "Applicants will be contacted by the property agent in rank order until vacancies are filled. All of the information that you have provided will be verified and your eligibility confirmed. Your application will be removed from the waitlist if you have made any fraudulent statements. If we cannot verify a housing preference that you have claimed, you will not receive the preference but will not be otherwise penalized. Should your application be chosen, be prepared to fill out a more detailed application and provide required supporting documents.",
-  units: [],
-  accessibility: "",
-  amenities: "",
-  buildingAddress: null,
-  buildingTotalUnits: 0,
-  developer: null,
-  householdSizeMax: 0,
-  householdSizeMin: 0,
-  neighborhood: "",
-  petPolicy: "",
-  smokingPolicy: "",
-  unitsAvailable: 0,
-  unitAmenities: "",
-  servicesOffered: "",
-  yearBuilt: null,
-  urlSlug: undefined,
-  showWaitlist: false,
-  reviewOrderType: null,
-  unitsSummary: [],
-  unitsSummarized: {
-    unitTypes: [],
-    priorityTypes: [],
-    amiPercentages: [],
-    byUnitTypeAndRent: [],
-    byUnitType: [],
-    byAMI: [],
-    hmi: {
-      columns: [],
-      rows: [],
-    },
-  },
-}
-
-export type TempUnit = Unit & {
-  tempId?: number
-  maxIncomeHouseholdSize1?: string
-  maxIncomeHouseholdSize2?: string
-  maxIncomeHouseholdSize3?: string
-  maxIncomeHouseholdSize4?: string
-  maxIncomeHouseholdSize5?: string
-  maxIncomeHouseholdSize6?: string
-  maxIncomeHouseholdSize7?: string
-  maxIncomeHouseholdSize8?: string
-}
-
-export type TempEvent = ListingEvent & {
-  tempId?: string
-}
-
-export type PaperApplicationHybrid = PaperApplication | PaperApplicationCreate
-
-const formatFormData = (
-  data: FormListing,
-  units: TempUnit[],
-  openHouseEvents: TempEvent[],
-  preferences: ListingPreference[],
-  programs: ListingProgram[],
-  saveLatLong: LatitudeLongitude,
-  customPinPositionChosen: boolean,
-  profile: User
-) => {
-  const applicationDueDateFormatted = createDate(data.applicationDueDateField)
-  const applicationDueTimeFormatted = createTime(
-    applicationDueDateFormatted,
-    data.applicationDueTimeField
-  )
-
-  let postmarkByDateTimeFormatted = null
-
-  if (data.arePostmarksConsidered === YesNoAnswer.Yes && data.postmarkByDateDateField) {
-    const postmarkByDateFormatted = createDate(data.postmarkByDateDateField)
-    if (data.postmarkByDateTimeField?.hours) {
-      postmarkByDateTimeFormatted = createTime(
-        postmarkByDateFormatted,
-        data.postmarkByDateTimeField
-      )
-    } else {
-      postmarkByDateTimeFormatted = postmarkByDateFormatted
-    }
-  }
-
-  units.forEach((unit) => {
-    switch (unit.unitType?.name) {
-      case "fourBdrm":
-        unit.numBedrooms = 4
-        break
-      case "threeBdrm":
-        unit.numBedrooms = 3
-        break
-      case "twoBdrm":
-        unit.numBedrooms = 2
-        break
-      case "oneBdrm":
-        unit.numBedrooms = 1
-        break
-      default:
-        unit.numBedrooms = null
-    }
-
-    Object.keys(unit).forEach((key) => {
-      if (key.indexOf("maxIncomeHouseholdSize") >= 0) {
-        if (parseInt(unit[key])) {
-          if (!unit.amiChartOverride) {
-            unit.amiChartOverride = {
-              id: undefined,
-              createdAt: undefined,
-              updatedAt: undefined,
-              items: [],
-            }
-          }
-          unit.amiChartOverride.items.push({
-            percentOfAmi: parseInt(unit.amiPercentage),
-            householdSize: parseInt(key[key.length - 1]),
-            income: parseInt(unit[key]),
-          })
-        }
-      }
-    })
-
-    unit.floor = stringToNumber(unit.floor)
-    unit.maxOccupancy = stringToNumber(unit.maxOccupancy)
-    unit.minOccupancy = stringToNumber(unit.minOccupancy)
-    unit.numBathrooms = stringToNumber(unit.numBathrooms)
-
-    if (!unit.sqFeet) {
-      delete unit.sqFeet
-    }
-
-    delete unit.tempId
-  })
-
-  const events: ListingEventCreate[] = data.events?.filter(
-    (event) => !(event?.type === ListingEventType.publicLottery)
-  )
-  if (
-    data.lotteryDate &&
-    data.lotteryDate.day &&
-    data.lotteryDate.month &&
-    data.lotteryDate.year &&
-    data.reviewOrderQuestion === "reviewOrderLottery"
-  ) {
-    const startTime = createTime(createDate(data.lotteryDate), data.lotteryStartTime)
-    const endTime = createTime(createDate(data.lotteryDate), data.lotteryEndTime)
-
-    events.push({
-      type: ListingEventType.publicLottery,
-      startTime: startTime,
-      endTime: endTime,
-      note: data.lotteryDateNotes,
-    })
-  }
-
-  if (openHouseEvents) {
-    openHouseEvents.forEach((event) => {
-      events.push({
-        type: ListingEventType.openHouse,
-        ...event,
-      })
-    })
-  }
-
-  const jurisdiction =
-    !data.jurisdiction?.name && profile.jurisdictions.length === 1
-      ? profile.jurisdictions[0]
-      : data.jurisdiction
-
-  return {
-    ...data,
-    jurisdiction,
-    applicationDueTime: applicationDueTimeFormatted,
-    disableUnitsAccordion: stringToBoolean(data.disableUnitsAccordion),
-    units: units,
-    listingPreferences: preferences,
-    listingPrograms: programs,
-    buildingAddress: {
-      ...data.buildingAddress,
-      latitude: saveLatLong.latitude ?? null,
-      longitude: saveLatLong.longitude ?? null,
-    },
-    customMapPin: customPinPositionChosen,
-    isWaitlistOpen:
-      data.waitlistOpenQuestion === YesNoAnswer.Yes
-        ? true
-        : data.waitlistOpenQuestion === YesNoAnswer.No
-        ? false
-        : null,
-    applicationDueDate: applicationDueDateFormatted,
-    yearBuilt: data.yearBuilt ? Number(data.yearBuilt) : null,
-    waitlistCurrentSize:
-      data.waitlistCurrentSize && data.waitlistOpenQuestion === YesNoAnswer.Yes
-        ? Number(data.waitlistCurrentSize)
-        : null,
-    waitlistMaxSize:
-      data.waitlistMaxSize && data.waitlistOpenQuestion === YesNoAnswer.Yes
-        ? Number(data.waitlistMaxSize)
-        : null,
-    waitlistOpenSpots:
-      data.waitlistOpenSpots && data.waitlistOpenQuestion === YesNoAnswer.Yes
-        ? Number(data.waitlistOpenSpots)
-        : null,
-    postmarkedApplicationsReceivedByDate: postmarkByDateTimeFormatted,
-    applicationDropOffAddressType:
-      data.canApplicationsBeDroppedOff === YesNoAnswer.Yes &&
-      addressTypes[data.whereApplicationsDroppedOff] !== addressTypes.anotherAddress
-        ? addressTypes[data.whereApplicationsDroppedOff]
-        : null,
-    applicationPickUpAddressType:
-      data.canPaperApplicationsBePickedUp === YesNoAnswer.Yes &&
-      addressTypes[data.whereApplicationsPickedUp] !== addressTypes.anotherAddress
-        ? addressTypes[data.whereApplicationsPickedUp]
-        : null,
-    applicationDropOffAddress:
-      data.canApplicationsBeDroppedOff === YesNoAnswer.Yes &&
-      data.whereApplicationsDroppedOff === addressTypes.anotherAddress
-        ? data.applicationDropOffAddress
-        : null,
-    applicationPickUpAddress:
-      data.canPaperApplicationsBePickedUp === YesNoAnswer.Yes &&
-      data.whereApplicationsPickedUp === addressTypes.anotherAddress
-        ? data.applicationPickUpAddress
-        : null,
-    applicationMailingAddress: data.arePaperAppsMailedToAnotherAddress
-      ? data.applicationMailingAddress
-      : null,
-    events,
-    reservedCommunityType: data.reservedCommunityType.id ? data.reservedCommunityType : null,
-    reviewOrderType:
-      data.reviewOrderQuestion === "reviewOrderLottery"
-        ? ListingReviewOrder.lottery
-        : ListingReviewOrder.firstComeFirstServe,
-    digitalApplication:
-      data.digitalApplicationChoice === YesNoAnswer.Yes
-        ? true
-        : data.digitalApplicationChoice === YesNoAnswer.No
-        ? false
-        : null,
-    commonDigitalApplication: data.commonDigitalApplicationChoice === YesNoAnswer.Yes,
-    paperApplication:
-      data.paperApplicationChoice === YesNoAnswer.Yes
-        ? true
-        : data.paperApplicationChoice === YesNoAnswer.No
-        ? false
-        : null,
-    referralOpportunity:
-      data.referralOpportunityChoice === YesNoAnswer.Yes
-        ? true
-        : data.referralOpportunityChoice === YesNoAnswer.No
-        ? false
-        : null,
-  }
-}
-
->>>>>>> 7fa438b0
 // eslint-disable-next-line @typescript-eslint/no-unused-vars
 const ListingForm = ({ listing, editMode }: ListingFormProps) => {
   const defaultValues = editMode ? listing : formDefaults

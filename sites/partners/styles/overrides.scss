:root {
  .field-value-error {
    --field-value-label-color: var(--seeds-color-alert);
  }

  .seeds-tag {
    text-transform: uppercase;
    letter-spacing: var(--seeds-letter-spacing-wider);
    // Allows for status tags to take up the full width of their container
    width: 100%;
    display: flex;
    align-items: center;
    justify-content: center;
    text-align: center;
  }
<<<<<<< HEAD
=======

  .seeds-button {
    -webkit-font-smoothing: antialiased; // restore macOS styling that had been unset
  }

  .seeds-button[data-variant="primary"] {
    color: white; // AG grid styling from UIC was messing up our primary button
  }
>>>>>>> 48cb352c
}

.section-with-grid hgroup p {
  color: var(--seeds-text-color);
}

.grid-inset-section {
  background: var(--seeds-bg-color-surface-primary);
  padding: var(--seeds-spacer-section);
<<<<<<< HEAD
=======

  .text-heading-md {
    margin-block-end: calc(0rem - var(--seeds-spacer-label));
  }
>>>>>>> 48cb352c
}

.grid-section-row-heading {
  margin-block-end: calc(var(--seeds-s3) - var(--grid-gap, var(--seeds-s7)));
}

.spacer-container-above {
  margin-block-start: var(--seeds-spacer-container);
}

.spacer-container {
  margin-block-end: var(--seeds-spacer-container);
}

.spacer-section-above {
  margin-block-start: var(--seeds-spacer-section);
}

.spacer-section {
  margin-block-end: var(--seeds-spacer-section);
}

.spacer-content-above {
  margin-block-start: var(--seeds-spacer-content);
}

.spacer-content {
  margin-block-end: var(--seeds-spacer-content);
}

.spacer-header-above {
  margin-block-start: var(--seeds-spacer-header);
}

.spacer-header {
  margin-block-end: var(--seeds-spacer-header);
}

.spacer-label-above {
  margin-block-start: var(--seeds-spacer-label);
}

.spacer-label {
  margin-block-end: var(--seeds-spacer-label);
}

.spacer-text-above {
  margin-block-start: var(--seeds-spacer-text);
}

.spacer-text {
  margin-block-end: var(--seeds-spacer-text);
}

:is(.spacer-container, .spacer-section, .spacer-content, .spacer-header, .spacer-label, .spacer-text):last-child {
  margin-block-end: 0;
}

/* Override out-of-date ui-components labeling */
:is(label, legend).text__caps-spaced {
<<<<<<< HEAD
  /*  --text-caps-spaced-font-family: var(--bloom-font-sans); */
=======
/*  --text-caps-spaced-font-family: var(--bloom-font-sans); */
>>>>>>> 48cb352c
  --text-caps-spaced-letter-spacing: normal;
  --text-caps-spaced-font-weight: normal;
  --text-caps-spaced-margin-bottom: var(--seeds-s2);
  text-transform: none;
}<|MERGE_RESOLUTION|>--- conflicted
+++ resolved
@@ -13,8 +13,6 @@
     justify-content: center;
     text-align: center;
   }
-<<<<<<< HEAD
-=======
 
   .seeds-button {
     -webkit-font-smoothing: antialiased; // restore macOS styling that had been unset
@@ -23,7 +21,6 @@
   .seeds-button[data-variant="primary"] {
     color: white; // AG grid styling from UIC was messing up our primary button
   }
->>>>>>> 48cb352c
 }
 
 .section-with-grid hgroup p {
@@ -33,13 +30,10 @@
 .grid-inset-section {
   background: var(--seeds-bg-color-surface-primary);
   padding: var(--seeds-spacer-section);
-<<<<<<< HEAD
-=======
 
   .text-heading-md {
     margin-block-end: calc(0rem - var(--seeds-spacer-label));
   }
->>>>>>> 48cb352c
 }
 
 .grid-section-row-heading {
@@ -100,11 +94,81 @@
 
 /* Override out-of-date ui-components labeling */
 :is(label, legend).text__caps-spaced {
-<<<<<<< HEAD
+/*  --text-caps-spaced-font-family: var(--bloom-font-sans); */
+  --text-caps-spaced-letter-spacing: normal;
+  --text-caps-spaced-font-weight: normal;
+  --text-caps-spaced-margin-bottom: var(--seeds-s2);
+  text-transform: none;
+}
+
+.section-with-grid hgroup p {
+  color: var(--seeds-text-color);
+}
+
+.grid-inset-section {
+  background: var(--seeds-bg-color-surface-primary);
+  padding: var(--seeds-spacer-section);
+}
+
+.grid-section-row-heading {
+  margin-block-end: calc(var(--seeds-s3) - var(--grid-gap, var(--seeds-s7)));
+}
+
+.spacer-container-above {
+  margin-block-start: var(--seeds-spacer-container);
+}
+
+.spacer-container {
+  margin-block-end: var(--seeds-spacer-container);
+}
+
+.spacer-section-above {
+  margin-block-start: var(--seeds-spacer-section);
+}
+
+.spacer-section {
+  margin-block-end: var(--seeds-spacer-section);
+}
+
+.spacer-content-above {
+  margin-block-start: var(--seeds-spacer-content);
+}
+
+.spacer-content {
+  margin-block-end: var(--seeds-spacer-content);
+}
+
+.spacer-header-above {
+  margin-block-start: var(--seeds-spacer-header);
+}
+
+.spacer-header {
+  margin-block-end: var(--seeds-spacer-header);
+}
+
+.spacer-label-above {
+  margin-block-start: var(--seeds-spacer-label);
+}
+
+.spacer-label {
+  margin-block-end: var(--seeds-spacer-label);
+}
+
+.spacer-text-above {
+  margin-block-start: var(--seeds-spacer-text);
+}
+
+.spacer-text {
+  margin-block-end: var(--seeds-spacer-text);
+}
+
+:is(.spacer-container, .spacer-section, .spacer-content, .spacer-header, .spacer-label, .spacer-text):last-child {
+  margin-block-end: 0;
+}
+
+/* Override out-of-date ui-components labeling */
+:is(label, legend).text__caps-spaced {
   /*  --text-caps-spaced-font-family: var(--bloom-font-sans); */
-=======
-/*  --text-caps-spaced-font-family: var(--bloom-font-sans); */
->>>>>>> 48cb352c
   --text-caps-spaced-letter-spacing: normal;
   --text-caps-spaced-font-weight: normal;
   --text-caps-spaced-margin-bottom: var(--seeds-s2);

import { useContext } from "react"
import useSWR, { mutate } from "swr"
import qs from "qs"

import { AuthContext } from "@bloom-housing/ui-components"
import {
  EnumApplicationsApiExtraModelOrder,
  EnumApplicationsApiExtraModelOrderBy,
  EnumListingFilterParamsComparison,
  EnumPreferencesFilterParamsComparison,
<<<<<<< HEAD
=======
  EnumProgramsFilterParamsComparison,
>>>>>>> fe82f25d
} from "@bloom-housing/backend-core/types"

interface PaginationProps {
  page?: number
  limit: number | "all"
}

interface UseSingleApplicationDataProps extends PaginationProps {
  listingId: string
}

type UseUserListProps = PaginationProps

type UseListingsDataProps = PaginationProps & {
  userId?: string
}

export function useSingleListingData(listingId: string) {
  const { listingsService } = useContext(AuthContext)
  const fetcher = () => listingsService.retrieve({ listingId })

  const { data, error } = useSWR(`${process.env.backendApiBase}/listings/${listingId}`, fetcher)

  return {
    listingDto: data,
    listingLoading: !error && !data,
    listingError: error,
  }
}

export function useListingsData({ page, limit, userId }: UseListingsDataProps) {
  const params = {
    page,
    limit,
  }

  // filter if logged user is an agent
  if (typeof userId !== undefined) {
    Object.assign(params, {
      filter: [
        {
          $comparison: EnumListingFilterParamsComparison["="],
          leasingAgents: userId,
        },
      ],
      view: "base",
    })
  }

  const { listingsService } = useContext(AuthContext)
  const fetcher = () => listingsService.list(params)

  const paramsString = qs.stringify(params)
  const { data, error } = useSWR(`${process.env.backendApiBase}/listings?${paramsString}`, fetcher)

  return {
    listingDtos: data,
    listingsLoading: !error && !data,
    listingsError: error,
  }
}

export function useApplicationsData(
  pageIndex: number,
  limit = 10,
  listingId: string,
  search: string,
  orderBy?: EnumApplicationsApiExtraModelOrderBy,
  order?: EnumApplicationsApiExtraModelOrder
) {
  const { applicationsService } = useContext(AuthContext)

  const queryParams = new URLSearchParams()
  queryParams.append("listingId", listingId)
  queryParams.append("page", pageIndex.toString())
  queryParams.append("limit", limit.toString())

  if (search) {
    queryParams.append("search", search)
  }

  if (orderBy) {
    queryParams.append("orderBy", search)
    queryParams.append("order", order ?? EnumApplicationsApiExtraModelOrder.ASC)
  }

  const endpoint = `${process.env.backendApiBase}/applications?${queryParams.toString()}`

  const params = {
    listingId,
    page: pageIndex,
    limit,
  }

  if (search) {
    Object.assign(params, { search })
  }

  if (orderBy) {
    Object.assign(params, { orderBy, order: order ?? "ASC" })
  }

  const fetcher = () => applicationsService.list(params)
  const { data, error } = useSWR(endpoint, fetcher)

  return {
    appsData: data,
    appsLoading: !error && !data,
    appsError: error,
  }
}

export function useSingleApplicationData(applicationId: string) {
  const { applicationsService } = useContext(AuthContext)
  const backendSingleApplicationsEndpointUrl = `${process.env.backendApiBase}/applications/${applicationId}`

  const fetcher = () => applicationsService.retrieve({ applicationId })
  const { data, error } = useSWR(backendSingleApplicationsEndpointUrl, fetcher)

  return {
    application: data,
    applicationLoading: !error && !data,
    applicationError: error,
  }
}

export function useFlaggedApplicationsList({
  listingId,
  page,
  limit,
}: UseSingleApplicationDataProps) {
  const { applicationFlaggedSetsService } = useContext(AuthContext)

  const params = {
    listingId,
    page,
  }

  const queryParams = new URLSearchParams()
  queryParams.append("listingId", listingId)
  queryParams.append("page", page.toString())

  if (typeof limit === "number") {
    queryParams.append("limit", limit.toString())
    Object.assign(params, limit)
  }

  const endpoint = `${process.env.backendApiBase}/applicationFlaggedSets?${queryParams.toString()}`

  const fetcher = () => applicationFlaggedSetsService.list(params)

  const { data, error } = useSWR(endpoint, fetcher)

  return {
    data,
    error,
  }
}

export function useSingleFlaggedApplication(afsId: string) {
  const { applicationFlaggedSetsService } = useContext(AuthContext)

  const endpoint = `${process.env.backendApiBase}/applicationFlaggedSets/${afsId}`
  const fetcher = () =>
    applicationFlaggedSetsService.retrieve({
      afsId,
    })

  const { data, error } = useSWR(endpoint, fetcher)

  const revalidate = () => mutate(endpoint)

  return {
    revalidate,
    data,
    error,
  }
}

export function useSingleAmiChartData(amiChartId: string) {
  const { amiChartsService } = useContext(AuthContext)
  const fetcher = () => amiChartsService.retrieve({ amiChartId })

  const { data, error } = useSWR(`${process.env.backendApiBase}/amiCharts/${amiChartId}`, fetcher)

  return {
    data,
    error,
  }
}

export function useAmiChartList(jurisdiction: string) {
  const { amiChartsService } = useContext(AuthContext)
  const fetcher = () => amiChartsService.list({ jurisdictionId: jurisdiction })

  const { data, error } = useSWR(`${process.env.backendApiBase}/amiCharts/${jurisdiction}`, fetcher)

  return {
    data,
    loading: !error && !data,
    error,
  }
}

export function useSingleAmiChart(amiChartId: string) {
  const { amiChartsService } = useContext(AuthContext)
  const fetcher = () => amiChartsService.retrieve({ amiChartId })

  const { data, error } = useSWR(`${process.env.backendApiBase}/amiCharts/${amiChartId}`, fetcher)

  return {
    data,
    loading: !error && !data,
    error,
  }
}

export function useUnitPriorityList() {
  const { unitPriorityService } = useContext(AuthContext)
  const fetcher = () => unitPriorityService.list()

  const { data, error } = useSWR(
    `${process.env.backendApiBase}/unitAccessibilityPriorityTypes`,
    fetcher
  )

  return {
    data,
    loading: !error && !data,
    error,
  }
}

export function useUnitTypeList() {
  const { unitTypesService } = useContext(AuthContext)
  const fetcher = () => unitTypesService.list()

  const { data, error } = useSWR(`${process.env.backendApiBase}/unitTypes`, fetcher)

  return {
    data,
    loading: !error && !data,
    error,
  }
}

export function usePreferenceList() {
  const { preferencesService } = useContext(AuthContext)
  const fetcher = () => preferencesService.list()

  const { data, error } = useSWR(`${process.env.backendApiBase}/preferences`, fetcher)

  return {
    data,
    loading: !error && !data,
    error,
  }
}

export function useJurisdictionalPreferenceList(jurisdictionId: string) {
  const { preferencesService } = useContext(AuthContext)
  const fetcher = () =>
    preferencesService.list({
      filter: [
        {
          $comparison: EnumPreferencesFilterParamsComparison["="],
          jurisdiction: jurisdictionId,
        },
      ],
    })

  const { data, error } = useSWR(
    `${process.env.backendApiBase}/preferences/${jurisdictionId}`,
    fetcher
  )

  return {
    data,
    loading: !error && !data,
    error,
  }
}

<<<<<<< HEAD
=======
export function useProgramList() {
  const { programsService } = useContext(AuthContext)
  const fetcher = () => programsService.list()

  const { data, error } = useSWR(`${process.env.backendApiBase}/programs`, fetcher)

  return {
    data,
    loading: !error && !data,
    error,
  }
}

export function useJurisdictionalProgramList(jurisdictionId: string) {
  const { programsService } = useContext(AuthContext)
  const fetcher = () =>
    programsService.list({
      filter: [
        {
          $comparison: EnumProgramsFilterParamsComparison["="],
          jurisdiction: jurisdictionId,
        },
      ],
    })

  const { data, error } = useSWR(
    `${process.env.backendApiBase}/programs/${jurisdictionId}`,
    fetcher
  )

  return {
    data,
    loading: !error && !data,
    error,
  }
}

>>>>>>> fe82f25d
export function useReservedCommunityTypeList() {
  const { reservedCommunityTypeService } = useContext(AuthContext)
  const fetcher = () => reservedCommunityTypeService.list()

  const { data, error } = useSWR(`${process.env.backendApiBase}/reservedCommunityTypes`, fetcher)

  return {
    data,
    loading: !error && !data,
    error,
  }
}

export function useUserList({ page, limit }: UseUserListProps) {
  const queryParams = new URLSearchParams()
  queryParams.append("page", page.toString())
  queryParams.append("limit", limit.toString())

  const { userService } = useContext(AuthContext)

  const fetcher = () =>
    userService.list({
      page,
      limit,
      // TODO: temporary disabled, because it occurs an issue with data fetching (501 - Filter Not Implemented)
      // filter: [
      //   {
      //     isPartner: true,
      //     $comparison: EnumUserFilterParamsComparison["="],
      //   },
      // ],
    })

  const { data, error } = useSWR(
    `${process.env.backendApiBase}/user/list?${queryParams.toString()}`,
    fetcher
  )

  return {
    data,
    loading: !error && !data,
    error,
  }
}<|MERGE_RESOLUTION|>--- conflicted
+++ resolved
@@ -8,10 +8,7 @@
   EnumApplicationsApiExtraModelOrderBy,
   EnumListingFilterParamsComparison,
   EnumPreferencesFilterParamsComparison,
-<<<<<<< HEAD
-=======
   EnumProgramsFilterParamsComparison,
->>>>>>> fe82f25d
 } from "@bloom-housing/backend-core/types"
 
 interface PaginationProps {
@@ -295,8 +292,6 @@
   }
 }
 
-<<<<<<< HEAD
-=======
 export function useProgramList() {
   const { programsService } = useContext(AuthContext)
   const fetcher = () => programsService.list()
@@ -334,7 +329,6 @@
   }
 }
 
->>>>>>> fe82f25d
 export function useReservedCommunityTypeList() {
   const { reservedCommunityTypeService } = useContext(AuthContext)
   const fetcher = () => reservedCommunityTypeService.list()

--- conflicted
+++ resolved
@@ -7,30 +7,12 @@
   EnumApplicationsApiExtraModelOrder,
   EnumApplicationsApiExtraModelOrderBy,
   EnumListingFilterParamsComparison,
-<<<<<<< HEAD
-} from "@bloom-housing/backend-core/types"
-
-interface PaginationProps {
-  page: number
-  limit: number
-=======
   EnumUserFilterParamsComparison,
 } from "@bloom-housing/backend-core/types"
 
 interface PaginationProps {
   page?: number
   limit: number | "all"
-}
-
-interface UseSingleApplicationDataProps extends PaginationProps {
-  listingId: string
-}
-
-type UseUserListProps = PaginationProps
-
-type UseListingsDataProps = PaginationProps & {
-  userId?: string
->>>>>>> 90746359
 }
 
 interface UseSingleApplicationDataProps extends PaginationProps {
@@ -71,10 +53,7 @@
           leasingAgents: userId,
         },
       ],
-<<<<<<< HEAD
-=======
       view: "base",
->>>>>>> 90746359
     })
   }
 
@@ -312,15 +291,12 @@
     userService.list({
       page,
       limit,
-<<<<<<< HEAD
-=======
       filter: [
         {
           isPartner: true,
           $comparison: EnumUserFilterParamsComparison["="],
         },
       ],
->>>>>>> 90746359
     })
 
   const { data, error } = useSWR(

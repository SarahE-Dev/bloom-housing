--- conflicted
+++ resolved
@@ -26,22 +26,9 @@
     })
     cy.visit("/")
     cy.getByTestId("Users-1").click()
-<<<<<<< HEAD
-    cy.getByTestId("export-users").click()
+    cy.getByID("export-users").click()
     cy.getByTestId("alert-box").contains(
       "An email containing the exported file has been sent to admin@example.com"
-=======
-    cy.getByID("export-users").click()
-    const convertToString = (value: number) => {
-      return value < 10 ? `0${value}` : `${value}`
-    }
-    const now = new Date()
-    const month = now.getMonth() + 1
-    cy.readFile(
-      `cypress/downloads/users-${now.getFullYear()}-${convertToString(month)}-${convertToString(
-        now.getDate()
-      )}_${convertToString(now.getHours())}_${convertToString(now.getMinutes())}.csv`
->>>>>>> 48cb352c
     )
   })
 
@@ -151,15 +138,9 @@
       )
     })
     cy.getByTestId("jurisdictions").first().click()
-<<<<<<< HEAD
     cy.getByTestId("listings_Bloomington").first().click()
     cy.getByTestId("listings_Bloomington").last().click()
-    cy.getByTestId("invite-user").click()
-=======
-    cy.getByTestId("listings_Alameda").first().click()
-    cy.getByTestId("listings_Alameda").last().click()
     cy.getByID("invite-user").click()
->>>>>>> 48cb352c
     cy.getByTestId("alert-box").contains("Invite sent").should("have.text", "Invite sent")
   })
 })
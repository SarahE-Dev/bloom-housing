--- conflicted
+++ resolved
@@ -31,34 +31,20 @@
     })
     cy.getByTestId("preference-option-link").type("https://www.example2.com")
     cy.getByTestId("preference-option-link-title").type("Preference Option Link Title")
-<<<<<<< HEAD
-    cy.getByTestId("exclusive-question-exclusive").check()
-    cy.getByTestId("collect-address-yes").click()
-=======
     cy.getByTestId("collect-address-yes").click()
     cy.getByTestId("exclusive-question-exclusive").check()
     cy.getByID("preference-option-save").click()
 
->>>>>>> 48cb352c
     cy.getByTestId("validation-method-radius").click()
     cy.getByTestId("preference-option-radius-size").type("100")
     cy.getByTestId("collect-name-yes").click()
     cy.getByTestId("collect-relationship-yes").click()
-<<<<<<< HEAD
-    cy.getByTestId("preference-option-save").click()
+    cy.getByID("preference-option-save").click()
 
     cy.getByTestId("preference-opt-out-label").clear()
     cy.getByTestId("preference-opt-out-label").type("Preference Opt Out Label")
     cy.getByTestId("preference-jurisdiction").select("Bloomington")
-    cy.getByTestId("preference-save-button").click()
-=======
-    cy.getByID("preference-option-save").click()
-
-    cy.getByTestId("preference-opt-out-label").clear()
-    cy.getByTestId("preference-opt-out-label").type("Preference Opt Out Label")
-    cy.getByTestId("preference-jurisdiction").select("Alameda")
     cy.getByID("preference-save-button").click()
->>>>>>> 48cb352c
     cy.getByTestId("alert-box")
       .contains("Preference Created")
       .should("have.text", "Preference Created")
@@ -94,12 +80,7 @@
 
     cy.getByTestId("preference-opt-out-label").should("have.value", "Preference Opt Out Label")
     cy.getByTestId("show-on-listing-question-yes").should("have.value", "yes")
-<<<<<<< HEAD
     cy.getByTestId("preference-jurisdiction").contains("Bloomington")
-    cy.getByTestId("preference-save-button").click()
-=======
-    cy.getByTestId("preference-jurisdiction").contains("Alameda")
     cy.getByID("preference-save-button").click()
->>>>>>> 48cb352c
   })
 })
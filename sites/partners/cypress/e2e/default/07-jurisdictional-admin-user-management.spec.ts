--- conflicted
+++ resolved
@@ -82,15 +82,9 @@
         []
       )
     })
-<<<<<<< HEAD
     cy.getByTestId("listings_Bloomington").first().click()
     cy.getByTestId("listings_Bloomington").last().click()
-    cy.getByTestId("invite-user").click()
-=======
-    cy.getByTestId("listings_Alameda").first().click()
-    cy.getByTestId("listings_Alameda").last().click()
     cy.getByID("invite-user").click()
->>>>>>> 48cb352c
     cy.getByTestId("alert-box").contains("Invite sent").should("have.text", "Invite sent")
   })
 })
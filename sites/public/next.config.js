/* eslint-env node */
/* eslint-disable @typescript-eslint/no-var-requires */

const withTM = require("next-transpile-modules")([
  "@bloom-housing/ui-components",
  "@bloom-housing/backend-core",
])
const withBundleAnalyzer = require("@next/bundle-analyzer")({
  enabled: process.env.ANALYZE === "true",
})

if (process.env.NODE_ENV !== "production") {
  require("dotenv").config()
}
// Set up app-wide constants
let BACKEND_API_BASE = "http://localhost:3100"
if (process.env.INCOMING_HOOK_BODY && process.env.INCOMING_HOOK_BODY.startsWith("http")) {
  // This is a value that can get set via a Netlify webhook for branch deploys
  BACKEND_API_BASE = decodeURIComponent(process.env.INCOMING_HOOK_BODY)
} else if (process.env.BACKEND_API_BASE) {
  BACKEND_API_BASE = process.env.BACKEND_API_BASE
}
const LISTINGS_QUERY = process.env.LISTINGS_QUERY || "/listings"
console.log(`Using ${BACKEND_API_BASE}${LISTINGS_QUERY} for the listing service.`)

const MAPBOX_TOKEN = process.env.MAPBOX_TOKEN
const HOUSING_COUNSELOR_SERVICE_URL = process.env.HOUSING_COUNSELOR_SERVICE_URL

// Load the Tailwind theme and set up SASS vars
const bloomTheme = require("./tailwind.config.js")
const tailwindVars = require("@bloom-housing/ui-components/tailwind.tosass.js")(bloomTheme)

// Tell webpack to compile the ui components package
// https://www.npmjs.com/package/next-transpile-modules
<<<<<<< HEAD
module.exports = withCSS(
  withBundleAnalyzer(
    withMDX(
      withSass(
        withTM({
          target: "serverless",
          env: {
            backendApiBase: BACKEND_API_BASE,
            listingServiceUrl: BACKEND_API_BASE + LISTINGS_QUERY,
            listingPhotoSize: process.env.LISTING_PHOTO_SIZE || "1302",
            mapBoxToken: MAPBOX_TOKEN,
            housingCounselorServiceUrl: HOUSING_COUNSELOR_SERVICE_URL,
            gtmKey: process.env.GTM_KEY || null,
            idleTimeout: process.env.IDLE_TIMEOUT,
            jurisdictionName: process.env.JURISDICTION_NAME,
            cacheRevalidate: process.env.CACHE_REVALIDATE
              ? Number(process.env.CACHE_REVALIDATE)
              : 60,
            cloudinaryCloudName: process.env.CLOUDINARY_CLOUD_NAME,
          },
          i18n: {
            locales: process.env.LANGUAGES ? process.env.LANGUAGES.split(",") : ["en"],
            defaultLocale: "en",
          },
          sassLoaderOptions: {
            additionalData: tailwindVars,
          },
        })
      )
    )
  )
=======
module.exports = withBundleAnalyzer(
  withTM({
    target: "serverless",
    env: {
      backendApiBase: BACKEND_API_BASE,
      listingServiceUrl: BACKEND_API_BASE + LISTINGS_QUERY,
      listingPhotoSize: process.env.LISTING_PHOTO_SIZE || "1302",
      mapBoxToken: MAPBOX_TOKEN,
      housingCounselorServiceUrl: HOUSING_COUNSELOR_SERVICE_URL,
      gtmKey: process.env.GTM_KEY || null,
      idleTimeout: process.env.IDLE_TIMEOUT,
      jurisdictionName: process.env.JURISDICTION_NAME,
      cacheRevalidate: process.env.CACHE_REVALIDATE ? Number(process.env.CACHE_REVALIDATE) : 60,
      cloudinaryCloudName: process.env.CLOUDINARY_CLOUD_NAME,
    },
    i18n: {
      locales: process.env.LANGUAGES ? process.env.LANGUAGES.split(",") : ["en"],
      defaultLocale: "en",
    },
    sassOptions: {
      additionalData: tailwindVars,
    },
    webpack: (config) => {
      config.module.rules.push({
        test: /\.md$/,
        type: "asset/source",
      })
      return config
    },
  })
>>>>>>> 90746359
)<|MERGE_RESOLUTION|>--- conflicted
+++ resolved
@@ -32,39 +32,6 @@
 
 // Tell webpack to compile the ui components package
 // https://www.npmjs.com/package/next-transpile-modules
-<<<<<<< HEAD
-module.exports = withCSS(
-  withBundleAnalyzer(
-    withMDX(
-      withSass(
-        withTM({
-          target: "serverless",
-          env: {
-            backendApiBase: BACKEND_API_BASE,
-            listingServiceUrl: BACKEND_API_BASE + LISTINGS_QUERY,
-            listingPhotoSize: process.env.LISTING_PHOTO_SIZE || "1302",
-            mapBoxToken: MAPBOX_TOKEN,
-            housingCounselorServiceUrl: HOUSING_COUNSELOR_SERVICE_URL,
-            gtmKey: process.env.GTM_KEY || null,
-            idleTimeout: process.env.IDLE_TIMEOUT,
-            jurisdictionName: process.env.JURISDICTION_NAME,
-            cacheRevalidate: process.env.CACHE_REVALIDATE
-              ? Number(process.env.CACHE_REVALIDATE)
-              : 60,
-            cloudinaryCloudName: process.env.CLOUDINARY_CLOUD_NAME,
-          },
-          i18n: {
-            locales: process.env.LANGUAGES ? process.env.LANGUAGES.split(",") : ["en"],
-            defaultLocale: "en",
-          },
-          sassLoaderOptions: {
-            additionalData: tailwindVars,
-          },
-        })
-      )
-    )
-  )
-=======
 module.exports = withBundleAnalyzer(
   withTM({
     target: "serverless",
@@ -95,5 +62,4 @@
       return config
     },
   })
->>>>>>> 90746359
 )
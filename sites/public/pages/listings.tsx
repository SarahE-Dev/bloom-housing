import Head from "next/head"
<<<<<<< HEAD
import qs from "qs"
import axios from "axios"
import {
  ListingsGroup,
  PageHeader,
  t,
  StatusBarType,
  ApplicationStatusType,
  ListingCard,
  imageUrlFromListing,
  getSummariesTable,
} from "@bloom-housing/ui-components"
import {
  Listing,
  ListingStatus,
  ListingReviewOrder,
  Address,
  UnitsSummarized,
} from "@bloom-housing/backend-core/types"
import Layout from "../layouts/application"
import { MetaTags } from "../src/MetaTags"
import moment from "moment"
import { openInFuture } from "../lib/helpers"
=======
import { ListingsGroup, PageHeader, t } from "@bloom-housing/ui-components"
import { Listing, ListingStatus } from "@bloom-housing/backend-core/types"
import Layout from "../layouts/application"
import { MetaTags } from "../src/MetaTags"
import { getListings } from "../lib/helpers"
import { fetchBaseListingData } from "../lib/hooks"
>>>>>>> 90746359

export interface ListingsProps {
  openListings: Listing[]
  closedListings: Listing[]
}

const getListingImageCardStatus = (listing: Listing): StatusBarType => {
  let content = ""
  let subContent = ""
  let formattedDate = ""
  let appStatus = ApplicationStatusType.Open

  if (openInFuture(listing)) {
    const date = listing.applicationOpenDate
    const openDate = moment(date)
    formattedDate = openDate.format("MMM. D, YYYY")
    content = t("listings.applicationOpenPeriod")
  } else {
    if (listing.applicationDueDate) {
      const dueDate = moment(listing.applicationDueDate)
      const dueTime = moment(listing.applicationDueTime)
      formattedDate = dueDate.format("MMM. DD, YYYY")

      if (listing.applicationDueTime) {
        formattedDate = formattedDate + ` ${t("t.at")} ` + dueTime.format("h:mm A")
      }

      // if due date is in future, listing is open
      if (moment() < dueDate) {
        content = t("listings.applicationDeadline")
      } else {
        appStatus = ApplicationStatusType.Closed
        content = t("listings.applicationsClosed")
      }
    }
  }

  if (formattedDate != "") {
    content = content + `: ${formattedDate}`
  }

  if (listing.reviewOrderType === ListingReviewOrder.firstComeFirstServe) {
    subContent = content
    content = t("listings.applicationFCFS")
  }

  return {
    status: appStatus,
    content,
    subContent,
  }
}

const getListingCardSubtitle = (address: Address) => {
  const { street, city, state, zipCode } = address || {}
  return address ? `${street}, ${city} ${state}, ${zipCode}` : null
}

const getListingTableData = (unitsSummarized: UnitsSummarized) => {
  return unitsSummarized !== undefined ? getSummariesTable(unitsSummarized.byUnitTypeAndRent) : []
}

const getListings = (listings) => {
  const unitSummariesHeaders = {
    unitType: t("t.unitType"),
    minimumIncome: t("t.minimumIncome"),
    rent: t("t.rent"),
  }
  return listings.map((listing: Listing, index) => {
    return (
      <ListingCard
        key={index}
        imageCardProps={{
          imageUrl:
            imageUrlFromListing(listing, parseInt(process.env.listingPhotoSize || "1302")) || "",
          subtitle: getListingCardSubtitle(listing.buildingAddress),
          title: listing.name,
          href: `/listing/${listing.id}/${listing.urlSlug}`,
          tagLabel: listing.reservedCommunityType
            ? t(`listings.reservedCommunityTypes.${listing.reservedCommunityType.name}`)
            : undefined,
          statuses: [getListingImageCardStatus(listing)],
        }}
        tableProps={{
          headers: unitSummariesHeaders,
          data: getListingTableData(listing.unitsSummarized),
          responsiveCollapse: true,
          cellClassName: "px-5 py-3",
        }}
        seeDetailsLink={`/listing/${listing.id}/${listing.urlSlug}`}
        tableHeader={listing.showWaitlist ? t("listings.waitlist.open") : null}
      />
    )
  })
}

const openListings = (listings) => {
  return listings?.length > 0 ? (
    <>{getListings(listings)}</>
  ) : (
    <div className="notice-block">
      <h3 className="m-auto text-gray-800">{t("listings.noOpenListings")}</h3>
    </div>
  )
}

const closedListings = (listings) => {
  return (
    listings?.length > 0 && (
      <ListingsGroup
        listingsCount={listings.length}
        header={t("listings.closedListings")}
        hideButtonText={t("listings.hideClosedListings")}
        showButtonText={t("listings.showClosedListings")}
      >
        {getListings(listings)}
      </ListingsGroup>
    )
  )
}

export default function ListingsPage(props: ListingsProps) {
  const pageTitle = `${t("pageTitle.rent")} - ${t("nav.siteTitle")}`
  const metaDescription = t("pageDescription.welcome", { regionName: t("region.name") })
  const metaImage = "" // TODO: replace with hero image

  return (
    <Layout>
      <Head>
        <title>{pageTitle}</title>
      </Head>

      <MetaTags title={t("nav.siteTitle")} image={metaImage} description={metaDescription} />
      <PageHeader title={t("pageTitle.rent")} />
      <div>
        {openListings(props.openListings)}
        {closedListings(props.closedListings)}
      </div>
    </Layout>
  )
}

export async function getStaticProps() {
<<<<<<< HEAD
  if (process.env.npm_lifecycle_script === "next build") {
    return {
      props: {},
      revalidate: process.env.cacheRevalidate,
    }
  }

  const response = await axios.get(process.env.listingServiceUrl, {
    params: {
      view: "base",
      limit: "all",
      filter: [
        {
          $comparison: "<>",
          status: "pending",
        },
      ],
    },
    paramsSerializer: (params) => {
      return qs.stringify(params)
    },
  })

  const openListings = response?.data?.items
    ? response.data.items.filter((listing: Listing) => listing.status === ListingStatus.active)
    : []
  const closedListings = response?.data?.items
    ? response.data.items.filter((listing: Listing) => listing.status === ListingStatus.closed)
    : []
=======
  const listings = await fetchBaseListingData()
  const openListings = listings.filter(
    (listing: Listing) => listing.status === ListingStatus.active
  )
  const closedListings = listings.filter(
    (listing: Listing) => listing.status === ListingStatus.closed
  )
>>>>>>> 90746359

  return { props: { openListings, closedListings }, revalidate: process.env.cacheRevalidate }
}<|MERGE_RESOLUTION|>--- conflicted
+++ resolved
@@ -1,130 +1,14 @@
 import Head from "next/head"
-<<<<<<< HEAD
-import qs from "qs"
-import axios from "axios"
-import {
-  ListingsGroup,
-  PageHeader,
-  t,
-  StatusBarType,
-  ApplicationStatusType,
-  ListingCard,
-  imageUrlFromListing,
-  getSummariesTable,
-} from "@bloom-housing/ui-components"
-import {
-  Listing,
-  ListingStatus,
-  ListingReviewOrder,
-  Address,
-  UnitsSummarized,
-} from "@bloom-housing/backend-core/types"
-import Layout from "../layouts/application"
-import { MetaTags } from "../src/MetaTags"
-import moment from "moment"
-import { openInFuture } from "../lib/helpers"
-=======
 import { ListingsGroup, PageHeader, t } from "@bloom-housing/ui-components"
 import { Listing, ListingStatus } from "@bloom-housing/backend-core/types"
 import Layout from "../layouts/application"
 import { MetaTags } from "../src/MetaTags"
 import { getListings } from "../lib/helpers"
 import { fetchBaseListingData } from "../lib/hooks"
->>>>>>> 90746359
 
 export interface ListingsProps {
   openListings: Listing[]
   closedListings: Listing[]
-}
-
-const getListingImageCardStatus = (listing: Listing): StatusBarType => {
-  let content = ""
-  let subContent = ""
-  let formattedDate = ""
-  let appStatus = ApplicationStatusType.Open
-
-  if (openInFuture(listing)) {
-    const date = listing.applicationOpenDate
-    const openDate = moment(date)
-    formattedDate = openDate.format("MMM. D, YYYY")
-    content = t("listings.applicationOpenPeriod")
-  } else {
-    if (listing.applicationDueDate) {
-      const dueDate = moment(listing.applicationDueDate)
-      const dueTime = moment(listing.applicationDueTime)
-      formattedDate = dueDate.format("MMM. DD, YYYY")
-
-      if (listing.applicationDueTime) {
-        formattedDate = formattedDate + ` ${t("t.at")} ` + dueTime.format("h:mm A")
-      }
-
-      // if due date is in future, listing is open
-      if (moment() < dueDate) {
-        content = t("listings.applicationDeadline")
-      } else {
-        appStatus = ApplicationStatusType.Closed
-        content = t("listings.applicationsClosed")
-      }
-    }
-  }
-
-  if (formattedDate != "") {
-    content = content + `: ${formattedDate}`
-  }
-
-  if (listing.reviewOrderType === ListingReviewOrder.firstComeFirstServe) {
-    subContent = content
-    content = t("listings.applicationFCFS")
-  }
-
-  return {
-    status: appStatus,
-    content,
-    subContent,
-  }
-}
-
-const getListingCardSubtitle = (address: Address) => {
-  const { street, city, state, zipCode } = address || {}
-  return address ? `${street}, ${city} ${state}, ${zipCode}` : null
-}
-
-const getListingTableData = (unitsSummarized: UnitsSummarized) => {
-  return unitsSummarized !== undefined ? getSummariesTable(unitsSummarized.byUnitTypeAndRent) : []
-}
-
-const getListings = (listings) => {
-  const unitSummariesHeaders = {
-    unitType: t("t.unitType"),
-    minimumIncome: t("t.minimumIncome"),
-    rent: t("t.rent"),
-  }
-  return listings.map((listing: Listing, index) => {
-    return (
-      <ListingCard
-        key={index}
-        imageCardProps={{
-          imageUrl:
-            imageUrlFromListing(listing, parseInt(process.env.listingPhotoSize || "1302")) || "",
-          subtitle: getListingCardSubtitle(listing.buildingAddress),
-          title: listing.name,
-          href: `/listing/${listing.id}/${listing.urlSlug}`,
-          tagLabel: listing.reservedCommunityType
-            ? t(`listings.reservedCommunityTypes.${listing.reservedCommunityType.name}`)
-            : undefined,
-          statuses: [getListingImageCardStatus(listing)],
-        }}
-        tableProps={{
-          headers: unitSummariesHeaders,
-          data: getListingTableData(listing.unitsSummarized),
-          responsiveCollapse: true,
-          cellClassName: "px-5 py-3",
-        }}
-        seeDetailsLink={`/listing/${listing.id}/${listing.urlSlug}`}
-        tableHeader={listing.showWaitlist ? t("listings.waitlist.open") : null}
-      />
-    )
-  })
 }
 
 const openListings = (listings) => {
@@ -174,37 +58,6 @@
 }
 
 export async function getStaticProps() {
-<<<<<<< HEAD
-  if (process.env.npm_lifecycle_script === "next build") {
-    return {
-      props: {},
-      revalidate: process.env.cacheRevalidate,
-    }
-  }
-
-  const response = await axios.get(process.env.listingServiceUrl, {
-    params: {
-      view: "base",
-      limit: "all",
-      filter: [
-        {
-          $comparison: "<>",
-          status: "pending",
-        },
-      ],
-    },
-    paramsSerializer: (params) => {
-      return qs.stringify(params)
-    },
-  })
-
-  const openListings = response?.data?.items
-    ? response.data.items.filter((listing: Listing) => listing.status === ListingStatus.active)
-    : []
-  const closedListings = response?.data?.items
-    ? response.data.items.filter((listing: Listing) => listing.status === ListingStatus.closed)
-    : []
-=======
   const listings = await fetchBaseListingData()
   const openListings = listings.filter(
     (listing: Listing) => listing.status === ListingStatus.active
@@ -212,7 +65,6 @@
   const closedListings = listings.filter(
     (listing: Listing) => listing.status === ListingStatus.closed
   )
->>>>>>> 90746359
 
   return { props: { openListings, closedListings }, revalidate: process.env.cacheRevalidate }
 }
--- conflicted
+++ resolved
@@ -1,14 +1,9 @@
-<<<<<<< HEAD
-import React, { useContext, useState, useRef, useEffect } from "react"
-import moment from "moment"
-=======
-import React, { useContext, useState, useRef } from "react"
+import React, { useContext, useEffect, useState, useRef } from "react"
 import dayjs from "dayjs"
 import utc from "dayjs/plugin/utc"
 dayjs.extend(utc)
 import customParseFormat from "dayjs/plugin/customParseFormat"
 dayjs.extend(customParseFormat)
->>>>>>> 4b36cd9d
 import { useForm } from "react-hook-form"
 import {
   Button,

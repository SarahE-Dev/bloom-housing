import React, { useContext, useEffect, useState, useMemo } from "react"
import { useForm } from "react-hook-form"
import { Alert, FormErrorMessage } from "@bloom-housing/ui-seeds"
import {
  Field,
  FieldGroup,
  Form,
  mergeDeep,
  PhoneField,
  Select,
  t,
} from "@bloom-housing/ui-components"
import { CardSection } from "@bloom-housing/ui-seeds/src/blocks/Card"
import {
  contactPreferencesKeys,
  phoneNumberKeys,
  stateKeys,
  blankApplication,
  OnClientSide,
  PageView,
  pushGtmEvent,
  AuthContext,
} from "@bloom-housing/shared-helpers"
import FormsLayout from "../../../layouts/forms"
import { disableContactFormOption } from "../../../lib/helpers"
import { useFormConductor } from "../../../lib/hooks"
import {
  FoundAddress,
  findValidatedAddress,
  AddressValidationSelection,
} from "../../../components/applications/ValidateAddress"
import { UserStatus } from "../../../lib/constants"
import ApplicationFormLayout from "../../../layouts/application-form"
import styles from "../../../layouts/application-form.module.scss"

const ApplicationAddress = () => {
  const { profile } = useContext(AuthContext)
  const [verifyAddress, setVerifyAddress] = useState(false)
  const [foundAddress, setFoundAddress] = useState<FoundAddress>({})
  const [newAddressSelected, setNewAddressSelected] = useState(true)

  const { conductor, application, listing } = useFormConductor("primaryApplicantAddress")
  const currentPageSection = 1

  // eslint-disable-next-line @typescript-eslint/unbound-method
<<<<<<< HEAD
  const { control, register, handleSubmit, setValue, watch, errors } = useForm<Record<string, any>>(
    {
      defaultValues: {
        "applicant.phoneNumber": application.applicant.phoneNumber,
        "applicant.noPhone": application.applicant.noPhone,
        additionalPhone: application.additionalPhone,
        "applicant.phoneNumberType": application.applicant.phoneNumberType,
        sendMailToMailingAddress: application.sendMailToMailingAddress,
        "applicant.workInRegion": application.applicant.workInRegion,
        "applicant.address.state": application.applicant.applicantAddress.state,
      },
      shouldFocusError: false,
    }
  )

  const onSubmit = (data) => {
=======
  const { control, register, handleSubmit, setValue, watch, errors, trigger } = useForm<
    Record<string, any>
  >({
    defaultValues: {
      "applicant.phoneNumber": application.applicant.phoneNumber,
      "applicant.noPhone": application.applicant.noPhone,
      additionalPhone: application.additionalPhone,
      "applicant.phoneNumberType": application.applicant.phoneNumberType,
      sendMailToMailingAddress: application.sendMailToMailingAddress,
      "applicant.workInRegion": application.applicant.workInRegion,
      "applicant.address.state": application.applicant.address.state,
    },
    shouldFocusError: false,
  })
  const onSubmit = async (data) => {
    const validation = await trigger()
    if (!validation) return

>>>>>>> 48cb352c
    if (!verifyAddress) {
      setFoundAddress({})
      setVerifyAddress(true)
      findValidatedAddress(data.applicant.address, setFoundAddress, setNewAddressSelected)

      return // Skip rest of the submit process
    }

    mergeDeep(application, data)
    if (newAddressSelected && foundAddress.newAddress) {
<<<<<<< HEAD
      application.applicant.applicantAddress.street = foundAddress.newAddress.street
      application.applicant.applicantAddress.city = foundAddress.newAddress.city
      application.applicant.applicantAddress.zipCode = foundAddress.newAddress.zipCode
      application.applicant.applicantAddress.state = foundAddress.newAddress.state
=======
      application.applicant.address.street = foundAddress.newAddress.street
      application.applicant.address.city = foundAddress.newAddress.city
      application.applicant.address.zipCode = foundAddress.newAddress.zipCode
      application.applicant.address.longitude = foundAddress.newAddress.longitude
      application.applicant.address.latitude = foundAddress.newAddress.latitude
>>>>>>> 48cb352c
    }

    if (application.applicant.noPhone) {
      application.applicant.phoneNumber = ""
      application.applicant.phoneNumberType = ""
    }
    if (!application.additionalPhone) {
      application.additionalPhoneNumber = ""
      application.additionalPhoneNumberType = ""
    }
    if (!application.sendMailToMailingAddress) {
      application.applicationsMailingAddress = blankApplication.applicationsMailingAddress
    }
    if (!application.applicant.workInRegion) {
      application.applicant.applicantWorkAddress = blankApplication.applicant.applicantWorkAddress
    }
    conductor.sync()

    conductor.routeToNextOrReturnUrl()
  }
  const onError = () => {
    window.scrollTo(0, 0)
  }

  const noPhone: boolean = watch("applicant.noPhone")
  const phoneNumber: string = watch("applicant.phoneNumber")
  const phonePresent = () => {
    return phoneNumber.replace(/[()\-_ ]/g, "").length > 0
  }
  const additionalPhone = watch("additionalPhone")
  const sendMailToMailingAddress = watch("sendMailToMailingAddress")
  const workInRegion = watch("applicant.workInRegion")
  const clientLoaded = OnClientSide()

  const contactPreferencesOptions = contactPreferencesKeys?.map((item) => ({
    id: item.id,
    label: t(`t.${item.id}`),
    defaultChecked: application?.contactPreferences?.includes(item.id) || false,
    disabled: disableContactFormOption(item.id, noPhone, application.applicant.noEmail),
  }))

  useEffect(() => {
    pushGtmEvent<PageView>({
      event: "pageView",
      pageTitle: "Application - Contact Address",
      status: profile ? UserStatus.LoggedIn : UserStatus.NotLoggedIn,
    })
  }, [profile])

  const backUrl = useMemo(() => {
    return verifyAddress ? window.location.pathname : conductor.determinePreviousUrl()
  }, [verifyAddress, conductor])

  return (
    <FormsLayout>
      <Form id="applications-address" onSubmit={handleSubmit(onSubmit, onError)}>
        <ApplicationFormLayout
          listingName={listing?.name}
          heading={
            verifyAddress
              ? foundAddress.invalid
                ? t("application.contact.couldntLocateAddress")
                : t("application.contact.verifyAddressTitle")
              : t("application.contact.title", { firstName: application.applicant.firstName })
          }
          progressNavProps={{
            currentPageSection: currentPageSection,
            completedSections: application.completedSections,
            labels: conductor.config.sections.map((label) => t(`t.${label}`)),
            mounted: OnClientSide(),
          }}
          backLink={{
            url: backUrl,
            onClickFxn: verifyAddress
              ? () => {
                  setVerifyAddress(false)
                }
              : undefined,
          }}
          conductor={conductor}
        >
          {Object.entries(errors).length > 0 && (
            <Alert
              className={styles["message-inside-card"]}
              variant="alert"
              fullwidth
              id={"application-alert-box"}
            >
              {t("errors.errorsToResolve")}
            </Alert>
          )}
          <div style={{ display: verifyAddress ? "none" : "block" }}>
            <CardSection divider={"inset"}>
              <fieldset>
                <legend className={"text__caps-spaced"}>
                  {t("application.contact.yourPhoneNumber")}
                </legend>
                <PhoneField
                  label={t("application.contact.number")}
                  required={true}
                  id="applicant.phoneNumber"
                  name="applicant.phoneNumber"
                  error={!noPhone ? errors.applicant?.phoneNumber : false}
                  errorMessage={t("errors.phoneNumberError")}
                  controlClassName="control"
                  control={control}
                  defaultValue={application.applicant.phoneNumber}
                  disabled={clientLoaded && noPhone}
                  dataTestId={"app-primary-phone-number"}
                  subNote={t("application.contact.number.subNote")}
                />
                <Select
                  id="applicant.phoneNumberType"
                  name="applicant.phoneNumberType"
                  placeholder={t("t.selectOne")}
                  label={t("application.contact.phoneNumberTypes.prompt")}
                  disabled={clientLoaded && noPhone}
                  validation={{ required: !noPhone }}
                  defaultValue={application.applicant.phoneNumberType}
                  error={!noPhone && errors.applicant?.phoneNumberType}
                  errorMessage={t("errors.phoneNumberTypeError")}
                  register={register}
                  controlClassName="control"
                  options={phoneNumberKeys}
                  keyPrefix="application.contact.phoneNumberTypes"
                  dataTestId={"app-primary-phone-number-type"}
                />

                <Field
                  type="checkbox"
                  id="noPhone"
                  name="applicant.noPhone"
                  label={t("application.contact.noPhoneNumber")}
                  primary={true}
                  register={register}
                  disabled={clientLoaded && phonePresent()}
                  inputProps={{
                    defaultChecked: application.applicant.noPhone,
                    onChange: (e) => {
                      if (e.target.checked) {
                        setValue("applicant.phoneNumberType", "")
                        setValue("additionalPhone", "")
                        setValue("additionalPhoneNumber", "")
                        setValue("additionalPhoneNumberType", "")
                      }
                    },
                  }}
                  dataTestId={"app-primary-no-phone"}
                  className={"mb-2"}
                />

                <Field
                  type="checkbox"
                  id="additionalPhone"
                  name="additionalPhone"
                  label={t("application.contact.additionalPhoneNumber")}
                  disabled={clientLoaded && noPhone}
                  primary={true}
                  register={register}
                  inputProps={{
                    defaultChecked: application.additionalPhone,
                    onChange: (e) => {
                      if (e.target.checked) {
                        setValue("additionalPhoneNumber", "")
                        setValue("additionalPhoneNumberType", "")
                      }
                    },
                  }}
                  dataTestId={"app-primary-additional-phone"}
                />

                {additionalPhone && (
                  <>
                    <PhoneField
                      id="additionalPhoneNumber"
                      name="additionalPhoneNumber"
                      label={t("application.contact.secondNumber")}
                      required={true}
                      error={errors.additionalPhoneNumber}
                      errorMessage={t("errors.phoneNumberError")}
                      control={control}
                      defaultValue={application.additionalPhoneNumber}
                      controlClassName="control"
                      dataTestId={"app-primary-additional-phone-number"}
                      subNote={t("application.contact.number.subNote")}
                    />
                    <Select
                      id="additionalPhoneNumberType"
                      name="additionalPhoneNumberType"
                      defaultValue={application.additionalPhoneNumberType}
                      validation={{ required: true }}
                      error={errors?.additionalPhoneNumberType}
                      errorMessage={t("errors.phoneNumberTypeError")}
                      register={register}
                      controlClassName="control"
                      label={t("application.contact.phoneNumberTypes.prompt")}
                      options={phoneNumberKeys}
                      keyPrefix="application.contact.phoneNumberTypes"
                      dataTestId={"app-primary-additional-phone-number-type"}
                    />
                  </>
                )}
              </fieldset>
            </CardSection>
            <CardSection divider={"inset"}>
              <fieldset>
                <legend
                  className={`text__caps-spaced ${errors.applicant?.address ? "text-alert" : ""}`}
                >
                  {t("application.contact.yourAddress")}
                </legend>

                <p className="field-note mb-4">
                  {t("application.contact.addressWhereYouCurrentlyLive")}
                </p>

                <Field
                  id="addressStreet"
                  name="applicant.address.street"
                  label={t("application.contact.streetAddress")}
<<<<<<< HEAD
                  placeholder={t("application.contact.streetAddress")}
                  defaultValue={application.applicant.applicantAddress.street}
=======
                  defaultValue={application.applicant.address.street}
>>>>>>> 48cb352c
                  validation={{ required: true, maxLength: 64 }}
                  errorMessage={
                    errors.applicant?.address?.street?.type === "maxLength"
                      ? t("errors.maxLength")
                      : t("errors.streetError")
                  }
                  error={errors.applicant?.address?.street}
                  register={register}
                  dataTestId={"app-primary-address-street"}
                />

                <Field
                  id="addressStreet2"
                  name="applicant.address.street2"
                  label={t("application.contact.apt")}
<<<<<<< HEAD
                  placeholder={t("application.contact.apt")}
                  defaultValue={application.applicant.applicantAddress.street2}
=======
                  defaultValue={application.applicant.address.street2}
>>>>>>> 48cb352c
                  register={register}
                  dataTestId={"app-primary-address-street2"}
                  error={errors.applicant?.address?.street2}
                  validation={{ maxLength: 64 }}
                  errorMessage={t("errors.maxLength")}
                />

                <div className="flex max-w-2xl">
                  <Field
                    id="addressCity"
                    name="applicant.address.city"
<<<<<<< HEAD
                    label={t("application.contact.cityName")}
                    placeholder={t("application.contact.cityName")}
                    defaultValue={application.applicant.applicantAddress.city}
=======
                    label={t("application.contact.city")}
                    defaultValue={application.applicant.address.city}
>>>>>>> 48cb352c
                    validation={{ required: true, maxLength: 64 }}
                    errorMessage={
                      errors.applicant?.address?.city?.type === "maxLength"
                        ? t("errors.maxLength")
                        : t("errors.cityError")
                    }
                    error={errors.applicant?.address?.city}
                    register={register}
                    dataTestId={"app-primary-address-city"}
                  />

                  <Select
                    id="addressState"
                    name="applicant.address.state"
                    label={t("application.contact.state")}
                    validation={{ required: true, maxLength: 64 }}
                    error={errors.applicant?.address?.state}
                    errorMessage={
                      errors.applicant?.address?.state?.type === "maxLength"
                        ? t("errors.maxLength")
                        : t("errors.stateError")
                    }
                    register={register}
                    controlClassName="control"
                    options={stateKeys}
                    keyPrefix="states"
                    dataTestId={"app-primary-address-state"}
                  />
                </div>
                <Field
                  id="addressZipCode"
                  name="applicant.address.zipCode"
                  label={t("application.contact.zip")}
<<<<<<< HEAD
                  placeholder={t("application.contact.zipCode")}
                  defaultValue={application.applicant.applicantAddress.zipCode}
=======
                  defaultValue={application.applicant.address.zipCode}
>>>>>>> 48cb352c
                  validation={{ required: true, maxLength: 64 }}
                  errorMessage={
                    errors.applicant?.address?.zipCode?.type === "maxLength"
                      ? t("errors.maxLength")
                      : t("errors.zipCodeError")
                  }
                  error={errors.applicant?.address?.zipCode}
                  register={register}
                  dataTestId={"app-primary-address-zip"}
                />
                <Field
                  type="checkbox"
                  id="sendMailToMailingAddress"
                  name="sendMailToMailingAddress"
                  label={t("application.contact.sendMailToMailingAddress")}
                  primary={true}
                  register={register}
                  inputProps={{
                    defaultChecked: application.sendMailToMailingAddress,
                  }}
                  dataTestId={"app-primary-send-to-mailing"}
                />
              </fieldset>
            </CardSection>

            {clientLoaded && (sendMailToMailingAddress || application.sendMailToMailingAddress) && (
              <CardSection divider={"inset"}>
                <fieldset>
                  <legend className="text__caps-spaced">
                    {t("application.contact.mailingAddress")}
                  </legend>

                  <p className="field-note mb-4">
                    {t("application.contact.provideAMailingAddress")}
                  </p>

                  <Field
                    id="mailingAddressStreet"
                    name="mailingAddress.street"
<<<<<<< HEAD
                    placeholder={t("application.contact.streetAddress")}
                    defaultValue={application.applicationsMailingAddress.street}
=======
                    label={t("application.contact.streetAddress")}
                    defaultValue={application.mailingAddress.street}
>>>>>>> 48cb352c
                    validation={{ required: true, maxLength: 64 }}
                    error={errors.mailingAddress?.street}
                    errorMessage={
                      errors.mailingAddress?.street?.type === "maxLength"
                        ? t("errors.maxLength")
                        : t("errors.streetError")
                    }
                    register={register}
                    dataTestId={"app-primary-mailing-address-street"}
                  />

                  <Field
                    id="mailingAddressStreet2"
                    name="mailingAddress.street2"
                    label={t("application.contact.apt")}
<<<<<<< HEAD
                    placeholder={t("application.contact.apt")}
                    defaultValue={application.applicationsMailingAddress.street2}
=======
                    defaultValue={application.mailingAddress.street2}
>>>>>>> 48cb352c
                    register={register}
                    dataTestId={"app-primary-mailing-address-street2"}
                    validation={{ maxLength: 64 }}
                    error={errors.mailingAddress?.street2}
                    errorMessage={t("errors.maxLength")}
                  />

                  <div className="flex max-w-2xl">
                    <Field
                      id="mailingAddressCity"
                      name="mailingAddress.city"
<<<<<<< HEAD
                      label={t("application.contact.cityName")}
                      placeholder={t("application.contact.cityName")}
                      defaultValue={application.applicationsMailingAddress.city}
=======
                      label={t("application.contact.city")}
                      defaultValue={application.mailingAddress.city}
>>>>>>> 48cb352c
                      validation={{ required: true, maxLength: 64 }}
                      error={errors.mailingAddress?.city}
                      errorMessage={
                        errors.mailingAddress?.city?.type === "maxLength"
                          ? t("errors.maxLength")
                          : t("errors.cityError")
                      }
                      register={register}
                      dataTestId={"app-primary-mailing-address-city"}
                    />

                    <Select
                      id="mailingAddressState"
                      name="mailingAddress.state"
                      label={t("application.contact.state")}
                      defaultValue={application.applicationsMailingAddress.state}
                      validation={{ required: true, maxLength: 64 }}
                      errorMessage={
                        errors.mailingAddress?.state?.type === "maxLength"
                          ? t("errors.maxLength")
                          : t("errors.stateError")
                      }
                      error={errors.mailingAddress?.state}
                      register={register}
                      controlClassName="control"
                      options={stateKeys}
                      keyPrefix="states"
                      dataTestId={"app-primary-mailing-address-state"}
                    />
                  </div>

                  <Field
                    id="mailingAddressZipCode"
                    name="mailingAddress.zipCode"
                    label={t("application.contact.zip")}
<<<<<<< HEAD
                    placeholder={t("application.contact.zipCode")}
                    defaultValue={application.applicationsMailingAddress.zipCode}
=======
                    defaultValue={application.mailingAddress.zipCode}
>>>>>>> 48cb352c
                    validation={{ required: true, maxLength: 64 }}
                    error={errors.mailingAddress?.zipCode}
                    errorMessage={
                      errors.mailingAddress?.zipCode?.type === "maxLength"
                        ? t("errors.maxLength")
                        : t("errors.zipCodeError")
                    }
                    register={register}
                    dataTestId={"app-primary-mailing-address-zip"}
                  />
                </fieldset>
              </CardSection>
            )}

            <CardSection divider={"inset"}>
              <fieldset>
                <legend
                  className={`text__caps-spaced ${errors?.contactPreferences ? "text-alert" : ""}`}
                >
                  {t("application.contact.contactPreference")}
                </legend>
                <FieldGroup
                  name="contactPreferences"
                  fields={contactPreferencesOptions}
                  type="checkbox"
                  validation={{ required: true }}
                  error={errors?.contactPreferences}
                  errorMessage={t("errors.selectAtLeastOne")}
                  register={register}
                  dataTestId={"app-primary-contact-preference"}
                />
              </fieldset>
            </CardSection>

            <CardSection>
              <fieldset>
                <legend
                  className={`text__caps-spaced ${
                    errors?.applicant?.workInRegion ? "text-alert" : ""
                  }`}
                >
                  {t("application.contact.doYouWorkIn", {
                    county:
                      listing?.listingsBuildingAddress?.county || listing?.jurisdictions?.name,
                  })}
                </legend>

                <p className="field-note mb-4">{t("application.contact.doYouWorkInDescription")}</p>

                <Field
                  className="mb-1"
                  type="radio"
                  id="workInRegionYes"
                  name="applicant.workInRegion"
                  label={t("t.yes")}
                  register={register}
                  validation={{ required: true }}
                  error={errors?.applicant?.workInRegion}
                  inputProps={{
                    value: "yes",
                    defaultChecked: application.applicant.workInRegion == "yes",
                  }}
                  dataTestId={"app-primary-work-in-region-yes"}
                />

                <Field
                  className="mb-1"
                  type="radio"
                  id="workInRegionNo"
                  name="applicant.workInRegion"
                  label={t("t.no")}
                  register={register}
                  validation={{ required: true }}
                  error={errors?.applicant?.workInRegion}
                  inputProps={{
                    value: "no",
                    defaultChecked: application.applicant.workInRegion == "no",
                  }}
                  dataTestId={"app-primary-work-in-region-no"}
                />
                {errors?.applicant?.workInRegion && (
                  <FormErrorMessage id="applicant.workInRegion-error">
                    {t("errors.selectOption")}
                  </FormErrorMessage>
                )}
              </fieldset>

              {(workInRegion == "yes" ||
                (!workInRegion && application.applicant.workInRegion == "yes")) && (
                <div className="form-card__group mx-0 px-0 mt-2">
                  <fieldset>
                    <legend className="text__caps-spaced">
                      {t("application.contact.workAddress")}
                    </legend>

                    <Field
                      id="workAddressStreet"
                      name="applicant.workAddress.street"
<<<<<<< HEAD
                      placeholder={t("application.contact.streetAddress")}
                      defaultValue={application.applicant.applicantWorkAddress.street}
=======
                      defaultValue={application.applicant.workAddress.street}
>>>>>>> 48cb352c
                      validation={{ required: true, maxLength: 64 }}
                      error={errors.applicant?.workAddress?.street}
                      errorMessage={
                        errors.applicant?.workAddress?.street?.type === "maxLength"
                          ? t("errors.maxLength")
                          : t("errors.streetError")
                      }
                      register={register}
                      dataTestId={"app-primary-work-address-street"}
                      label={t("application.contact.streetAddress")}
                    />

                    <Field
                      id="workAddressStreet2"
                      name="applicant.workAddress.street2"
                      label={t("application.contact.apt")}
<<<<<<< HEAD
                      placeholder={t("application.contact.apt")}
                      defaultValue={application.applicant.applicantWorkAddress.street2}
=======
                      defaultValue={application.applicant.workAddress.street2}
>>>>>>> 48cb352c
                      register={register}
                      error={errors.applicant?.workAddress?.street2}
                      validation={{ maxLength: 64 }}
                      errorMessage={"errors.maxLength"}
                      dataTestId={"app-primary-work-address-street2"}
                    />

                    <div className="flex max-w-2xl">
                      <Field
                        id="workAddressCity"
                        name="applicant.workAddress.city"
<<<<<<< HEAD
                        label={t("application.contact.cityName")}
                        placeholder={t("application.contact.cityName")}
                        defaultValue={application.applicant.applicantWorkAddress.city}
=======
                        label={t("application.contact.city")}
                        defaultValue={application.applicant.workAddress.city}
>>>>>>> 48cb352c
                        validation={{ required: true, maxLength: 64 }}
                        error={errors.applicant?.workAddress?.city}
                        errorMessage={
                          errors.applicant?.workAddress?.city?.type === "maxLength"
                            ? t("errors.maxLength")
                            : t("errors.cityError")
                        }
                        register={register}
                        dataTestId={"app-primary-work-address-city"}
                      />

                      <Select
                        id="workAddressState"
                        name="applicant.workAddress.state"
                        label={t("application.contact.state")}
                        defaultValue={application.applicant.applicantWorkAddress.state}
                        validation={{ required: true, maxLength: 64 }}
                        errorMessage={
                          errors.applicant?.workAddress?.state?.type === "maxLength"
                            ? t("errors.maxLength")
                            : t("errors.stateError")
                        }
                        register={register}
                        controlClassName="control"
                        options={stateKeys}
                        keyPrefix="states"
                        dataTestId={"app-primary-work-address-state"}
                      />
                    </div>

                    <Field
                      id="workAddressZipCode"
                      name="applicant.workAddress.zipCode"
                      label={t("application.contact.zip")}
<<<<<<< HEAD
                      placeholder={t("application.contact.zipCode")}
                      defaultValue={application.applicant.applicantWorkAddress.zipCode}
=======
                      defaultValue={application.applicant.workAddress.zipCode}
>>>>>>> 48cb352c
                      validation={{ required: true, maxLength: 64 }}
                      error={errors.applicant?.workAddress?.zipCode}
                      errorMessage={
                        errors.applicant?.workAddress?.zipCode?.type === "maxLength"
                          ? t("errors.maxLength")
                          : t("errors.zipCodeError")
                      }
                      register={register}
                      dataTestId={"app-primary-work-address-zip"}
                    />
                  </fieldset>
                </div>
              )}
            </CardSection>
          </div>
          <CardSection>
            {verifyAddress && (
              <AddressValidationSelection
                {...{ foundAddress, newAddressSelected, setNewAddressSelected, setVerifyAddress }}
              />
            )}
          </CardSection>
        </ApplicationFormLayout>
      </Form>
    </FormsLayout>
  )
}

export default ApplicationAddress<|MERGE_RESOLUTION|>--- conflicted
+++ resolved
@@ -43,24 +43,6 @@
   const currentPageSection = 1
 
   // eslint-disable-next-line @typescript-eslint/unbound-method
-<<<<<<< HEAD
-  const { control, register, handleSubmit, setValue, watch, errors } = useForm<Record<string, any>>(
-    {
-      defaultValues: {
-        "applicant.phoneNumber": application.applicant.phoneNumber,
-        "applicant.noPhone": application.applicant.noPhone,
-        additionalPhone: application.additionalPhone,
-        "applicant.phoneNumberType": application.applicant.phoneNumberType,
-        sendMailToMailingAddress: application.sendMailToMailingAddress,
-        "applicant.workInRegion": application.applicant.workInRegion,
-        "applicant.address.state": application.applicant.applicantAddress.state,
-      },
-      shouldFocusError: false,
-    }
-  )
-
-  const onSubmit = (data) => {
-=======
   const { control, register, handleSubmit, setValue, watch, errors, trigger } = useForm<
     Record<string, any>
   >({
@@ -71,7 +53,7 @@
       "applicant.phoneNumberType": application.applicant.phoneNumberType,
       sendMailToMailingAddress: application.sendMailToMailingAddress,
       "applicant.workInRegion": application.applicant.workInRegion,
-      "applicant.address.state": application.applicant.address.state,
+      "applicant.address.state": application.applicant.applicantAddress.state,
     },
     shouldFocusError: false,
   })
@@ -79,7 +61,6 @@
     const validation = await trigger()
     if (!validation) return
 
->>>>>>> 48cb352c
     if (!verifyAddress) {
       setFoundAddress({})
       setVerifyAddress(true)
@@ -90,18 +71,12 @@
 
     mergeDeep(application, data)
     if (newAddressSelected && foundAddress.newAddress) {
-<<<<<<< HEAD
       application.applicant.applicantAddress.street = foundAddress.newAddress.street
       application.applicant.applicantAddress.city = foundAddress.newAddress.city
       application.applicant.applicantAddress.zipCode = foundAddress.newAddress.zipCode
       application.applicant.applicantAddress.state = foundAddress.newAddress.state
-=======
-      application.applicant.address.street = foundAddress.newAddress.street
-      application.applicant.address.city = foundAddress.newAddress.city
-      application.applicant.address.zipCode = foundAddress.newAddress.zipCode
-      application.applicant.address.longitude = foundAddress.newAddress.longitude
-      application.applicant.address.latitude = foundAddress.newAddress.latitude
->>>>>>> 48cb352c
+      application.applicant.applicantAddress.longitude = foundAddress.newAddress.longitude
+      application.applicant.applicantAddress.latitude = foundAddress.newAddress.latitude
     }
 
     if (application.applicant.noPhone) {
@@ -322,12 +297,7 @@
                   id="addressStreet"
                   name="applicant.address.street"
                   label={t("application.contact.streetAddress")}
-<<<<<<< HEAD
-                  placeholder={t("application.contact.streetAddress")}
                   defaultValue={application.applicant.applicantAddress.street}
-=======
-                  defaultValue={application.applicant.address.street}
->>>>>>> 48cb352c
                   validation={{ required: true, maxLength: 64 }}
                   errorMessage={
                     errors.applicant?.address?.street?.type === "maxLength"
@@ -343,12 +313,7 @@
                   id="addressStreet2"
                   name="applicant.address.street2"
                   label={t("application.contact.apt")}
-<<<<<<< HEAD
-                  placeholder={t("application.contact.apt")}
                   defaultValue={application.applicant.applicantAddress.street2}
-=======
-                  defaultValue={application.applicant.address.street2}
->>>>>>> 48cb352c
                   register={register}
                   dataTestId={"app-primary-address-street2"}
                   error={errors.applicant?.address?.street2}
@@ -360,14 +325,8 @@
                   <Field
                     id="addressCity"
                     name="applicant.address.city"
-<<<<<<< HEAD
                     label={t("application.contact.cityName")}
-                    placeholder={t("application.contact.cityName")}
                     defaultValue={application.applicant.applicantAddress.city}
-=======
-                    label={t("application.contact.city")}
-                    defaultValue={application.applicant.address.city}
->>>>>>> 48cb352c
                     validation={{ required: true, maxLength: 64 }}
                     errorMessage={
                       errors.applicant?.address?.city?.type === "maxLength"
@@ -401,12 +360,7 @@
                   id="addressZipCode"
                   name="applicant.address.zipCode"
                   label={t("application.contact.zip")}
-<<<<<<< HEAD
-                  placeholder={t("application.contact.zipCode")}
                   defaultValue={application.applicant.applicantAddress.zipCode}
-=======
-                  defaultValue={application.applicant.address.zipCode}
->>>>>>> 48cb352c
                   validation={{ required: true, maxLength: 64 }}
                   errorMessage={
                     errors.applicant?.address?.zipCode?.type === "maxLength"
@@ -446,13 +400,8 @@
                   <Field
                     id="mailingAddressStreet"
                     name="mailingAddress.street"
-<<<<<<< HEAD
-                    placeholder={t("application.contact.streetAddress")}
                     defaultValue={application.applicationsMailingAddress.street}
-=======
                     label={t("application.contact.streetAddress")}
-                    defaultValue={application.mailingAddress.street}
->>>>>>> 48cb352c
                     validation={{ required: true, maxLength: 64 }}
                     error={errors.mailingAddress?.street}
                     errorMessage={
@@ -468,12 +417,7 @@
                     id="mailingAddressStreet2"
                     name="mailingAddress.street2"
                     label={t("application.contact.apt")}
-<<<<<<< HEAD
-                    placeholder={t("application.contact.apt")}
                     defaultValue={application.applicationsMailingAddress.street2}
-=======
-                    defaultValue={application.mailingAddress.street2}
->>>>>>> 48cb352c
                     register={register}
                     dataTestId={"app-primary-mailing-address-street2"}
                     validation={{ maxLength: 64 }}
@@ -485,14 +429,8 @@
                     <Field
                       id="mailingAddressCity"
                       name="mailingAddress.city"
-<<<<<<< HEAD
-                      label={t("application.contact.cityName")}
-                      placeholder={t("application.contact.cityName")}
+                      label={t("application.contact.city")}
                       defaultValue={application.applicationsMailingAddress.city}
-=======
-                      label={t("application.contact.city")}
-                      defaultValue={application.mailingAddress.city}
->>>>>>> 48cb352c
                       validation={{ required: true, maxLength: 64 }}
                       error={errors.mailingAddress?.city}
                       errorMessage={
@@ -528,12 +466,7 @@
                     id="mailingAddressZipCode"
                     name="mailingAddress.zipCode"
                     label={t("application.contact.zip")}
-<<<<<<< HEAD
-                    placeholder={t("application.contact.zipCode")}
                     defaultValue={application.applicationsMailingAddress.zipCode}
-=======
-                    defaultValue={application.mailingAddress.zipCode}
->>>>>>> 48cb352c
                     validation={{ required: true, maxLength: 64 }}
                     error={errors.mailingAddress?.zipCode}
                     errorMessage={
@@ -632,12 +565,7 @@
                     <Field
                       id="workAddressStreet"
                       name="applicant.workAddress.street"
-<<<<<<< HEAD
-                      placeholder={t("application.contact.streetAddress")}
                       defaultValue={application.applicant.applicantWorkAddress.street}
-=======
-                      defaultValue={application.applicant.workAddress.street}
->>>>>>> 48cb352c
                       validation={{ required: true, maxLength: 64 }}
                       error={errors.applicant?.workAddress?.street}
                       errorMessage={
@@ -654,12 +582,7 @@
                       id="workAddressStreet2"
                       name="applicant.workAddress.street2"
                       label={t("application.contact.apt")}
-<<<<<<< HEAD
-                      placeholder={t("application.contact.apt")}
                       defaultValue={application.applicant.applicantWorkAddress.street2}
-=======
-                      defaultValue={application.applicant.workAddress.street2}
->>>>>>> 48cb352c
                       register={register}
                       error={errors.applicant?.workAddress?.street2}
                       validation={{ maxLength: 64 }}
@@ -671,14 +594,8 @@
                       <Field
                         id="workAddressCity"
                         name="applicant.workAddress.city"
-<<<<<<< HEAD
-                        label={t("application.contact.cityName")}
-                        placeholder={t("application.contact.cityName")}
+                        label={t("application.contact.city")}
                         defaultValue={application.applicant.applicantWorkAddress.city}
-=======
-                        label={t("application.contact.city")}
-                        defaultValue={application.applicant.workAddress.city}
->>>>>>> 48cb352c
                         validation={{ required: true, maxLength: 64 }}
                         error={errors.applicant?.workAddress?.city}
                         errorMessage={
@@ -713,12 +630,7 @@
                       id="workAddressZipCode"
                       name="applicant.workAddress.zipCode"
                       label={t("application.contact.zip")}
-<<<<<<< HEAD
-                      placeholder={t("application.contact.zipCode")}
                       defaultValue={application.applicant.applicantWorkAddress.zipCode}
-=======
-                      defaultValue={application.applicant.workAddress.zipCode}
->>>>>>> 48cb352c
                       validation={{ required: true, maxLength: 64 }}
                       error={errors.applicant?.workAddress?.zipCode}
                       errorMessage={

import React, { useContext, useEffect, useState } from "react"
import { useForm } from "react-hook-form"
import { useRouter } from "next/router"
import { Alert, Button } from "@bloom-housing/ui-seeds"
import { Form, setSiteAlertMessage, t } from "@bloom-housing/ui-components"
import { CardSection } from "@bloom-housing/ui-seeds/src/blocks/Card"
import {
  OnClientSide,
  PageView,
  pushGtmEvent,
  AuthContext,
  listingSectionQuestions,
} from "@bloom-housing/shared-helpers"
import {
<<<<<<< HEAD
  ApplicationCreate,
  ApplicationReviewStatusEnum,
  MultiselectQuestionsApplicationSectionEnum,
} from "@bloom-housing/shared-helpers/src/types/backend-swagger"
=======
  ApplicationReviewStatus,
  ApplicationSection,
  ListingStatus,
} from "@bloom-housing/backend-core"
>>>>>>> 42dc67ea
import FormsLayout from "../../../layouts/forms"
import FormSummaryDetails from "../../../components/shared/FormSummaryDetails"
import { useFormConductor } from "../../../lib/hooks"
import { UserStatus } from "../../../lib/constants"
import ApplicationFormLayout from "../../../layouts/application-form"
import styles from "../../../layouts/application-form.module.scss"

const ApplicationSummary = () => {
  const router = useRouter()
  const { profile, applicationsService } = useContext(AuthContext)
  const [validationError, setValidationError] = useState(false)
  const { conductor, application, listing } = useFormConductor("summary")
  let currentPageSection = 4
  if (listingSectionQuestions(listing, MultiselectQuestionsApplicationSectionEnum.programs)?.length)
    currentPageSection += 1
  if (
    listingSectionQuestions(listing, MultiselectQuestionsApplicationSectionEnum.preferences)?.length
  )
    currentPageSection += 1

  const { handleSubmit } = useForm()

  useEffect(() => {
    pushGtmEvent<PageView>({
      event: "pageView",
      pageTitle: "Application - Summary",
      status: profile ? UserStatus.LoggedIn : UserStatus.NotLoggedIn,
    })
  }, [profile])

  useEffect(() => {
    if (listing && router.isReady) {
      if (listing?.status !== ListingStatus.active) {
        setSiteAlertMessage(t("listings.applicationsClosedRedirect"), "alert")
        void router.push(`/${router.locale}/listing/${listing?.id}/${listing.urlSlug}`)
      }
    }
  }, [listing, router])

  const onSubmit = () => {
    applicationsService
      .submissionValidation({
        body: {
          ...application,
          reviewStatus: ApplicationReviewStatusEnum.pending,
          listing: {
            id: listing.id,
          },
          appUrl: window.location.origin,
          ...(profile && {
            user: {
              id: profile.id,
            },
          }),
        } as unknown as ApplicationCreate,
      })
      .then(() => {
        conductor.routeToNextOrReturnUrl()
      })
      .catch(() => {
        setValidationError(true)
        window.scrollTo(0, 0)
      })
  }

  return (
    <FormsLayout>
      <Form onSubmit={handleSubmit(onSubmit)}>
        <ApplicationFormLayout
          listingName={listing?.name}
          heading={t("application.review.takeAMomentToReview")}
          progressNavProps={{
            currentPageSection: currentPageSection,
            completedSections: application.completedSections,
            labels: conductor.config.sections.map((label) => t(`t.${label}`)),
            mounted: OnClientSide(),
          }}
          backLink={{
            url: conductor.determinePreviousUrl(),
          }}
          hideBorder={true}
        >
          {validationError && (
            <Alert
              className={styles["message-inside-card"]}
              variant="alert"
              fullwidth
              id={"application-alert-box"}
            >
              {t("errors.alert.applicationSubmissionVerificationError")}
            </Alert>
          )}

          <FormSummaryDetails
            application={application}
            listing={listing}
            hidePreferences={
              listingSectionQuestions(
                listing,
                MultiselectQuestionsApplicationSectionEnum.preferences
              )?.length === 0
            }
            hidePrograms={
              listingSectionQuestions(listing, MultiselectQuestionsApplicationSectionEnum.programs)
                ?.length === 0
            }
            editMode
            validationError={validationError}
          />

          <CardSection divider={"flush"} className={"border-none"}>
            <p className="field-note text-gray-800">{t("application.review.lastChanceToEdit")}</p>
          </CardSection>

          <CardSection className={"bg-primary-lighter"}>
            <Button
              variant={"primary"}
              id={"app-summary-confirm"}
              disabled={validationError}
              type={"submit"}
            >
              {t("t.confirm")}
            </Button>
          </CardSection>
        </ApplicationFormLayout>
      </Form>
    </FormsLayout>
  )
}

export default ApplicationSummary<|MERGE_RESOLUTION|>--- conflicted
+++ resolved
@@ -12,17 +12,11 @@
   listingSectionQuestions,
 } from "@bloom-housing/shared-helpers"
 import {
-<<<<<<< HEAD
   ApplicationCreate,
   ApplicationReviewStatusEnum,
+  ListingsStatusEnum,
   MultiselectQuestionsApplicationSectionEnum,
 } from "@bloom-housing/shared-helpers/src/types/backend-swagger"
-=======
-  ApplicationReviewStatus,
-  ApplicationSection,
-  ListingStatus,
-} from "@bloom-housing/backend-core"
->>>>>>> 42dc67ea
 import FormsLayout from "../../../layouts/forms"
 import FormSummaryDetails from "../../../components/shared/FormSummaryDetails"
 import { useFormConductor } from "../../../lib/hooks"
@@ -55,7 +49,7 @@
 
   useEffect(() => {
     if (listing && router.isReady) {
-      if (listing?.status !== ListingStatus.active) {
+      if (listing?.status !== ListingsStatusEnum.active) {
         setSiteAlertMessage(t("listings.applicationsClosedRedirect"), "alert")
         void router.push(`/${router.locale}/listing/${listing?.id}/${listing.urlSlug}`)
       }

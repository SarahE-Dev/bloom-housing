/*
5.5 View
Optional application summary
*/
import Link from "next/link"
import dayjs from "dayjs"
import { t } from "@bloom-housing/ui-components"
import FormsLayout from "../../layouts/forms"
import { AppSubmissionContext } from "../../lib/applications/AppSubmissionContext"
import React, { useContext, useEffect, useMemo } from "react"
import FormSummaryDetails from "../../components/shared/FormSummaryDetails"
import { DATE_FORMAT, UserStatus } from "../../lib/constants"
import {
  pushGtmEvent,
  PageView,
  AuthContext,
  listingSectionQuestions,
} from "@bloom-housing/shared-helpers"
<<<<<<< HEAD
import { MultiselectQuestionsApplicationSectionEnum } from "@bloom-housing/shared-helpers/src/types/backend-swagger"
=======
import { ApplicationSection } from "@bloom-housing/backend-core"
import { Card, Heading } from "@bloom-housing/ui-seeds"
import { CardSection } from "@bloom-housing/ui-seeds/src/blocks/Card"
>>>>>>> 48cb352c

const ApplicationView = () => {
  const { application, listing } = useContext(AppSubmissionContext)
  const { profile } = useContext(AuthContext)

  useEffect(() => {
    pushGtmEvent<PageView>({
      event: "pageView",
      pageTitle: "Application - Optional Summary",
      status: profile ? UserStatus.LoggedIn : UserStatus.NotLoggedIn,
    })
  }, [profile])

  const confirmationDate = useMemo(() => {
    return dayjs().format(DATE_FORMAT)
  }, [])

  return (
    <FormsLayout>
      <Card spacing={"sm"} className={"my-6"}>
        <CardSection className={"bg-primary px-8 py-4 text-white"}>
          <Heading priority={1} className={"text-xl font-bold font-alt-sans"}>
            {t("account.application.confirmation")}
          </Heading>
        </CardSection>
        <CardSection className={"px-8"}>
          <div>
            {listing && (
              <span className={"lined text-sm"}>
                <Link href={`/listing/${listing.id}/${listing.urlSlug}`}>
                  {t("application.confirmation.viewOriginalListing")}
                </Link>
              </span>
            )}
          </div>
        </CardSection>
      </Card>
      <Card spacing={"lg"} className={"mb-6"}>
        <CardSection divider={"inset"}>
          <Heading priority={2} size={"2xl"}>
            {t("application.confirmation.informationSubmittedTitle")}
          </Heading>
          <p className="field-note mt-4">
            {t("application.confirmation.submitted")}
            {confirmationDate}
          </p>
        </CardSection>
        <CardSection divider={"inset"} className={"border-none"}>
          <Heading priority={3} size={"md"}>
            {t("application.confirmation.lotteryNumber")}
          </Heading>
          <p className="font-serif text-2xl my-0">
            {application.confirmationCode || application.id}
          </p>
        </CardSection>
        <FormSummaryDetails
          listing={listing}
          application={application}
          hidePreferences={
            listingSectionQuestions(listing, MultiselectQuestionsApplicationSectionEnum.preferences)
              ?.length === 0
          }
          hidePrograms={
            listingSectionQuestions(listing, MultiselectQuestionsApplicationSectionEnum.programs)
              ?.length === 0
          }
          editMode={false}
        />
        <CardSection>
          <div className="hide-for-print">
            <button className="lined text-sm" onClick={() => window.print()}>
              {t("application.confirmation.printCopy")}
            </button>
          </div>
        </CardSection>
      </Card>
    </FormsLayout>
  )
}

export default ApplicationView<|MERGE_RESOLUTION|>--- conflicted
+++ resolved
@@ -16,13 +16,9 @@
   AuthContext,
   listingSectionQuestions,
 } from "@bloom-housing/shared-helpers"
-<<<<<<< HEAD
 import { MultiselectQuestionsApplicationSectionEnum } from "@bloom-housing/shared-helpers/src/types/backend-swagger"
-=======
-import { ApplicationSection } from "@bloom-housing/backend-core"
 import { Card, Heading } from "@bloom-housing/ui-seeds"
 import { CardSection } from "@bloom-housing/ui-seeds/src/blocks/Card"
->>>>>>> 48cb352c
 
 const ApplicationView = () => {
   const { application, listing } = useContext(AppSubmissionContext)

--- conflicted
+++ resolved
@@ -1,21 +1,7 @@
-<<<<<<< HEAD
-import { useContext, useState, useEffect, useCallback } from "react"
-import {
-  AppearanceStyleType,
-  Button,
-  Form,
-  FormCard,
-  Heading,
-  ProgressNav,
-  t,
-} from "@bloom-housing/ui-components"
-=======
 import React, { useContext, useState, useEffect, useCallback } from "react"
 import { useRouter } from "next/router"
 import { useForm } from "react-hook-form"
-import { Application } from "@bloom-housing/backend-core/types"
 import { Form, t } from "@bloom-housing/ui-components"
->>>>>>> 48cb352c
 import {
   blankApplication,
   OnClientSide,
@@ -28,17 +14,14 @@
 import FormSummaryDetails from "../../../components/shared/FormSummaryDetails"
 import AutofillCleaner from "../../../lib/applications/appAutofill"
 import { UserStatus } from "../../../lib/constants"
-<<<<<<< HEAD
 import {
   Application,
   ApplicationOrderByKeys,
   OrderByEnum,
 } from "@bloom-housing/shared-helpers/src/types/backend-swagger"
-=======
 import ApplicationFormLayout from "../../../layouts/application-form"
 import { Button } from "@bloom-housing/ui-seeds"
 import { CardSection } from "@bloom-housing/ui-seeds/src/blocks/Card"
->>>>>>> 48cb352c
 
 export default () => {
   const router = useRouter()

--- conflicted
+++ resolved
@@ -2,11 +2,8 @@
 import { useRouter } from "next/router"
 import { useForm } from "react-hook-form"
 import Markdown from "markdown-to-jsx"
-<<<<<<< HEAD
 import { ReviewOrderTypeEnum } from "@bloom-housing/shared-helpers/src/types/backend-swagger"
-=======
 import { t, Form } from "@bloom-housing/ui-components"
-import { ListingReviewOrder } from "@bloom-housing/backend-core/types"
 import { OnClientSide, PageView, pushGtmEvent, AuthContext } from "@bloom-housing/shared-helpers"
 import { CardSection } from "@bloom-housing/ui-seeds/src/blocks/Card"
 import FormsLayout from "../../../layouts/forms"
@@ -14,7 +11,6 @@
 import { UserStatus } from "../../../lib/constants"
 import ApplicationFormLayout from "../../../layouts/application-form"
 import { Button } from "@bloom-housing/ui-seeds"
->>>>>>> 48cb352c
 
 const ApplicationWhatToExpect = () => {
   const { profile } = useContext(AuthContext)

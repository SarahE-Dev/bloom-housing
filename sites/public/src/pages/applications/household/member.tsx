import React, { useContext, useEffect } from "react"
import { useRouter } from "next/router"
import { Alert, Button, FormErrorMessage } from "@bloom-housing/ui-seeds"
import {
  DOBField,
  Field,
  FieldGroup,
  Form,
  FormOptions,
  Select,
  t,
} from "@bloom-housing/ui-components"
<<<<<<< HEAD
import FormsLayout from "../../../layouts/forms"
import { useForm } from "react-hook-form"
import { AppSubmissionContext } from "../../../lib/applications/AppSubmissionContext"
import React, { useContext, useEffect } from "react"
import { Select } from "@bloom-housing/ui-components/src/forms/Select"
=======
import { CardSection } from "@bloom-housing/ui-seeds/src/blocks/Card"
import { HouseholdMember, Member } from "@bloom-housing/backend-core/types"
>>>>>>> 48cb352c
import {
  OnClientSide,
  PageView,
  pushGtmEvent,
  relationshipKeys,
  stateKeys,
  AuthContext,
} from "@bloom-housing/shared-helpers"
import FormsLayout from "../../../layouts/forms"
import { useForm } from "react-hook-form"
import { AppSubmissionContext } from "../../../lib/applications/AppSubmissionContext"
import { UserStatus } from "../../../lib/constants"
<<<<<<< HEAD
import {
  HouseholdMember,
  HouseholdMemberUpdate,
  YesNoEnum,
} from "@bloom-housing/shared-helpers/src/types/backend-swagger"

export class Member implements HouseholdMemberUpdate {
  id: string
  orderId = undefined as number | undefined
  firstName = ""
  middleName = ""
  lastName = ""
  birthMonth = undefined
  birthDay = undefined
  birthYear = undefined
  emailAddress = ""
  noEmail = undefined
  phoneNumber = ""
  phoneNumberType = ""
  noPhone = undefined

  constructor(orderId: number) {
    this.orderId = orderId
  }
  householdMemberAddress = {
    placeName: undefined,
    city: "",
    county: "",
    state: "",
    street: "",
    street2: "",
    zipCode: "",
    latitude: undefined,
    longitude: undefined,
  }
  householdMemberWorkAddress = {
    placeName: undefined,
    city: "",
    county: "",
    state: "",
    street: "",
    street2: "",
    zipCode: "",
    latitude: undefined,
    longitude: undefined,
  }
  sameAddress?: YesNoEnum
  relationship?: string
  workInRegion?: YesNoEnum
}
=======
import ApplicationFormLayout from "../../../layouts/application-form"
import styles from "../../../layouts/application-form.module.scss"
>>>>>>> 48cb352c

const ApplicationMember = () => {
  const { profile } = useContext(AuthContext)
  let memberId, member, saveText, cancelText
  const { conductor, application, listing } = useContext(AppSubmissionContext)
  const router = useRouter()
  const currentPageSection = 2

  if (router.query.memberId) {
    memberId = parseInt(router.query.memberId.toString())
    member = application.householdMember[memberId]
    saveText = t("application.household.member.updateHouseholdMember")
    cancelText = t("application.household.member.deleteThisPerson")
  } else {
    memberId = application.householdMember.length
    member = new Member(memberId)
    saveText = t("application.household.member.saveHouseholdMember")
    cancelText = t("application.household.member.cancelAddingThisPerson")
  }

  // eslint-disable-next-line @typescript-eslint/unbound-method
  const { register, handleSubmit, errors, watch, trigger } = useForm({
    shouldFocusError: false,
  })
<<<<<<< HEAD
  const onSubmit = (data) => {
    application.householdMember[memberId] = { ...member, ...data } as HouseholdMember
=======
  const onSubmit = async (data) => {
    const validation = await trigger()
    if (!validation) return

    application.householdMembers[memberId] = { ...member, ...data } as HouseholdMember
>>>>>>> 48cb352c
    conductor.sync()
    void router.push("/applications/household/add-members")
  }
  const onError = () => {
    window.scrollTo(0, 0)
  }
  const deleteMember = () => {
    if (member.orderId != undefined) {
      application.householdMember = application.householdMember.reduce((acc, householdMember) => {
        if (householdMember.orderId !== member.orderId) {
          acc.push({
            ...householdMember,
            orderId: acc.length,
          })
        }
        return acc
      }, [])
      conductor.sync()
    }
    void router.push("/applications/household/add-members")
  }

  const sameAddress = watch("sameAddress")
  const workInRegion = watch("workInRegion")

  const sameAddressOptions = [
    {
      id: "sameAddressYes",
      label: t("t.yes"),
      value: "yes",
      defaultChecked: member?.sameAddress === "yes",
    },
    {
      id: "sameAddressNo",
      label: t("t.no"),
      value: "no",
      defaultChecked: member?.sameAddress === "no",
    },
  ]

  const workInRegionOptions = [
    {
      id: "workInRegionYes",
      label: t("t.yes"),
      value: "yes",
      defaultChecked: member?.workInRegion === "yes",
    },
    {
      id: "workInRegionNo",
      label: t("t.no"),
      value: "no",
      defaultChecked: member?.workInRegion === "no",
    },
  ]

  useEffect(() => {
    pushGtmEvent<PageView>({
      event: "pageView",
      pageTitle: "Application - Add Household Members",
      status: profile ? UserStatus.LoggedIn : UserStatus.NotLoggedIn,
    })
  }, [profile])

  return (
    <FormsLayout>
      <Form onSubmit={handleSubmit(onSubmit, onError)}>
        <ApplicationFormLayout
          listingName={listing?.name}
          heading={t("application.household.member.title")}
          subheading={t("application.household.member.subTitle")}
          progressNavProps={{
            currentPageSection: currentPageSection,
            completedSections: application.completedSections,
            labels: conductor.config.sections.map((label) => t(`t.${label}`)),
            mounted: OnClientSide(),
          }}
        >
          {Object.entries(errors).length > 0 && (
            <Alert
              className={styles["message-inside-card"]}
              variant="alert"
              fullwidth
              id={"application-alert-box"}
            >
              {t("errors.errorsToResolve")}
            </Alert>
          )}

          <CardSection divider={"inset"}>
            <fieldset>
              <legend className="text__caps-spaced">
                {t("application.household.member.name")}
              </legend>

              <Field
                id="firstName"
                name="firstName"
                label={t("application.contact.givenName")}
                defaultValue={member.firstName}
                validation={{ required: true, maxLength: 64 }}
                error={errors.firstName}
                errorMessage={
                  errors.firstName?.type === "maxLength"
                    ? t("errors.maxLength")
                    : t("errors.givenNameError")
                }
                register={register}
                dataTestId={"app-household-member-first-name"}
              />

              <Field
                id="middleName"
                name="middleName"
                label={t("application.name.middleNameOptional")}
                defaultValue={member.middleName}
                validation={{ maxLength: 64 }}
                error={errors.middleName}
                errorMessage={t("errors.maxLength")}
                register={register}
                dataTestId={"app-household-member-middle-name"}
              />

              <Field
                id="lastName"
                name="lastName"
                label={t("application.contact.familyName")}
                defaultValue={member.lastName}
                validation={{ required: true, maxLength: 64 }}
                error={errors.lastName}
                errorMessage={
                  errors.lastName?.type === "maxLength"
                    ? t("errors.maxLength")
                    : t("errors.familyNameError")
                }
                register={register}
                dataTestId={"app-household-member-last-name"}
              />
            </fieldset>
          </CardSection>

          <CardSection divider={"inset"}>
            <DOBField
              id="applicant.member.dateOfBirth"
              required={true}
              defaultDOB={{
                birthDay: member.birthDay,
                birthMonth: member.birthMonth,
                birthYear: member.birthYear,
              }}
              register={register}
              error={errors}
              watch={watch}
              label={t("application.household.member.dateOfBirth")}
            />
          </CardSection>

          <CardSection divider={"inset"}>
            <fieldset>
              <legend className="text__caps-spaced">
                {t("application.household.member.haveSameAddress")}
              </legend>
              <FieldGroup
                fieldGroupClassName="grid grid-cols-1"
                fieldClassName="ml-0"
                name="sameAddress"
                type="radio"
                register={register}
                validation={{ required: true }}
                error={errors.sameAddress}
                errorMessage={t("errors.selectOption")}
                fields={sameAddressOptions}
                dataTestId={"app-household-member-same-address"}
              />
            </fieldset>

            {(sameAddress == "no" || (!sameAddress && member.sameAddress == "no")) && (
              <fieldset className="mt-8">
                <legend className="text__caps-spaced">{t("application.contact.address")}</legend>

                <Field
                  id="addressStreet"
                  name="address.street"
                  defaultValue={member.address.street}
                  validation={{ required: true, maxLength: 64 }}
                  errorMessage={
                    errors.address?.street?.type === "maxLength"
                      ? t("errors.maxLength")
                      : t("errors.streetError")
                  }
                  error={errors.address?.street}
                  register={register}
                  dataTestId={"app-household-member-address-street"}
                  label={t("application.contact.streetAddress")}
                />

                <Field
                  id="addressStreet2"
                  name="address.street2"
                  label={t("application.contact.apt")}
                  defaultValue={member.address.street2}
                  error={errors.address?.street2}
                  validation={{ maxLength: 64 }}
                  errorMessage={t("errors.maxLength")}
                  register={register}
                  dataTestId={"app-household-member-address-street2"}
                />

                <div className="flex max-w-2xl">
                  <Field
                    id="addressCity"
                    name="address.city"
                    label={t("application.contact.city")}
                    defaultValue={member.address.city}
                    validation={{ required: true, maxLength: 64 }}
                    errorMessage={
                      errors.address?.city?.type === "maxLength"
                        ? t("errors.maxLength")
                        : t("errors.cityError")
                    }
                    error={errors.address?.city}
                    register={register}
                    dataTestId={"app-household-member-address-city"}
                  />

                  <Select
                    id="addressState"
                    name="address.state"
                    label={t("application.contact.state")}
                    defaultValue={member.address.state}
                    validation={{ required: true, maxLength: 64 }}
                    error={errors.address?.state}
                    errorMessage={
                      errors.address?.state?.type === "maxLength"
                        ? t("errors.maxLength")
                        : t("errors.stateError")
                    }
                    register={register}
                    controlClassName="control"
                    options={stateKeys}
                    keyPrefix="states"
                    dataTestId={"app-household-member-address-state"}
                  />
                </div>

                <Field
                  id="addressZipCode"
                  name="address.zipCode"
                  label={t("application.contact.zip")}
                  defaultValue={member.address.zipCode}
                  validation={{ required: true, maxLength: 64 }}
                  error={errors.address?.zipCode}
                  errorMessage={
                    errors.address?.zipCode?.type === "maxLength"
                      ? t("errors.maxLength")
                      : t("errors.zipCodeError")
                  }
                  register={register}
                  dataTestId={"app-household-member-address-zip"}
                />
<<<<<<< HEAD
              </div>

              <div className="form-card__group border-b">
                <fieldset>
                  <legend className="text__caps-spaced">
                    {t("application.household.member.haveSameAddress")}
                  </legend>
                  <FieldGroup
                    fieldGroupClassName="grid grid-cols-1"
                    fieldClassName="ml-0"
                    name="sameAddress"
                    type="radio"
                    register={register}
                    validation={{ required: true }}
                    error={errors.sameAddress}
                    errorMessage={t("errors.selectOption")}
                    fields={sameAddressOptions}
                    dataTestId={"app-household-member-same-address"}
                  />
                </fieldset>

                {(sameAddress == "no" || (!sameAddress && member.sameAddress == "no")) && (
                  <fieldset className="mt-8">
                    <legend className="text__caps-spaced">
                      {t("application.contact.address")}
                    </legend>

                    <Field
                      id="addressStreet"
                      name="address.street"
                      placeholder={t("application.contact.streetAddress")}
                      defaultValue={member.householdMemberAddress.street}
                      validation={{ required: true, maxLength: 64 }}
                      errorMessage={
                        errors.address?.street?.type === "maxLength"
                          ? t("errors.maxLength")
                          : t("errors.streetError")
                      }
                      register={register}
                      dataTestId={"app-household-member-address-street"}
                      label={t("application.contact.streetAddress")}
                      readerOnly={true}
                    />

                    <Field
                      id="addressStreet2"
                      name="address.street2"
                      label={t("application.contact.apt")}
                      placeholder={t("application.contact.apt")}
                      defaultValue={member.householdMemberAddress.street2}
                      error={errors.address?.street2}
                      validation={{ maxLength: 64 }}
                      errorMessage={t("errors.maxLength")}
                      register={register}
                      dataTestId={"app-household-member-address-street2"}
                    />

                    <div className="flex max-w-2xl">
                      <Field
                        id="addressCity"
                        name="address.city"
                        label={t("application.contact.cityName")}
                        placeholder={t("application.contact.cityName")}
                        defaultValue={member.householdMemberAddress.city}
                        validation={{ required: true, maxLength: 64 }}
                        errorMessage={
                          errors.address?.city?.type === "maxLength"
                            ? t("errors.maxLength")
                            : t("errors.cityError")
                        }
                        register={register}
                        dataTestId={"app-household-member-address-city"}
                      />

                      <Select
                        id="addressState"
                        name="address.state"
                        label={t("application.contact.state")}
                        defaultValue={member.householdMemberAddress.state}
                        validation={{ required: true, maxLength: 64 }}
                        error={errors.address?.state}
                        errorMessage={
                          errors.address?.state?.type === "maxLength"
                            ? t("errors.maxLength")
                            : t("errors.stateError")
                        }
                        register={register}
                        controlClassName="control"
                        options={stateKeys}
                        keyPrefix="states"
                        dataTestId={"app-household-member-address-state"}
                      />
                    </div>

                    <Field
                      id="addressZipCode"
                      name="address.zipCode"
                      label={t("application.contact.zip")}
                      placeholder={t("application.contact.zipCode")}
                      defaultValue={member.householdMemberAddress.zipCode}
                      validation={{ required: true, maxLength: 64 }}
                      error={errors.address?.zipCode}
                      errorMessage={
                        errors.address?.zipCode?.type === "maxLength"
                          ? t("errors.maxLength")
                          : t("errors.zipCodeError")
                      }
                      register={register}
                      dataTestId={"app-household-member-address-zip"}
                    />
                  </fieldset>
                )}
              </div>

              <div className="form-card__group border-b">
                <fieldset>
                  <legend className="text__caps-spaced">
                    {t("application.household.member.workInRegion", {
                      county:
                        listing?.listingsBuildingAddress?.county || listing?.jurisdictions?.name,
                    })}
                  </legend>
                  <FieldGroup
                    name="workInRegion"
                    fieldGroupClassName="grid grid-cols-1"
                    fieldClassName="ml-0"
                    groupNote={t("application.household.member.workInRegionNote")}
                    type="radio"
=======
              </fieldset>
            )}
          </CardSection>

          <CardSection divider={"inset"}>
            <fieldset>
              <legend className="text__caps-spaced">
                {t("application.household.member.workInRegion", {
                  county: listing?.countyCode,
                })}
              </legend>
              <FieldGroup
                name="workInRegion"
                fieldGroupClassName="grid grid-cols-1"
                fieldClassName="ml-0"
                groupNote={t("application.household.member.workInRegionNote")}
                type="radio"
                register={register}
                validation={{ required: true }}
                error={errors.workInRegion}
                errorMessage={t("errors.selectOption")}
                fields={workInRegionOptions}
                dataTestId={"app-household-member-work-in-region"}
              />
            </fieldset>

            {(workInRegion == "yes" || (!workInRegion && member.workInRegion == "yes")) && (
              <fieldset className="mt-8">
                <legend className="text__caps-spaced">{t("application.contact.address")}</legend>

                <Field
                  id="workAddress.street"
                  name="workAddress.street"
                  label={t("application.contact.streetAddress")}
                  defaultValue={member.workAddress.street}
                  validation={{ required: true, maxLength: 64 }}
                  error={errors.workAddress?.street}
                  errorMessage={
                    errors.workAddress?.street?.type === "maxLength"
                      ? t("errors.maxLength")
                      : t("errors.streetError")
                  }
                  register={register}
                  dataTestId={"app-household-member-work-address-street"}
                />

                <Field
                  id="workAddress.street2"
                  name="workAddress.street2"
                  label={t("application.contact.apt")}
                  defaultValue={member.workAddress.street2}
                  error={errors.workAddress?.street2}
                  errorMessage={t("errors.maxLength")}
                  validation={{ maxLength: 64 }}
                  register={register}
                  dataTestId={"app-household-member-work-address-street2"}
                />

                <div className="flex max-w-2xl">
                  <Field
                    id="workAddress.city"
                    name="workAddress.city"
                    label={t("application.contact.city")}
                    defaultValue={member.workAddress.city}
                    validation={{ required: true, maxLength: 64 }}
                    error={errors.workAddress?.city}
                    errorMessage={
                      errors.workAddress?.city?.type === "maxLength"
                        ? t("errors.maxLength")
                        : t("errors.cityError")
                    }
>>>>>>> 48cb352c
                    register={register}
                    dataTestId={"app-household-member-work-address-city"}
                  />
<<<<<<< HEAD
                </fieldset>

                {(workInRegion == "yes" || (!workInRegion && member.workInRegion == "yes")) && (
                  <fieldset className="mt-8">
                    <legend className="text__caps-spaced">
                      {t("application.contact.address")}
                    </legend>

                    <Field
                      id="workAddress.street"
                      name="workAddress.street"
                      placeholder={t("application.contact.streetAddress")}
                      defaultValue={member.householdMemberWorkAddress.street}
                      validation={{ required: true, maxLength: 64 }}
                      error={errors.workAddress?.street}
                      errorMessage={
                        errors.workAddress?.street?.type === "maxLength"
                          ? t("errors.maxLength")
                          : t("errors.streetError")
                      }
                      register={register}
                      dataTestId={"app-household-member-work-address-street"}
                    />

                    <Field
                      id="workAddress.street2"
                      name="workAddress.street2"
                      label={t("application.contact.apt")}
                      placeholder={t("application.contact.apt")}
                      defaultValue={member.householdMemberWorkAddress.street2}
                      error={errors.workAddress?.street2}
                      errorMessage={t("errors.maxLength")}
                      validation={{ maxLength: 64 }}
                      register={register}
                      dataTestId={"app-household-member-work-address-street2"}
                    />

                    <div className="flex max-w-2xl">
                      <Field
                        id="workAddress.city"
                        name="workAddress.city"
                        label={t("application.contact.cityName")}
                        placeholder={t("application.contact.cityName")}
                        defaultValue={member.householdMemberWorkAddress.city}
                        validation={{ required: true, maxLength: 64 }}
                        error={errors.workAddress?.city}
                        errorMessage={
                          errors.workAddress?.city?.type === "maxLength"
                            ? t("errors.maxLength")
                            : t("errors.cityError")
                        }
                        register={register}
                        dataTestId={"app-household-member-work-address-city"}
                      />

                      <Select
                        id="workAddress.state"
                        name="workAddress.state"
                        label={t("application.contact.state")}
                        defaultValue={member.householdMemberWorkAddress.state}
                        validation={{ required: true, maxLength: 64 }}
                        error={errors.workAddress?.state}
                        errorMessage={
                          errors.workAddress?.state?.type === "maxLength"
                            ? t("errors.maxLength")
                            : t("errors.stateError")
                        }
                        register={register}
                        controlClassName="control"
                        options={stateKeys}
                        keyPrefix="states"
                        dataTestId={"app-household-member-work-address-state"}
                      />
                    </div>

                    <Field
                      id="workAddress.zipCode"
                      name="workAddress.zipCode"
                      label={t("application.contact.zip")}
                      placeholder={t("application.contact.zipCode")}
                      defaultValue={member.householdMemberWorkAddress.zipCode}
                      validation={{ required: true, maxLength: 64 }}
                      error={errors.workAddress?.zipCode}
                      errorMessage={
                        errors.workAddress?.zipCode?.type === "maxLength"
                          ? t("errors.maxLength")
                          : t("errors.zipCodeError")
                      }
                      register={register}
                      dataTestId={"app-household-member-work-address-zip"}
                    />
                  </fieldset>
                )}
              </div>
=======

                  <Select
                    id="workAddress.state"
                    name="workAddress.state"
                    label={t("application.contact.state")}
                    defaultValue={member.workAddress.state}
                    validation={{ required: true, maxLength: 64 }}
                    error={errors.workAddress?.state}
                    errorMessage={
                      errors.workAddress?.state?.type === "maxLength"
                        ? t("errors.maxLength")
                        : t("errors.stateError")
                    }
                    register={register}
                    controlClassName="control"
                    options={stateKeys}
                    keyPrefix="states"
                    dataTestId={"app-household-member-work-address-state"}
                  />
                </div>

                <Field
                  id="workAddress.zipCode"
                  name="workAddress.zipCode"
                  label={t("application.contact.zip")}
                  defaultValue={member.workAddress.zipCode}
                  validation={{ required: true, maxLength: 64 }}
                  error={errors.workAddress?.zipCode}
                  errorMessage={
                    errors.workAddress?.zipCode?.type === "maxLength"
                      ? t("errors.maxLength")
                      : t("errors.zipCodeError")
                  }
                  register={register}
                  dataTestId={"app-household-member-work-address-zip"}
                />
              </fieldset>
            )}
          </CardSection>
>>>>>>> 48cb352c

          <CardSection divider={"inset"} className={"border-none"}>
            <div className={"field " + (errors.relationship ? "error" : "")}>
              <label className="text__caps-spaced" htmlFor="relationship">
                {t("application.household.member.whatIsTheirRelationship")}
              </label>
              <div className="control">
                <select
                  id="relationship"
                  name="relationship"
                  defaultValue={member.relationship}
                  ref={register({ required: true })}
                  className="w-full"
                  data-testid={"app-household-member-relationship"}
                >
                  <FormOptions
                    options={relationshipKeys}
                    keyPrefix="application.form.options.relationship"
                  />
                </select>
              </div>
              {errors.relationship && (
                <FormErrorMessage id="relationship-error" className={"pt-2"}>
                  {t("errors.selectOption")}
                </FormErrorMessage>
              )}
            </div>
          </CardSection>

          <CardSection divider={"flush"} className={"bg-primary-lighter border-none"}>
            <Button id={"app-household-member-save"} type={"submit"} variant={"primary"}>
              {saveText}
            </Button>
          </CardSection>
          <CardSection>
            <Button
              className="lined text-sm mt-0"
              type="button"
              onClick={deleteMember}
              variant={"text"}
              id={"app-household-member-cancel"}
            >
              {cancelText}
            </Button>
          </CardSection>
        </ApplicationFormLayout>
      </Form>
    </FormsLayout>
  )
}

export default ApplicationMember<|MERGE_RESOLUTION|>--- conflicted
+++ resolved
@@ -10,16 +10,12 @@
   Select,
   t,
 } from "@bloom-housing/ui-components"
-<<<<<<< HEAD
-import FormsLayout from "../../../layouts/forms"
-import { useForm } from "react-hook-form"
-import { AppSubmissionContext } from "../../../lib/applications/AppSubmissionContext"
-import React, { useContext, useEffect } from "react"
-import { Select } from "@bloom-housing/ui-components/src/forms/Select"
-=======
 import { CardSection } from "@bloom-housing/ui-seeds/src/blocks/Card"
-import { HouseholdMember, Member } from "@bloom-housing/backend-core/types"
->>>>>>> 48cb352c
+import {
+  HouseholdMember,
+  HouseholdMemberUpdate,
+  YesNoEnum,
+} from "@bloom-housing/shared-helpers/src/types/backend-swagger"
 import {
   OnClientSide,
   PageView,
@@ -32,12 +28,8 @@
 import { useForm } from "react-hook-form"
 import { AppSubmissionContext } from "../../../lib/applications/AppSubmissionContext"
 import { UserStatus } from "../../../lib/constants"
-<<<<<<< HEAD
-import {
-  HouseholdMember,
-  HouseholdMemberUpdate,
-  YesNoEnum,
-} from "@bloom-housing/shared-helpers/src/types/backend-swagger"
+import ApplicationFormLayout from "../../../layouts/application-form"
+import styles from "../../../layouts/application-form.module.scss"
 
 export class Member implements HouseholdMemberUpdate {
   id: string
@@ -83,10 +75,6 @@
   relationship?: string
   workInRegion?: YesNoEnum
 }
-=======
-import ApplicationFormLayout from "../../../layouts/application-form"
-import styles from "../../../layouts/application-form.module.scss"
->>>>>>> 48cb352c
 
 const ApplicationMember = () => {
   const { profile } = useContext(AuthContext)
@@ -111,16 +99,11 @@
   const { register, handleSubmit, errors, watch, trigger } = useForm({
     shouldFocusError: false,
   })
-<<<<<<< HEAD
-  const onSubmit = (data) => {
-    application.householdMember[memberId] = { ...member, ...data } as HouseholdMember
-=======
   const onSubmit = async (data) => {
     const validation = await trigger()
     if (!validation) return
 
-    application.householdMembers[memberId] = { ...member, ...data } as HouseholdMember
->>>>>>> 48cb352c
+    application.householdMember[memberId] = { ...member, ...data } as HouseholdMember
     conductor.sync()
     void router.push("/applications/household/add-members")
   }
@@ -303,7 +286,7 @@
                 <Field
                   id="addressStreet"
                   name="address.street"
-                  defaultValue={member.address.street}
+                  defaultValue={member.householdMemberAddress.street}
                   validation={{ required: true, maxLength: 64 }}
                   errorMessage={
                     errors.address?.street?.type === "maxLength"
@@ -320,7 +303,7 @@
                   id="addressStreet2"
                   name="address.street2"
                   label={t("application.contact.apt")}
-                  defaultValue={member.address.street2}
+                  defaultValue={member.householdMemberAddress.street2}
                   error={errors.address?.street2}
                   validation={{ maxLength: 64 }}
                   errorMessage={t("errors.maxLength")}
@@ -333,7 +316,7 @@
                     id="addressCity"
                     name="address.city"
                     label={t("application.contact.city")}
-                    defaultValue={member.address.city}
+                    defaultValue={member.householdMemberAddress.city}
                     validation={{ required: true, maxLength: 64 }}
                     errorMessage={
                       errors.address?.city?.type === "maxLength"
@@ -349,7 +332,7 @@
                     id="addressState"
                     name="address.state"
                     label={t("application.contact.state")}
-                    defaultValue={member.address.state}
+                    defaultValue={member.householdMemberAddress.state}
                     validation={{ required: true, maxLength: 64 }}
                     error={errors.address?.state}
                     errorMessage={
@@ -369,7 +352,7 @@
                   id="addressZipCode"
                   name="address.zipCode"
                   label={t("application.contact.zip")}
-                  defaultValue={member.address.zipCode}
+                  defaultValue={member.householdMemberAddress.zipCode}
                   validation={{ required: true, maxLength: 64 }}
                   error={errors.address?.zipCode}
                   errorMessage={
@@ -380,136 +363,6 @@
                   register={register}
                   dataTestId={"app-household-member-address-zip"}
                 />
-<<<<<<< HEAD
-              </div>
-
-              <div className="form-card__group border-b">
-                <fieldset>
-                  <legend className="text__caps-spaced">
-                    {t("application.household.member.haveSameAddress")}
-                  </legend>
-                  <FieldGroup
-                    fieldGroupClassName="grid grid-cols-1"
-                    fieldClassName="ml-0"
-                    name="sameAddress"
-                    type="radio"
-                    register={register}
-                    validation={{ required: true }}
-                    error={errors.sameAddress}
-                    errorMessage={t("errors.selectOption")}
-                    fields={sameAddressOptions}
-                    dataTestId={"app-household-member-same-address"}
-                  />
-                </fieldset>
-
-                {(sameAddress == "no" || (!sameAddress && member.sameAddress == "no")) && (
-                  <fieldset className="mt-8">
-                    <legend className="text__caps-spaced">
-                      {t("application.contact.address")}
-                    </legend>
-
-                    <Field
-                      id="addressStreet"
-                      name="address.street"
-                      placeholder={t("application.contact.streetAddress")}
-                      defaultValue={member.householdMemberAddress.street}
-                      validation={{ required: true, maxLength: 64 }}
-                      errorMessage={
-                        errors.address?.street?.type === "maxLength"
-                          ? t("errors.maxLength")
-                          : t("errors.streetError")
-                      }
-                      register={register}
-                      dataTestId={"app-household-member-address-street"}
-                      label={t("application.contact.streetAddress")}
-                      readerOnly={true}
-                    />
-
-                    <Field
-                      id="addressStreet2"
-                      name="address.street2"
-                      label={t("application.contact.apt")}
-                      placeholder={t("application.contact.apt")}
-                      defaultValue={member.householdMemberAddress.street2}
-                      error={errors.address?.street2}
-                      validation={{ maxLength: 64 }}
-                      errorMessage={t("errors.maxLength")}
-                      register={register}
-                      dataTestId={"app-household-member-address-street2"}
-                    />
-
-                    <div className="flex max-w-2xl">
-                      <Field
-                        id="addressCity"
-                        name="address.city"
-                        label={t("application.contact.cityName")}
-                        placeholder={t("application.contact.cityName")}
-                        defaultValue={member.householdMemberAddress.city}
-                        validation={{ required: true, maxLength: 64 }}
-                        errorMessage={
-                          errors.address?.city?.type === "maxLength"
-                            ? t("errors.maxLength")
-                            : t("errors.cityError")
-                        }
-                        register={register}
-                        dataTestId={"app-household-member-address-city"}
-                      />
-
-                      <Select
-                        id="addressState"
-                        name="address.state"
-                        label={t("application.contact.state")}
-                        defaultValue={member.householdMemberAddress.state}
-                        validation={{ required: true, maxLength: 64 }}
-                        error={errors.address?.state}
-                        errorMessage={
-                          errors.address?.state?.type === "maxLength"
-                            ? t("errors.maxLength")
-                            : t("errors.stateError")
-                        }
-                        register={register}
-                        controlClassName="control"
-                        options={stateKeys}
-                        keyPrefix="states"
-                        dataTestId={"app-household-member-address-state"}
-                      />
-                    </div>
-
-                    <Field
-                      id="addressZipCode"
-                      name="address.zipCode"
-                      label={t("application.contact.zip")}
-                      placeholder={t("application.contact.zipCode")}
-                      defaultValue={member.householdMemberAddress.zipCode}
-                      validation={{ required: true, maxLength: 64 }}
-                      error={errors.address?.zipCode}
-                      errorMessage={
-                        errors.address?.zipCode?.type === "maxLength"
-                          ? t("errors.maxLength")
-                          : t("errors.zipCodeError")
-                      }
-                      register={register}
-                      dataTestId={"app-household-member-address-zip"}
-                    />
-                  </fieldset>
-                )}
-              </div>
-
-              <div className="form-card__group border-b">
-                <fieldset>
-                  <legend className="text__caps-spaced">
-                    {t("application.household.member.workInRegion", {
-                      county:
-                        listing?.listingsBuildingAddress?.county || listing?.jurisdictions?.name,
-                    })}
-                  </legend>
-                  <FieldGroup
-                    name="workInRegion"
-                    fieldGroupClassName="grid grid-cols-1"
-                    fieldClassName="ml-0"
-                    groupNote={t("application.household.member.workInRegionNote")}
-                    type="radio"
-=======
               </fieldset>
             )}
           </CardSection>
@@ -518,7 +371,7 @@
             <fieldset>
               <legend className="text__caps-spaced">
                 {t("application.household.member.workInRegion", {
-                  county: listing?.countyCode,
+                  county: listing?.listingsBuildingAddress?.county || listing?.jurisdictions?.name,
                 })}
               </legend>
               <FieldGroup
@@ -544,7 +397,7 @@
                   id="workAddress.street"
                   name="workAddress.street"
                   label={t("application.contact.streetAddress")}
-                  defaultValue={member.workAddress.street}
+                  defaultValue={member.householdMemberWorkAddress.street}
                   validation={{ required: true, maxLength: 64 }}
                   error={errors.workAddress?.street}
                   errorMessage={
@@ -560,7 +413,7 @@
                   id="workAddress.street2"
                   name="workAddress.street2"
                   label={t("application.contact.apt")}
-                  defaultValue={member.workAddress.street2}
+                  defaultValue={member.householdMemberWorkAddress.street2}
                   error={errors.workAddress?.street2}
                   errorMessage={t("errors.maxLength")}
                   validation={{ maxLength: 64 }}
@@ -573,7 +426,7 @@
                     id="workAddress.city"
                     name="workAddress.city"
                     label={t("application.contact.city")}
-                    defaultValue={member.workAddress.city}
+                    defaultValue={member.householdMemberWorkAddress.city}
                     validation={{ required: true, maxLength: 64 }}
                     error={errors.workAddress?.city}
                     errorMessage={
@@ -581,112 +434,15 @@
                         ? t("errors.maxLength")
                         : t("errors.cityError")
                     }
->>>>>>> 48cb352c
                     register={register}
                     dataTestId={"app-household-member-work-address-city"}
                   />
-<<<<<<< HEAD
-                </fieldset>
-
-                {(workInRegion == "yes" || (!workInRegion && member.workInRegion == "yes")) && (
-                  <fieldset className="mt-8">
-                    <legend className="text__caps-spaced">
-                      {t("application.contact.address")}
-                    </legend>
-
-                    <Field
-                      id="workAddress.street"
-                      name="workAddress.street"
-                      placeholder={t("application.contact.streetAddress")}
-                      defaultValue={member.householdMemberWorkAddress.street}
-                      validation={{ required: true, maxLength: 64 }}
-                      error={errors.workAddress?.street}
-                      errorMessage={
-                        errors.workAddress?.street?.type === "maxLength"
-                          ? t("errors.maxLength")
-                          : t("errors.streetError")
-                      }
-                      register={register}
-                      dataTestId={"app-household-member-work-address-street"}
-                    />
-
-                    <Field
-                      id="workAddress.street2"
-                      name="workAddress.street2"
-                      label={t("application.contact.apt")}
-                      placeholder={t("application.contact.apt")}
-                      defaultValue={member.householdMemberWorkAddress.street2}
-                      error={errors.workAddress?.street2}
-                      errorMessage={t("errors.maxLength")}
-                      validation={{ maxLength: 64 }}
-                      register={register}
-                      dataTestId={"app-household-member-work-address-street2"}
-                    />
-
-                    <div className="flex max-w-2xl">
-                      <Field
-                        id="workAddress.city"
-                        name="workAddress.city"
-                        label={t("application.contact.cityName")}
-                        placeholder={t("application.contact.cityName")}
-                        defaultValue={member.householdMemberWorkAddress.city}
-                        validation={{ required: true, maxLength: 64 }}
-                        error={errors.workAddress?.city}
-                        errorMessage={
-                          errors.workAddress?.city?.type === "maxLength"
-                            ? t("errors.maxLength")
-                            : t("errors.cityError")
-                        }
-                        register={register}
-                        dataTestId={"app-household-member-work-address-city"}
-                      />
-
-                      <Select
-                        id="workAddress.state"
-                        name="workAddress.state"
-                        label={t("application.contact.state")}
-                        defaultValue={member.householdMemberWorkAddress.state}
-                        validation={{ required: true, maxLength: 64 }}
-                        error={errors.workAddress?.state}
-                        errorMessage={
-                          errors.workAddress?.state?.type === "maxLength"
-                            ? t("errors.maxLength")
-                            : t("errors.stateError")
-                        }
-                        register={register}
-                        controlClassName="control"
-                        options={stateKeys}
-                        keyPrefix="states"
-                        dataTestId={"app-household-member-work-address-state"}
-                      />
-                    </div>
-
-                    <Field
-                      id="workAddress.zipCode"
-                      name="workAddress.zipCode"
-                      label={t("application.contact.zip")}
-                      placeholder={t("application.contact.zipCode")}
-                      defaultValue={member.householdMemberWorkAddress.zipCode}
-                      validation={{ required: true, maxLength: 64 }}
-                      error={errors.workAddress?.zipCode}
-                      errorMessage={
-                        errors.workAddress?.zipCode?.type === "maxLength"
-                          ? t("errors.maxLength")
-                          : t("errors.zipCodeError")
-                      }
-                      register={register}
-                      dataTestId={"app-household-member-work-address-zip"}
-                    />
-                  </fieldset>
-                )}
-              </div>
-=======
 
                   <Select
                     id="workAddress.state"
                     name="workAddress.state"
                     label={t("application.contact.state")}
-                    defaultValue={member.workAddress.state}
+                    defaultValue={member.householdMemberWorkAddress.state}
                     validation={{ required: true, maxLength: 64 }}
                     error={errors.workAddress?.state}
                     errorMessage={
@@ -706,7 +462,7 @@
                   id="workAddress.zipCode"
                   name="workAddress.zipCode"
                   label={t("application.contact.zip")}
-                  defaultValue={member.workAddress.zipCode}
+                  defaultValue={member.householdMemberWorkAddress.zipCode}
                   validation={{ required: true, maxLength: 64 }}
                   error={errors.workAddress?.zipCode}
                   errorMessage={
@@ -720,7 +476,6 @@
               </fieldset>
             )}
           </CardSection>
->>>>>>> 48cb352c
 
           <CardSection divider={"inset"} className={"border-none"}>
             <div className={"field " + (errors.relationship ? "error" : "")}>

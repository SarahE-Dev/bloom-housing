import React, { useContext, useEffect, useState } from "react"
import { useForm } from "react-hook-form"
<<<<<<< HEAD
import {
  AppearanceStyleType,
  Button,
  FormCard,
  Heading,
  t,
  Form,
  ProgressNav,
} from "@bloom-housing/ui-components"
=======
import { Button } from "@bloom-housing/ui-seeds"
import { FormCard, Heading, t, Form, ProgressNav } from "@bloom-housing/ui-components"
import { ApplicationSection } from "@bloom-housing/backend-core"
>>>>>>> 48cb352c
import {
  OnClientSide,
  PageView,
  pushGtmEvent,
  AuthContext,
  listingSectionQuestions,
} from "@bloom-housing/shared-helpers"
import FormsLayout from "../../../layouts/forms"
import FormBackLink from "../../../components/applications/FormBackLink"
import { useFormConductor } from "../../../lib/hooks"
import { UserStatus } from "../../../lib/constants"
import { MultiselectQuestionsApplicationSectionEnum } from "@bloom-housing/shared-helpers/src/types/backend-swagger"

const ApplicationPreferencesGeneral = () => {
  const { profile } = useContext(AuthContext)
  const [hideReviewButton, setHideReviewButton] = useState(false)
  const { conductor, application, listing } = useFormConductor("generalPool")
  const currentPageSection = listingSectionQuestions(
    listing,
    MultiselectQuestionsApplicationSectionEnum.programs
  )?.length
    ? 5
    : 4

  const { handleSubmit } = useForm()
  const onSubmit = () => {
    if (!conductor.canJumpForwardToReview()) setHideReviewButton(true)
    conductor.completeSection(4)
    conductor.sync()
    conductor.routeToNextOrReturnUrl()
  }

  useEffect(() => {
    pushGtmEvent<PageView>({
      event: "pageView",
      pageTitle: "Application - General Preferences",
      status: profile ? UserStatus.LoggedIn : UserStatus.NotLoggedIn,
    })
  }, [profile])

  return (
    <FormsLayout>
      <FormCard header={<Heading priority={1}>{listing?.name}</Heading>}>
        <ProgressNav
          currentPageSection={currentPageSection}
          completedSections={application.completedSections}
          labels={conductor.config.sections.map((label) => t(`t.${label}`))}
          mounted={OnClientSide()}
        />
      </FormCard>
      <FormCard>
        <FormBackLink
          url={conductor.determinePreviousUrl()}
          onClick={() => conductor.setNavigatedBack(true)}
        />

        <div className="form-card__lead">
          <h2 className="form-card__title is-borderless">
            {t("application.preferences.general.title")}
          </h2>

          <p className="field-note mt-5">{t("application.preferences.general.preamble")}</p>
        </div>

        <Form onSubmit={handleSubmit(onSubmit)}>
          <div className="form-card__pager">
            <div className="form-card__pager-row primary">
              <Button
                type="submit"
                variant="primary"
                onClick={() => {
                  conductor.returnToReview = false
                  conductor.setNavigatedBack(false)
                }}
                id={"app-next-step-button"}
              >
                {t("t.next")}
              </Button>
            </div>

            {!hideReviewButton && conductor.canJumpForwardToReview() && (
              <div className="form-card__pager-row">
                <Button
                  type="submit"
                  variant="text"
                  className="mb-4"
                  onClick={() => {
                    conductor.returnToReview = true
                  }}
                >
                  {t("application.form.general.saveAndReturn")}
                </Button>
              </div>
            )}
          </div>
        </Form>
      </FormCard>
    </FormsLayout>
  )
}

export default ApplicationPreferencesGeneral<|MERGE_RESOLUTION|>--- conflicted
+++ resolved
@@ -1,20 +1,7 @@
 import React, { useContext, useEffect, useState } from "react"
 import { useForm } from "react-hook-form"
-<<<<<<< HEAD
-import {
-  AppearanceStyleType,
-  Button,
-  FormCard,
-  Heading,
-  t,
-  Form,
-  ProgressNav,
-} from "@bloom-housing/ui-components"
-=======
 import { Button } from "@bloom-housing/ui-seeds"
 import { FormCard, Heading, t, Form, ProgressNav } from "@bloom-housing/ui-components"
-import { ApplicationSection } from "@bloom-housing/backend-core"
->>>>>>> 48cb352c
 import {
   OnClientSide,
   PageView,

import axiosStatic from "axios"
import type { NextApiRequest, NextApiResponse } from "next"
import qs from "qs"
import { wrapper } from "axios-cookiejar-support"
import { CookieJar } from "tough-cookie"
<<<<<<< HEAD
import { getConfigs } from "@bloom-housing/shared-helpers/src/types/backend-swagger"
=======
import { maskAxiosResponse } from "@bloom-housing/shared-helpers"
>>>>>>> 48cb352c

/*
  This file exists as per https://nextjs.org/docs/api-routes/dynamic-api-routes  
  it serves as an adapter between the front end making api requests and those requests being sent to the backend api
  This file functionally works as a proxy to work in the new cookie paradigm
*/

export default async (req: NextApiRequest, res: NextApiResponse) => {
  const jar = new CookieJar()
  const axios = wrapper(
    axiosStatic.create({
      baseURL: process.env.BACKEND_API_BASE,
      headers: {
        jurisdictionName: req.headers.jurisdictionname,
        language: req.headers.language,
        appUrl: req.headers.appurl,
      },
      paramsSerializer: (params) => {
        return qs.stringify(params)
      },
      jar,
    })
  )
  try {
    // set up request to backend from request to next api
    // eslint-disable-next-line prefer-const
    let { backendUrl, ...rest } = req.query
    if (Array.isArray(backendUrl)) {
      backendUrl = backendUrl.join("/")
    }
    const configs = getConfigs(req.method || "", "application/json", backendUrl || "", {})
    let cookieString = ""
    Object.keys(req.cookies).forEach((cookieHeader) => {
      cookieString += `${cookieHeader}=${req.cookies[cookieHeader]};`
    })
    configs.headers.cookie = cookieString
    configs.params = rest
    configs.data = req.body || {}

    // send request to backend
    const response = await axios.request(configs)

    // set up response from next api based on response from backend
    const cookies = await jar.getSetCookieStrings(process.env.BACKEND_API_BASE || "")
    res.setHeader("Set-Cookie", cookies)
    res.statusMessage = response.statusText
    res.status(response.status).json(response.data)
  } catch (e) {
    console.error(
      "public backend url adapter error:",
      e.response ? maskAxiosResponse(e.response) : e
    )
    if (e.response) {
      res.statusMessage = e.response.statusText
      res.status(e.response.status).json(e.response.data)
    }
  }
}<|MERGE_RESOLUTION|>--- conflicted
+++ resolved
@@ -3,11 +3,8 @@
 import qs from "qs"
 import { wrapper } from "axios-cookiejar-support"
 import { CookieJar } from "tough-cookie"
-<<<<<<< HEAD
 import { getConfigs } from "@bloom-housing/shared-helpers/src/types/backend-swagger"
-=======
 import { maskAxiosResponse } from "@bloom-housing/shared-helpers"
->>>>>>> 48cb352c
 
 /*
   This file exists as per https://nextjs.org/docs/api-routes/dynamic-api-routes  

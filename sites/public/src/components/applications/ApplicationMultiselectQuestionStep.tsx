import React, { useContext, useEffect, useMemo, useRef, useState } from "react"
import { useForm } from "react-hook-form"
<<<<<<< HEAD
import {
  AlertBox,
  Form,
  FormCard,
  t,
  Button,
  AppearanceStyleType,
  ProgressNav,
  Heading,
} from "@bloom-housing/ui-components"
import FormsLayout from "../../layouts/forms"
import FormBackLink from "./FormBackLink"
import { useFormConductor } from "../../lib/hooks"
=======
import { AlertBox, Form, t } from "@bloom-housing/ui-components"
import { CardSection } from "@bloom-housing/ui-seeds/src/blocks/Card"
import { ApplicationSection, MultiselectOption } from "@bloom-housing/backend-core/types"
>>>>>>> 48cb352c
import {
  AuthContext,
  getAllOptions,
  getCheckboxOption,
  getExclusiveKeys,
  getInputType,
  getPageQuestion,
  getRadioFields,
  listingSectionQuestions,
  mapApiToMultiselectForm,
  mapCheckboxesToApi,
  mapRadiosToApi,
  OnClientSide,
  PageView,
  pushGtmEvent,
} from "@bloom-housing/shared-helpers"
import FormsLayout from "../../layouts/forms"
import { useFormConductor } from "../../lib/hooks"

import { UserStatus } from "../../lib/constants"
<<<<<<< HEAD
import {
  MultiselectOption,
  MultiselectQuestionsApplicationSectionEnum,
} from "@bloom-housing/shared-helpers/src/types/backend-swagger"
=======
import { AddressValidationSelection, findValidatedAddress, FoundAddress } from "./ValidateAddress"
import ApplicationFormLayout from "../../layouts/application-form"
>>>>>>> 48cb352c

export interface ApplicationMultiselectQuestionStepProps {
  applicationSection: MultiselectQuestionsApplicationSectionEnum
  applicationStep: string
  applicationSectionNumber: number
  strings?: {
    title?: string
    subTitle?: string
  }
}

const ApplicationMultiselectQuestionStep = ({
  applicationSection,
  applicationStep,
  applicationSectionNumber,
  strings,
}: ApplicationMultiselectQuestionStepProps) => {
  const [verifyAddress, setVerifyAddress] = useState(false)
  const [verifyAddressStep, setVerifyAddressStep] = useState(0)
  const [foundAddress, setFoundAddress] = useState<FoundAddress>({})
  const [newAddressSelected, setNewAddressSelected] = useState(true)

  const clientLoaded = OnClientSide()
  const { profile } = useContext(AuthContext)
  const { conductor, application, listing } = useFormConductor(applicationStep)

  const questions = listingSectionQuestions(listing, applicationSection)
  const [page, setPage] = useState(conductor.navigatedThroughBack ? questions.length : 1)
  const [applicationQuestions, setApplicationQuestions] = useState(application[applicationSection])
  const question = getPageQuestion(questions, page)

  const questionSetInputType = getInputType(question?.options)

  // eslint-disable-next-line @typescript-eslint/unbound-method
  const { register, setValue, watch, handleSubmit, errors, getValues, reset, trigger } = useForm({
    defaultValues: mapApiToMultiselectForm(applicationQuestions, questions, applicationSection),
  })

  const [exclusiveKeys, setExclusiveKeys] = useState(getExclusiveKeys(question, applicationSection))

  useEffect(() => {
    pushGtmEvent<PageView>({
      event: "pageView",
      pageTitle: `Application - All ${applicationSection}`,
      status: profile ? UserStatus.LoggedIn : UserStatus.NotLoggedIn,
    })
  }, [profile])

  // Required to keep the form up to date before submitting this section if you're moving between pages
  useEffect(() => {
    reset(mapApiToMultiselectForm(applicationQuestions, questions, applicationSection))
    setExclusiveKeys(getExclusiveKeys(question, applicationSection))
    // eslint-disable-next-line react-hooks/exhaustive-deps
  }, [page, applicationQuestions, reset])

  const allOptionNames = useMemo(() => {
    return getAllOptions(question, applicationSection)
  }, [question])

  const body = useRef(null)

  const onSubmit = (data) => {
    if (verifyAddressStep === 0) {
      body.current =
        questionSetInputType === "checkbox"
          ? mapCheckboxesToApi(data, question, applicationSection)
          : mapRadiosToApi(data.application[applicationSection], question)
    }

    // Verify address on preferences
    if (question?.options.some((item) => item?.collectAddress)) {
      const step: number = body.current.options.findIndex(
        (option, index) =>
          index >= verifyAddressStep && option.checked === true && option.extraData?.[0]?.value
      )

      if (
        newAddressSelected &&
        foundAddress.newAddress &&
        body.current.options[verifyAddressStep - 1]?.extraData?.[0]?.value
      ) {
        body.current.options[verifyAddressStep - 1].extraData[0].value = foundAddress.newAddress
      }

      if (step !== -1) {
        if (body.current.options[step].extraData[0]?.value) {
          setFoundAddress({})
          setVerifyAddress(true)
          findValidatedAddress(
            body.current.options[step].extraData[0]?.value,
            setFoundAddress,
            setNewAddressSelected
          )
          setVerifyAddressStep(step + 1)
        }

        return // Skip rest of the submit process
      }
    }

    if (questions.length > 1 && body.current) {
      // If there is more than one question, save the data in segments
      const currentQuestions = conductor.currentStep.application[applicationSection].filter(
        (question) => {
          return question.key !== body.current.key
        }
      )

      conductor.currentStep.save([...currentQuestions, body.current])
      setApplicationQuestions([...currentQuestions, body.current])
    } else {
      // Otherwise, submit all at once
      conductor.currentStep.save([body.current])
    }
    // Update to the next page if we have more pages
    if (page !== questions.length) {
      setVerifyAddressStep(0)
      setVerifyAddress(false)
      setPage(page + 1)
      body.current = null
      return
    }
    // Otherwise complete the section and move to the next URL
    conductor.completeSection(applicationSectionNumber)
    conductor.sync()
    conductor.routeToNextOrReturnUrl()
  }

  const watchQuestions = watch(allOptionNames)

  if (!clientLoaded || !allOptionNames) {
    return null
  }

  const checkboxOption = (option: MultiselectOption) => {
    return getCheckboxOption(
      option,
      question,
      applicationSection,
      register,
      setValue,
      getValues,
      allOptionNames,
      watchQuestions,
      errors,
      trigger,
      exclusiveKeys
    )
  }

  const allOptions = question?.options ? [...question.options] : []
  if (question?.optOutText) {
    allOptions.push({
      text: question?.optOutText,
      description: null,
      links: [],
      collectAddress: false,
      exclusive: true,
      ordinal: question.options.length + 1,
    })
  }

  const getSubtitle = () => {
    if (verifyAddress) {
      if (body.current.options.filter((option) => option.checked).length > 1) {
        return t("application.contact.verifyMultipleAddresses")
      }
      return null
    }
    return strings?.subTitle ?? question?.description
  }

  return (
    <FormsLayout>
      <Form onSubmit={handleSubmit(onSubmit)}>
        <ApplicationFormLayout
          listingName={listing?.name}
          heading={
            verifyAddress
              ? foundAddress.invalid
                ? t("application.contact.couldntLocateAddress")
                : t("application.contact.verifyAddressTitle")
              : strings?.title ?? question?.text
          }
          subheading={getSubtitle()}
          progressNavProps={{
            currentPageSection: applicationSectionNumber,
            completedSections: application.completedSections,
            labels: conductor.config.sections.map((label) => t(`t.${label}`)),
            mounted: clientLoaded,
          }}
          backLink={
            !verifyAddress
              ? {
                  url: conductor.determinePreviousUrl(),
                  onClickFxn:
                    page !== 1
                      ? () => {
                          conductor.setNavigatedBack(true)
                          setPage(page - 1)
                          body.current = null
                        }
                      : undefined,
                }
              : null
          }
          conductor={conductor}
        >
          {!!Object.keys(errors).length && (
            <AlertBox type="alert" inverted closeable>
              {t("errors.errorsToResolve")}
            </AlertBox>
          )}

          <div style={{ display: verifyAddress ? "none" : "block" }} key={question?.id}>
            <CardSection>
              {questionSetInputType === "checkbox" ? (
                <fieldset>
                  <legend className="text__caps-spaced mb-4 sr-only">{question?.text}</legend>
                  {applicationSection === ApplicationSection.preferences && (
                    <>
                      <p className="text__caps-spaced">{question?.text}</p>
                      <p className="field-note mb-8">{question?.description}</p>
                    </>
                  )}
                  <p className="field-note mb-8">
                    {t("application.household.preferredUnit.optionsLabel")}
                  </p>
                  {allOptions
                    ?.sort((a, b) => (a.ordinal > b.ordinal ? 1 : -1))
                    .map((option) => {
                      return checkboxOption(option)
                    })}
                </fieldset>
              ) : (
                getRadioFields(allOptions, register, question, applicationSection, errors)
              )}
            </CardSection>
          </div>
          <CardSection>
            {verifyAddress && (
              <AddressValidationSelection
                {...{
                  foundAddress,
                  newAddressSelected,
                  setNewAddressSelected,
                  setVerifyAddress,
                  setVerifyAddressStep,
                }}
              />
            )}
          </CardSection>
        </ApplicationFormLayout>
      </Form>
    </FormsLayout>
  )
}

export default ApplicationMultiselectQuestionStep<|MERGE_RESOLUTION|>--- conflicted
+++ resolved
@@ -1,24 +1,7 @@
 import React, { useContext, useEffect, useMemo, useRef, useState } from "react"
 import { useForm } from "react-hook-form"
-<<<<<<< HEAD
-import {
-  AlertBox,
-  Form,
-  FormCard,
-  t,
-  Button,
-  AppearanceStyleType,
-  ProgressNav,
-  Heading,
-} from "@bloom-housing/ui-components"
-import FormsLayout from "../../layouts/forms"
-import FormBackLink from "./FormBackLink"
-import { useFormConductor } from "../../lib/hooks"
-=======
 import { AlertBox, Form, t } from "@bloom-housing/ui-components"
 import { CardSection } from "@bloom-housing/ui-seeds/src/blocks/Card"
-import { ApplicationSection, MultiselectOption } from "@bloom-housing/backend-core/types"
->>>>>>> 48cb352c
 import {
   AuthContext,
   getAllOptions,
@@ -35,19 +18,15 @@
   PageView,
   pushGtmEvent,
 } from "@bloom-housing/shared-helpers"
-import FormsLayout from "../../layouts/forms"
-import { useFormConductor } from "../../lib/hooks"
-
-import { UserStatus } from "../../lib/constants"
-<<<<<<< HEAD
 import {
   MultiselectOption,
   MultiselectQuestionsApplicationSectionEnum,
 } from "@bloom-housing/shared-helpers/src/types/backend-swagger"
-=======
+import FormsLayout from "../../layouts/forms"
+import { useFormConductor } from "../../lib/hooks"
+import { UserStatus } from "../../lib/constants"
 import { AddressValidationSelection, findValidatedAddress, FoundAddress } from "./ValidateAddress"
 import ApplicationFormLayout from "../../layouts/application-form"
->>>>>>> 48cb352c
 
 export interface ApplicationMultiselectQuestionStepProps {
   applicationSection: MultiselectQuestionsApplicationSectionEnum
@@ -267,7 +246,8 @@
               {questionSetInputType === "checkbox" ? (
                 <fieldset>
                   <legend className="text__caps-spaced mb-4 sr-only">{question?.text}</legend>
-                  {applicationSection === ApplicationSection.preferences && (
+                  {applicationSection ===
+                    MultiselectQuestionsApplicationSectionEnum.preferences && (
                     <>
                       <p className="text__caps-spaced">{question?.text}</p>
                       <p className="field-note mb-8">{question?.description}</p>

--- conflicted
+++ resolved
@@ -246,15 +246,8 @@
               {questionSetInputType === "checkbox" ? (
                 <fieldset>
                   <legend className="text__caps-spaced mb-4 sr-only">{question?.text}</legend>
-<<<<<<< HEAD
                   {applicationSection ===
                     MultiselectQuestionsApplicationSectionEnum.preferences && (
-                    <>
-                      <p className="text__caps-spaced">{question?.text}</p>
-                      <p className="field-note mb-8">{question?.description}</p>
-                    </>
-=======
-                  {applicationSection === ApplicationSection.preferences && (
                     <div className="mb-8">
                       <p className="text__caps-spaced m-0">{question?.text}</p>
                       {question?.description && (
@@ -272,7 +265,6 @@
                         </a>
                       ))}
                     </div>
->>>>>>> 9df926e4
                   )}
                   <p className="field-note mb-8">
                     {t("application.household.preferredUnit.optionsLabel")}

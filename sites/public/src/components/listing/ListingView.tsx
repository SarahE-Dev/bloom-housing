import React, { useContext } from "react"
import ReactDOMServer from "react-dom/server"
import Markdown from "markdown-to-jsx"
import {
  AdditionalFees,
  ApplicationStatus,
  Description,
  ExpandableText,
  GroupedTable,
  Heading,
  ImageCard,
  InfoCard,
  Contact,
  ListSection,
  ListingDetailItem,
  ListingDetails,
  ListingMap,
  Message,
  OneLineAddress,
  EventSection,
  PreferencesList,
  ReferralApplication,
  StandardTable,
  TableHeaders,
  QuantityRowSection,
  t,
  EventType,
  StandardTableData,
  ExpandableSection,
  SiteAlert,
} from "@bloom-housing/ui-components"
import {
  cloudinaryPdfFromId,
  getOccupancyDescription,
  imageUrlFromListing,
  occupancyTable,
  getTimeRangeString,
  getCurrencyRange,
  getPostmarkString,
  UnitTables,
  getSummariesTable,
  IMAGE_FALLBACK_URL,
<<<<<<< HEAD
  pdfUrlFromListingEvents,
=======
  AuthContext,
>>>>>>> 3c0a0759
} from "@bloom-housing/shared-helpers"
import dayjs from "dayjs"
import { ErrorPage } from "../../pages/_error"
import { useGetApplicationStatusProps } from "../../lib/hooks"
import { getGenericAddress, openInFuture } from "../../lib/helpers"
import { GetApplication } from "./GetApplication"
import { SubmitApplication } from "./SubmitApplication"
import {
  ApplicationAddressTypeEnum,
  ApplicationMethod,
  ApplicationMethodsTypeEnum,
  Jurisdiction,
  Listing,
  ListingEvent,
  ListingEventCreate,
  ListingEventsTypeEnum,
  ListingsStatusEnum,
  MultiselectQuestionsApplicationSectionEnum,
  ReviewOrderTypeEnum,
} from "@bloom-housing/shared-helpers/src/types/backend-swagger"
import { DownloadLotteryResults } from "./DownloadLotteryResults"

interface ListingProps {
  listing: Listing
  preview?: boolean
  jurisdiction?: Jurisdiction
}

export const ListingView = (props: ListingProps) => {
  const { initialStateLoaded, profile } = useContext(AuthContext)
  let buildingSelectionCriteria, preferencesSection
  const { listing } = props
  const { content: appStatusContent, subContent: appStatusSubContent } =
    useGetApplicationStatusProps(listing)

  const appOpenInFuture = openInFuture(listing)
  const hasNonReferralMethods = listing?.applicationMethods
    ? listing.applicationMethods.some(
        (method) => method.type !== ApplicationMethodsTypeEnum.Referral
      )
    : false

  if (!listing) {
    return <ErrorPage />
  }

  const oneLineAddress = (
    <OneLineAddress address={getGenericAddress(listing.listingsBuildingAddress)} />
  )

  const googleMapsHref =
    "https://www.google.com/maps/place/" + ReactDOMServer.renderToStaticMarkup(oneLineAddress)

  const unitSummariesHeaders = {
    unitType: t("t.unitType"),
    minimumIncome: t("t.minimumIncome"),
    rent: t("t.rent"),
    availability: t("t.availability"),
  }

  const amiValues = listing?.unitsSummarized?.amiPercentages
    ? listing.unitsSummarized.amiPercentages
        .map((percent) => {
          const percentInt = parseInt(percent, 10)
          return percentInt
        })
        .sort(function (a, b) {
          return a - b
        })
    : []

  const hmiHeaders = listing?.unitsSummarized?.hmi?.columns as TableHeaders

  const hmiData: StandardTableData = listing?.unitsSummarized?.hmi?.rows.map((row) => {
    const amiRows = Object.keys(row).reduce((acc, rowContent) => {
      acc[rowContent] = { content: row[rowContent] }
      return acc
    }, {})
    return {
      ...amiRows,
      sizeColumn: {
        content: (
          <strong>
            {listing.units[0].bmrProgramChart ? t(row["sizeColumn"]) : row["sizeColumn"]}
          </strong>
        ),
      },
    }
  })

  let groupedUnits: StandardTableData = []

  if (amiValues.length == 1) {
    groupedUnits = getSummariesTable(
      listing.unitsSummarized.byUnitTypeAndRent,
      listing.reviewOrderType
    )
  } // else condition is handled inline below

  const occupancyDescription = getOccupancyDescription(listing)
  const occupancyHeaders = {
    unitType: "t.unitType",
    occupancy: "t.occupancy",
  }
  const occupancyData = occupancyTable(listing)

  const householdMaximumIncomeSubheader = listing?.units[0]?.bmrProgramChart
    ? t("listings.forIncomeCalculationsBMR")
    : t("listings.forIncomeCalculations")

  if (listing.listingsBuildingSelectionCriteriaFile) {
    buildingSelectionCriteria = (
      <p>
        <a
          href={cloudinaryPdfFromId(
            listing.listingsBuildingSelectionCriteriaFile.fileId,
            process.env.cloudinaryCloudName
          )}
          className={"text-blue-700"}
        >
          {t("listings.moreBuildingSelectionCriteria")}
        </a>
      </p>
    )
  } else if (listing.buildingSelectionCriteria) {
    buildingSelectionCriteria = (
      <p>
        <a href={listing.buildingSelectionCriteria} className={"text-blue-700"}>
          {t("listings.moreBuildingSelectionCriteria")}
        </a>
      </p>
    )
  }

  const listingPreferences = listing?.listingMultiselectQuestions.filter(
    (listingPref) =>
      listingPref.multiselectQuestions.applicationSection ===
        MultiselectQuestionsApplicationSectionEnum.preferences &&
      !listingPref.multiselectQuestions.hideFromListing
  )

  const getPreferenceData = () => {
    return listingPreferences.map((listingPref, index) => {
      return {
        ordinal: index + 1,
        links: listingPref?.multiselectQuestions?.links,
        title: listingPref?.multiselectQuestions?.text,
        description: listingPref?.multiselectQuestions?.description,
      }
    })
  }

  if (listingPreferences && listingPreferences?.length > 0) {
    preferencesSection = (
      <ListSection
        title={t("listings.sections.housingPreferencesTitle")}
        subtitle={t("listings.sections.housingPreferencesSubtitle")}
      >
        <>
          <PreferencesList listingPreferences={getPreferenceData()} />
          <p className="text-gray-750 text-sm">
            {t("listings.remainingUnitsAfterPreferenceConsideration")}
          </p>
        </>
      </ListSection>
    )
  }

  const getEvent = (event: ListingEventCreate, note?: string | React.ReactNode): EventType => {
    return {
      timeString: getTimeRangeString(event.startTime, event.endTime),
      dateString: dayjs(event.startDate).format("MMMM D, YYYY"),
      linkURL: event.url,
      linkText: event.label || t("listings.openHouseEvent.seeVideo"),
      note: note || event.note,
    }
  }

  let openHouseEvents: EventType[] | null = null
  let publicLottery: ListingEvent | null = null
  let lotteryResults: ListingEvent | null = null
  if (Array.isArray(listing.listingEvents)) {
    listing.listingEvents.forEach((event) => {
      switch (event.type) {
        case ListingEventsTypeEnum.openHouse:
          if (!openHouseEvents) {
            openHouseEvents = []
          }
          openHouseEvents.push(getEvent(event))
          break
        case ListingEventsTypeEnum.publicLottery:
          publicLottery = event
          break
        case ListingEventsTypeEnum.lotteryResults:
          lotteryResults = event
          break
      }
    })
  }

  let lotterySection
  if (publicLottery && (!lotteryResults || (lotteryResults && !lotteryResults.url))) {
    lotterySection = publicLottery.startDate && (
      <EventSection
        headerText={t("listings.publicLottery.header")}
        sectionHeader={true}
        events={[getEvent(publicLottery)]}
      />
    )
    if (dayjs(publicLottery.startTime) < dayjs() && lotteryResults && !lotteryResults.url) {
      lotterySection = (
        <EventSection
          headerText={t("listings.lotteryResults.header")}
          sectionHeader={true}
          events={[
            getEvent(
              lotteryResults,
              lotteryResults.note || t("listings.lotteryResults.completeResultsWillBePosted")
            ),
          ]}
        />
      )
    }
  }

  const getReservedTitle = () => {
    if (
      listing.reservedCommunityTypes.name === "senior55" ||
      listing.reservedCommunityTypes.name === "senior62" ||
      listing.reservedCommunityTypes.name === "senior"
    ) {
      return t("listings.reservedCommunitySeniorTitle")
    } else return t("listings.reservedCommunityTitleDefault")
  }

  // TODO: Move the below methods into our shared helper library when setup
  const hasMethod = (applicationMethods: ApplicationMethod[], type: ApplicationMethodsTypeEnum) => {
    return applicationMethods.some((method) => method.type == type)
  }

  const getMethod = (applicationMethods: ApplicationMethod[], type: ApplicationMethodsTypeEnum) => {
    return applicationMethods.find((method) => method.type == type)
  }

  type AddressLocation = "dropOff" | "pickUp" | "mailIn"

  const addressMap = {
    dropOff: listing.listingsApplicationDropOffAddress,
    pickUp: listing.listingsApplicationPickUpAddress,
    mailIn: listing.listingsApplicationMailingAddress,
  }

  const getAddress = (
    addressType: ApplicationAddressTypeEnum | undefined,
    location: AddressLocation
  ) => {
    if (addressType === ApplicationAddressTypeEnum.leasingAgent) {
      return listing.listingsLeasingAgentAddress
    }
    return addressMap[location]
  }

  const getOnlineApplicationURL = () => {
    let onlineApplicationURL
    if (hasMethod(listing.applicationMethods, ApplicationMethodsTypeEnum.Internal)) {
      onlineApplicationURL = `/applications/start/choose-language?listingId=${listing.id}`
      onlineApplicationURL += `${props.preview ? "&preview=true" : ""}`
    } else if (hasMethod(listing.applicationMethods, ApplicationMethodsTypeEnum.ExternalLink)) {
      onlineApplicationURL =
        getMethod(listing.applicationMethods, ApplicationMethodsTypeEnum.ExternalLink)
          ?.externalReference || ""
    }
    return onlineApplicationURL
  }

  const getPaperApplications = () => {
    return (
      getMethod(listing.applicationMethods, ApplicationMethodsTypeEnum.FileDownload)
        ?.paperApplications.sort((a, b) => {
          // Ensure English is always first
          if (a.language == "en") return -1
          if (b.language == "en") return 1

          // Otherwise, do regular string sort
          const aLang = t(`languages.${a.language}`)
          const bLang = t(`languages.${b.language}`)
          if (aLang < bLang) return -1
          if (aLang > bLang) return 1
          return 0
        })
        .map((paperApp) => {
          return {
            fileURL: paperApp?.assets?.fileId?.includes("https")
              ? paperApp?.assets?.fileId
              : cloudinaryPdfFromId(
                  paperApp?.assets?.fileId || "",
                  process.env.cloudinaryCloudName || ""
                ),
            languageString: t(`languages.${paperApp.language}`),
          }
        }) ?? null
    )
  }

  // Move the above methods into our shared helper library when setup

  const getDateString = (date: Date, format: string) => {
    return date ? dayjs(date).format(format) : null
  }

  const redirectIfSignedOut = () =>
    process.env.showMandatedAccounts && initialStateLoaded && !profile

  const applySidebar = () => (
    <>
      <GetApplication
        onlineApplicationURL={
          redirectIfSignedOut()
            ? `/sign-in?redirectUrl=/applications/start/choose-language&listingId=${listing.id}`
            : getOnlineApplicationURL()
        }
        applicationsOpen={!appOpenInFuture}
        applicationsOpenDate={getDateString(listing.applicationOpenDate, "MMMM D, YYYY")}
        paperApplications={getPaperApplications()}
        paperMethod={
          !!getMethod(listing.applicationMethods, ApplicationMethodsTypeEnum.FileDownload)
        }
        postmarkedApplicationsReceivedByDate={getDateString(
          listing.postmarkedApplicationsReceivedByDate,
          `MMM DD, YYYY [${t("t.at")}] hh:mm A`
        )}
        applicationPickUpAddressOfficeHours={listing.applicationPickUpAddressOfficeHours}
        applicationPickUpAddress={getAddress(listing.applicationPickUpAddressType, "pickUp")}
        preview={props.preview}
        listingName={listing.name}
        listingId={listing.id}
        listingStatus={listing.status}
      />
      {!(
        listing.status === ListingsStatusEnum.closed ||
        !(listing.listingsApplicationMailingAddress || listing.listingsApplicationDropOffAddress)
      ) && (
        <SubmitApplication
          applicationMailingAddress={getAddress(listing.applicationMailingAddressType, "mailIn")}
          applicationDropOffAddress={getAddress(listing.applicationDropOffAddressType, "dropOff")}
          applicationDropOffAddressOfficeHours={listing.applicationDropOffAddressOfficeHours}
          applicationOrganization={listing.applicationOrganization}
          strings={{
            postmark: getPostmarkString(
              listing.applicationDueDate
                ? getDateString(listing.applicationDueDate, `MMM DD, YYYY [${t("t.at")}] hh:mm A`)
                : null,
              listing.postmarkedApplicationsReceivedByDate
                ? getDateString(
                    listing.postmarkedApplicationsReceivedByDate,
                    `MMM DD, YYYY [${t("t.at")}] hh:mm A`
                  )
                : null,
              listing.developer
            ),
            mailHeader: t("listings.apply.sendByUsMail"),
            dropOffHeader: t("listings.apply.dropOffApplication"),
            sectionHeader: t("listings.apply.submitAPaperApplication"),
            officeHoursHeader: t("leasingAgent.officeHours"),
            mapString: t("t.getDirections"),
          }}
        />
      )}
    </>
  )

  const getWaitlist = () => {
    const waitlistRow = [
      {
        text: t("listings.waitlist.openSlots"),
        amount: listing.waitlistOpenSpots,
        emphasized: true,
      },
    ]
    const unitRow = [
      {
        text: listing.unitsAvailable === 1 ? t("listings.vacantUnit") : t("listings.vacantUnits"),
        amount: listing.unitsAvailable,
        emphasized: true,
      },
    ]
    const description = () => {
      switch (listing.reviewOrderType) {
        case ReviewOrderTypeEnum.waitlist:
          return t("listings.waitlist.submitForWaitlist")
        case ReviewOrderTypeEnum.firstComeFirstServe:
          return t("listings.eligibleApplicants.FCFS")
        default:
          return t("listings.availableUnitsDescription")
      }
    }

    return (
      <QuantityRowSection
        quantityRows={
          listing.reviewOrderType === ReviewOrderTypeEnum.waitlist ? waitlistRow : unitRow
        }
        strings={{
          sectionTitle:
            listing.reviewOrderType === ReviewOrderTypeEnum.waitlist
              ? t("listings.waitlist.isOpen")
              : t("listings.vacantUnitsAvailable"),
          description: description(),
        }}
      />
    )
  }

  const additionalInformationCard = (cardTitle: string, cardData: string) => {
    return (
      <div className="info-card">
        <h3 className="text-serif-xl">{cardTitle}</h3>
        <p className="text-xs text-gray-700 break-words">
          <Markdown children={cardData} options={{ disableParsingRawHTML: true }} />
        </p>
      </div>
    )
  }

  const applicationsClosed = dayjs() > dayjs(listing.applicationDueDate)

  const getAccessibilityFeatures = () => {
    let featuresExist = false
    const features = Object.keys(listing?.listingFeatures ?? {}).map((feature, index) => {
      if (listing?.listingFeatures[feature]) {
        featuresExist = true
        return <li key={index}>{t(`eligibility.accessibility.${feature}`)}</li>
      }
    })
    return featuresExist ? <ul>{features}</ul> : null
  }

  const accessibilityFeatures = getAccessibilityFeatures()

  const getUtilitiesIncluded = () => {
    let utilitiesExist = false
    const utilitiesIncluded = Object.keys(listing?.listingUtilities ?? {}).reduce(
      (acc, current, index) => {
        if (listing?.listingUtilities[current]) {
          utilitiesExist = true
          acc.push(
            <li key={index} className={"list-disc list-inside"}>
              {t(`listings.utilities.${current}`)}
            </li>
          )
        }
        return acc
      },
      []
    )
    return !utilitiesExist ? null : (
      <div>
        <div className="text-base">{t("listings.sections.utilities")}</div>
        {utilitiesIncluded.length <= 4 ? (
          <ul>{utilitiesIncluded}</ul>
        ) : (
          <div className="flex">
            <ul className="float-left w-1/2">{utilitiesIncluded.slice(0, 4)}</ul>
            <ul className="float-right w-1/2">{utilitiesIncluded.slice(4)}</ul>
          </div>
        )}
      </div>
    )
  }

  const getFooterContent = () => {
    const footerContent: (string | React.ReactNode)[] = []
    if (props.jurisdiction.enableUtilitiesIncluded) {
      const utilitiesDisplay = getUtilitiesIncluded()
      if (utilitiesDisplay) footerContent.push(utilitiesDisplay)
    }
    if (listing?.costsNotIncluded) footerContent.push(listing.costsNotIncluded)
    return footerContent
  }

  return (
    <article className="flex flex-wrap relative max-w-5xl m-auto">
      <header className="image-card--leader">
        <SiteAlert type="alert" dismissable />
        <ImageCard
          images={imageUrlFromListing(listing, parseInt(process.env.listingPhotoSize)).map(
            (imageUrl: string) => {
              return {
                url: imageUrl,
              }
            }
          )}
          tags={
            listing.reservedCommunityTypes
              ? [
                  {
                    text: t(
                      `listings.reservedCommunityTypes.${props.listing.reservedCommunityTypes.name}`
                    ),
                  },
                ]
              : undefined
          }
          description={listing.name}
          moreImagesLabel={t("listings.moreImagesLabel")}
          moreImagesDescription={t("listings.moreImagesAltDescription", {
            listingName: listing.name,
          })}
          modalCloseLabel={t("t.backToListing")}
          modalCloseInContent
          fallbackImageUrl={IMAGE_FALLBACK_URL}
        />
        <div className="py-3 mx-3 mt-4 flex flex-col items-center md:items-start text-center md:text-left">
          <Heading priority={1} styleType={"largePrimary"} className={"text-black"}>
            {listing.name}
          </Heading>
          <Heading priority={2} styleType={"mediumNormal"} className={"mb-1"}>
            {oneLineAddress}
          </Heading>
          <p className="text-gray-750 text-base mb-1">{listing.developer}</p>
          <p className="text-base">
            <a href={googleMapsHref} target="_blank" aria-label="Opens in new window">
              {t("t.viewOnMap")}
            </a>
          </p>
        </div>
      </header>

      <div className="w-full md:w-2/3 md:mt-6 md:mb-6 md:px-3 md:pr-8">
        {listing.reservedCommunityTypes && (
          <Message warning={true}>
            {t("listings.reservedFor", {
              type: t(
                `listings.reservedCommunityTypeDescriptions.${listing.reservedCommunityTypes.name}`
              ),
            })}
          </Message>
        )}
        <div className={"mx-3 md:mx-0"}>
          {amiValues.length > 1 &&
            amiValues.map((percent) => {
              const byAMI = listing.unitsSummarized.byAMI.find((item) => {
                return parseInt(item.percent, 10) == percent
              })

              groupedUnits = byAMI
                ? getSummariesTable(byAMI.byUnitType, listing.reviewOrderType)
                : []

              return (
                <React.Fragment key={percent}>
                  <h2 className="mt-4 mb-2">
                    {t("listings.percentAMIUnit", { percent: percent })}
                  </h2>
                  <GroupedTable
                    headers={unitSummariesHeaders}
                    data={[{ data: groupedUnits }]}
                    responsiveCollapse={true}
                  />
                </React.Fragment>
              )
            })}
          {amiValues.length == 1 && (
            <GroupedTable
              headers={unitSummariesHeaders}
              data={[{ data: groupedUnits }]}
              responsiveCollapse={true}
            />
          )}
        </div>
      </div>
      <div className="w-full md:w-2/3 md:mt-3 md:hidden md:mx-3 border-gray-400 border-b">
        <ApplicationStatus content={appStatusContent} subContent={appStatusSubContent} />
        <div className="mx-4">
          <DownloadLotteryResults
            resultsDate={dayjs(lotteryResults?.startTime).format("MMMM D, YYYY")}
            pdfURL={pdfUrlFromListingEvents(
              [lotteryResults],
              ListingEventsTypeEnum.lotteryResults,
              process.env.cloudinaryCloudName
            )}
            buttonText={t("listings.lotteryResults.downloadResults")}
          />
          {!applicationsClosed && getWaitlist()}
          {hasNonReferralMethods &&
          !applicationsClosed &&
          listing.status !== ListingsStatusEnum.closed ? (
            <>{applySidebar()}</>
          ) : (
            <></>
          )}
        </div>
      </div>
      <ListingDetails>
        <ListingDetailItem
          imageAlt={t("listings.eligibilityNotebook")}
          imageSrc="/images/listing-eligibility.svg"
          title={t("listings.sections.eligibilityTitle")}
          subtitle={t("listings.sections.eligibilitySubtitle")}
          desktopClass="bg-primary-lighter"
        >
          <ul>
            {listing.reservedCommunityTypes && (
              <ListSection title={getReservedTitle()} subtitle={null}>
                <InfoCard
                  title={t(
                    `listings.reservedCommunityTypes.${listing.reservedCommunityTypes.name}`
                  )}
                  subtitle={t("listings.allUnits")}
                >
                  <ExpandableText
                    className="text-xs text-gray-700"
                    buttonClassName="ml-4"
                    markdownProps={{ disableParsingRawHTML: true }}
                    strings={{
                      readMore: t("t.more"),
                      readLess: t("t.less"),
                    }}
                  >
                    {listing.reservedCommunityDescription}
                  </ExpandableText>
                </InfoCard>
              </ListSection>
            )}

            <ListSection
              title={t("listings.householdMaximumIncome")}
              subtitle={householdMaximumIncomeSubheader}
            >
              <StandardTable
                headers={hmiHeaders}
                data={hmiData}
                responsiveCollapse={true}
                translateData={true}
              />
            </ListSection>

            <ListSection title={t("t.occupancy")} subtitle={occupancyDescription}>
              <StandardTable
                headers={occupancyHeaders}
                data={occupancyData}
                responsiveCollapse={false}
              />
            </ListSection>

            {listing.rentalAssistance && (
              <ListSection
                title={t("listings.sections.rentalAssistanceTitle")}
                subtitle={listing.rentalAssistance}
              />
            )}

            {preferencesSection}

            {(listing.creditHistory ||
              listing.rentalHistory ||
              listing.criminalBackground ||
              buildingSelectionCriteria) && (
              <ListSection
                title={t("listings.sections.additionalEligibilityTitle")}
                subtitle={t("listings.sections.additionalEligibilitySubtitle")}
              >
                <>
                  {listing.creditHistory && (
                    <InfoCard title={t("listings.creditHistory")}>
                      <ExpandableText
                        className="text-xs text-gray-700"
                        buttonClassName="ml-4"
                        markdownProps={{ disableParsingRawHTML: true }}
                        strings={{
                          readMore: t("t.more"),
                          readLess: t("t.less"),
                        }}
                      >
                        {listing.creditHistory}
                      </ExpandableText>
                    </InfoCard>
                  )}
                  {listing.rentalHistory && (
                    <InfoCard title={t("listings.rentalHistory")}>
                      <ExpandableText
                        className="text-xs text-gray-700"
                        buttonClassName="ml-4"
                        markdownProps={{ disableParsingRawHTML: true }}
                        strings={{
                          readMore: t("t.more"),
                          readLess: t("t.less"),
                        }}
                      >
                        {listing.rentalHistory}
                      </ExpandableText>
                    </InfoCard>
                  )}
                  {listing.criminalBackground && (
                    <InfoCard title={t("listings.criminalBackground")}>
                      <ExpandableText
                        className="text-xs text-gray-700"
                        buttonClassName="ml-4"
                        markdownProps={{ disableParsingRawHTML: true }}
                        strings={{
                          readMore: t("t.more"),
                          readLess: t("t.less"),
                        }}
                      >
                        {listing.criminalBackground}
                      </ExpandableText>
                    </InfoCard>
                  )}
                  {buildingSelectionCriteria}
                </>
              </ListSection>
            )}
          </ul>
        </ListingDetailItem>

        <ListingDetailItem
          imageAlt={t("listings.processInfo")}
          imageSrc="/images/listing-process.svg"
          title={t("listings.sections.processTitle")}
          subtitle={t("listings.sections.processSubtitle")}
          hideHeader={true}
          desktopClass="header-hidden"
        >
          <aside className="w-full static md:absolute md:right-0 md:w-1/3 md:top-0 sm:w-2/3 md:ml-2 h-full md:border border-gray-400 bg-white">
            <div className="hidden md:block">
              <ApplicationStatus content={appStatusContent} subContent={appStatusSubContent} />
              <DownloadLotteryResults
                resultsDate={dayjs(lotteryResults?.startTime).format("MMMM D, YYYY")}
                pdfURL={pdfUrlFromListingEvents(
                  [lotteryResults],
                  ListingEventsTypeEnum.lotteryResults,
                  process.env.cloudinaryCloudName
                )}
                buttonText={t("listings.lotteryResults.downloadResults")}
              />
              {openHouseEvents && (
                <EventSection
                  events={openHouseEvents}
                  headerText={t("listings.openHouseEvent.header")}
                />
              )}
              {!applicationsClosed && getWaitlist()}
              {hasNonReferralMethods &&
                !applicationsClosed &&
                listing.status !== ListingsStatusEnum.closed &&
                applySidebar()}
              {listing?.referralApplication && (
                <ReferralApplication
                  phoneNumber={
                    listing.referralApplication.phoneNumber ||
                    t("application.referralApplication.phoneNumber")
                  }
                  description={
                    listing.referralApplication.externalReference ||
                    t("application.referralApplication.instructions")
                  }
                  strings={{
                    title: t("application.referralApplication.furtherInformation"),
                  }}
                />
              )}
            </div>

            {openHouseEvents && (
              <div className="mb-2 md:hidden">
                <EventSection
                  events={openHouseEvents}
                  headerText={t("listings.openHouseEvent.header")}
                />
              </div>
            )}
            {lotterySection}
            <ExpandableSection
              content={listing.whatToExpect}
              strings={{
                title: t("whatToExpect.label"),
                readMore: t("t.readMore"),
                readLess: t("t.readLess"),
              }}
            />
            {!appOpenInFuture && (
              <Contact
                sectionTitle={t("leasingAgent.contact")}
                additionalInformation={
                  listing.leasingAgentOfficeHours
                    ? [
                        {
                          title: t("leasingAgent.officeHours"),
                          content: listing.leasingAgentOfficeHours,
                        },
                      ]
                    : undefined
                }
                contactAddress={listing.listingsLeasingAgentAddress}
                contactEmail={listing.leasingAgentEmail}
                contactName={listing.leasingAgentName}
                contactPhoneNumber={`${t("t.call")} ${listing.leasingAgentPhone}`}
                contactPhoneNumberNote={t("leasingAgent.dueToHighCallVolume")}
                contactTitle={listing.leasingAgentTitle}
                strings={{
                  email: t("t.email"),
                  website: t("t.website"),
                  getDirections: t("t.getDirections"),
                }}
              />
            )}
          </aside>
        </ListingDetailItem>

        <ListingDetailItem
          imageAlt={t("listings.featuresCards")}
          imageSrc="/images/listing-features.svg"
          title={t("listings.sections.featuresTitle")}
          subtitle={t("listings.sections.featuresSubtitle")}
        >
          <div className="listing-detail-panel">
            <dl className="column-definition-list">
              {listing.neighborhood && (
                <Description term={t("t.neighborhood")} description={listing.neighborhood} />
              )}
              {listing.yearBuilt && (
                <Description term={t("t.built")} description={listing.yearBuilt} />
              )}
              {listing.smokingPolicy && (
                <Description term={t("t.smokingPolicy")} description={listing.smokingPolicy} />
              )}
              {listing.petPolicy && (
                <Description term={t("t.petsPolicy")} description={listing.petPolicy} />
              )}
              {listing.amenities && (
                <Description term={t("t.propertyAmenities")} description={listing.amenities} />
              )}
              {listing.unitAmenities && (
                <Description term={t("t.unitAmenities")} description={listing.unitAmenities} />
              )}
              {listing.servicesOffered && (
                <Description term={t("t.servicesOffered")} description={listing.servicesOffered} />
              )}
              {accessibilityFeatures && props.jurisdiction?.enableAccessibilityFeatures && (
                <Description term={t("t.accessibility")} description={accessibilityFeatures} />
              )}
              {listing.accessibility && (
                <Description
                  term={t("t.additionalAccessibility")}
                  description={listing.accessibility}
                />
              )}
              <Description
                term={t("t.unitFeatures")}
                description={
                  <UnitTables
                    units={listing.units}
                    unitSummaries={listing?.unitsSummarized?.byUnitType}
                    disableAccordion={listing.disableUnitsAccordion}
                  />
                }
              />
            </dl>
            <AdditionalFees
              deposit={getCurrencyRange(parseInt(listing.depositMin), parseInt(listing.depositMax))}
              applicationFee={listing.applicationFee ? `$${listing.applicationFee}` : undefined}
              footerContent={getFooterContent()}
              strings={{
                sectionHeader: t("listings.sections.additionalFees"),
                applicationFee: t("listings.applicationFee"),
                deposit: t("t.deposit"),
                applicationFeeSubtext: [
                  t("listings.applicationPerApplicantAgeDescription"),
                  t("listings.applicationFeeDueAt"),
                ],
                depositSubtext: [listing.depositHelperText],
              }}
            />
          </div>
        </ListingDetailItem>

        <ListingDetailItem
          imageAlt={t("listings.neighborhoodBuildings")}
          imageSrc="/images/listing-neighborhood.svg"
          title={t("t.neighborhood")}
          subtitle={t("listings.sections.neighborhoodSubtitle")}
          desktopClass="bg-primary-lighter"
        >
          <div className="listing-detail-panel">
            <ListingMap
              address={getGenericAddress(listing.listingsBuildingAddress)}
              listingName={listing.name}
            />
          </div>
        </ListingDetailItem>

        {(listing.requiredDocuments || listing.programRules || listing.specialNotes) && (
          <ListingDetailItem
            imageAlt={t("listings.additionalInformationEnvelope")}
            imageSrc="/images/listing-legal.svg"
            title={t("listings.additionalInformation")}
            subtitle={t("listings.sections.additionalInformationSubtitle")}
          >
            <div className="listing-detail-panel">
              {listing.requiredDocuments &&
                additionalInformationCard(
                  t("listings.requiredDocuments"),
                  listing.requiredDocuments
                )}
              {listing.programRules &&
                additionalInformationCard(
                  t("listings.importantProgramRules"),
                  listing.programRules
                )}
              {listing.specialNotes &&
                additionalInformationCard(t("listings.specialNotes"), listing.specialNotes)}
            </div>
          </ListingDetailItem>
        )}
      </ListingDetails>
    </article>
  )
}<|MERGE_RESOLUTION|>--- conflicted
+++ resolved
@@ -40,11 +40,8 @@
   UnitTables,
   getSummariesTable,
   IMAGE_FALLBACK_URL,
-<<<<<<< HEAD
   pdfUrlFromListingEvents,
-=======
   AuthContext,
->>>>>>> 3c0a0759
 } from "@bloom-housing/shared-helpers"
 import dayjs from "dayjs"
 import { ErrorPage } from "../../pages/_error"

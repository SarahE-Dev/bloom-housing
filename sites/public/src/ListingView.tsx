--- conflicted
+++ resolved
@@ -2,19 +2,12 @@
 import ReactDOMServer from "react-dom/server"
 import Markdown from "markdown-to-jsx"
 import {
-<<<<<<< HEAD
-  ApplicationMethodType,
-  Listing,
-  ListingEvent,
-  ListingEventType,
-=======
   Listing,
   ListingEvent,
   ListingEventType,
   ListingApplicationAddressType,
   ApplicationMethod,
   ApplicationMethodType,
->>>>>>> 90746359
 } from "@bloom-housing/backend-core/types"
 import {
   AdditionalFees,
@@ -210,8 +203,6 @@
     } else return t("listings.reservedCommunityTitleDefault")
   }
 
-<<<<<<< HEAD
-=======
   // TODO: Move the below methods into our shared helper library when setup
   const hasMethod = (applicationMethods: ApplicationMethod[], type: ApplicationMethodType) => {
     return applicationMethods.some((method) => method.type == type)
@@ -328,7 +319,6 @@
 
   const applicationsClosed = moment() > moment(listing.applicationDueDate)
 
->>>>>>> 90746359
   return (
     <article className="flex flex-wrap relative max-w-5xl m-auto">
       <header className="image-card--leader">
@@ -396,19 +386,7 @@
             event={lotteryResults}
             cloudName={process.env.cloudinaryCloudName}
           />
-<<<<<<< HEAD
-          {hasNonReferralMethods && (
-            <ApplicationSection
-              listing={listing}
-              preview={props.preview}
-              internalFormRoute="/applications/start/choose-language"
-              cloudName={process.env.cloudinaryCloudName}
-              openInFuture={appOpenInFuture}
-            />
-          )}
-=======
           {hasNonReferralMethods && !applicationsClosed ? <>{applySidebar()}</> : <></>}
->>>>>>> 90746359
         </div>
       </div>
       <ListingDetails>
@@ -515,19 +493,7 @@
                 cloudName={process.env.cloudinaryCloudName}
               />
               {openHouseEvents && <OpenHouseEvent events={openHouseEvents} />}
-<<<<<<< HEAD
-              {hasNonReferralMethods && (
-                <ApplicationSection
-                  listing={listing}
-                  preview={props.preview}
-                  internalFormRoute="/applications/start/choose-language"
-                  cloudName={process.env.cloudinaryCloudName}
-                  openInFuture={appOpenInFuture}
-                />
-              )}
-=======
               {hasNonReferralMethods && !applicationsClosed && applySidebar()}
->>>>>>> 90746359
               {listing?.referralApplication && (
                 <ReferralApplication
                   phoneNumber={
@@ -550,11 +516,7 @@
             )}
             {lotterySection}
             <WhatToExpect listing={listing} />
-<<<<<<< HEAD
-            {!openInFuture && <LeasingAgent listing={listing} />}
-=======
             {!appOpenInFuture && <LeasingAgent listing={listing} />}
->>>>>>> 90746359
           </aside>
         </ListingDetailItem>
 

--- conflicted
+++ resolved
@@ -43,9 +43,5 @@
 - [ ] Any dependent changes have been merged and published in downstream modules
 - [ ] I have assigned reviewers
 - [ ] I have updated the changelog to include a description of my changes
-<<<<<<< HEAD
 - [ ] I have run `yarn generate:client` if I made backend changes
-=======
-- [ ] I have run `yarn generate:client` if I made backend changes
-- [ ] I have exported any new pieces in ui-components
->>>>>>> 90746359
+- [ ] I have exported any new pieces in ui-components
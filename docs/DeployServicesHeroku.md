--- conflicted
+++ resolved
@@ -3,10 +3,7 @@
 Bloom is designed to use a set of independently run services that provide the data and business logic processing needed by the front-end apps. While the Bloom architecture accomodates services built and operated in a variety of environments, the reference implementation includes services that can be easily run within the [Heroku PaaS environment](https://www.heroku.com/).
 
 ## Resources
-<<<<<<< HEAD
-=======
 
->>>>>>> 90746359
 - [Heroku Postgres](https://www.heroku.com/postgres)
 - [Heroku Redis](https://www.heroku.com/redis)
 
@@ -21,6 +18,7 @@
 Bloom's backend runs on Node.js and Heroku must be setup with [Heroku Buildpack for Node.js](https://elements.heroku.com/buildpacks/heroku/heroku-buildpack-nodejs).
 
 ## Procfile
+
 release: yarn herokusetup
 
 web: yarn start
@@ -47,33 +45,4 @@
 
 REDIS_URL=
 
-<<<<<<< HEAD
-=======
-release: yarn herokusetup
-
-web: yarn start
-
-## Environment Variables
-
-APP_BASE=backend/core
-
-APP_SECRET='YOUR-LONG-SECRET-KEY'
-
-CLOUDINARY_SECRET=
-
-CLOUDINARY_KEY=
-
-DATABASE_URL=
-
-EMAIL_API_KEY='SENDGRID-API-KEY'
-
-EMAIL_FROM_ADDRESS=
-
-PARTNERS_BASE_URL='PARTNER-PORTAL-URL'
-
-REDIS_TLS_URL=
-
-REDIS_URL=
-
->>>>>>> 90746359
 REDIS_USE_TLS=1
import { Test } from "@nestjs/testing"
import { INestApplication } from "@nestjs/common"
import { getRepositoryToken, TypeOrmModule } from "@nestjs/typeorm"
import { applicationSetup } from "../../src/app.module"
import { AuthModule } from "../../src/auth/auth.module"
import { EmailService } from "../../src/shared/email/email.service"
import { getUserAccessToken } from "../utils/get-user-access-token"
import qs from "qs"

// Use require because of the CommonJS/AMD style export.
// See https://www.typescriptlang.org/docs/handbook/modules.html#export--and-import--require
import dbOptions = require("../../ormconfig.test")
import supertest from "supertest"
import { setAuthorization } from "../utils/set-authorization-helper"
import { UserDto } from "../../src/auth/dto/user.dto"
import { UserService } from "../../src/auth/services/user.service"
import { UserCreateDto } from "../../src/auth/dto/user-create.dto"
import { UserUpdateDto } from "../../src/auth/dto/user-update.dto"
import { UserInviteDto } from "../../src/auth/dto/user-invite.dto"
import { Listing } from "../../src/listings/entities/listing.entity"
import { Repository } from "typeorm"
import { Jurisdiction } from "../../src/jurisdictions/entities/jurisdiction.entity"
import { UserProfileUpdateDto } from "../../src/auth/dto/user-profile.dto"
import { Language } from "../../src/shared/types/language-enum"
import { User } from "../../src/auth/entities/user.entity"
import { EnumUserFilterParamsComparison } from "../../types"

// Cypress brings in Chai types for the global expect, but we want to use jest
// expect here so we need to re-declare it.
// see: https://github.com/cypress-io/cypress/issues/1319#issuecomment-593500345
declare const expect: jest.Expect
jest.setTimeout(30000)

describe("Applications", () => {
  let app: INestApplication
  let user1AccessToken: string
  let user2AccessToken: string
  let user2Profile: UserDto
  let listingRepository: Repository<Listing>
  let userService: UserService
  let jurisdictionsRepository: Repository<Jurisdiction>
  let adminAccessToken: string
  let userAccessToken: string

  const testEmailService = {
    /* eslint-disable @typescript-eslint/no-empty-function */
    confirmation: async () => {},
    welcome: async () => {},
    invite: async () => {},
    /* eslint-enable @typescript-eslint/no-empty-function */
  }

  beforeEach(() => {
    jest.clearAllMocks()
  })

  beforeAll(async () => {
    const moduleRef = await Test.createTestingModule({
      imports: [
        TypeOrmModule.forRoot(dbOptions),
        TypeOrmModule.forFeature([Listing, Jurisdiction, User]),
        AuthModule,
      ],
    })
      .overrideProvider(EmailService)
      .useValue(testEmailService)
      .compile()
    app = moduleRef.createNestApplication()
    app = applicationSetup(app)
    await app.init()

    user1AccessToken = await getUserAccessToken(app, "test@example.com", "abcdef")
    user2AccessToken = await getUserAccessToken(app, "test2@example.com", "ghijkl")

    user2Profile = (
      await supertest(app.getHttpServer())
        .get("/user")
        .set(...setAuthorization(user2AccessToken))
    ).body
    listingRepository = moduleRef.get<Repository<Listing>>(getRepositoryToken(Listing))
    jurisdictionsRepository = moduleRef.get<Repository<Jurisdiction>>(
      getRepositoryToken(Jurisdiction)
    )
    userService = await moduleRef.resolve<UserService>(UserService)
    adminAccessToken = await getUserAccessToken(app, "admin@example.com", "abcdef")
    userAccessToken = await getUserAccessToken(app, "test@example.com", "abcdef")
  })

  it("should not allow user to create an account with weak password", async () => {
    const userCreateDto: UserCreateDto = {
      password: "abcdef",
      passwordConfirmation: "abcdef",
      email: "abc@b.com",
      emailConfirmation: "abc@b.com",
      firstName: "First",
      middleName: "Mid",
      lastName: "Last",
      dob: new Date(),
    }
    await supertest(app.getHttpServer()).post(`/user/`).send(userCreateDto).expect(400)
  })

  it("should not allow user to create an account which is already confirmed nor confirm it using PUT", async () => {
    const userCreateDto: UserCreateDto = {
      password: "Abcdef1!",
      passwordConfirmation: "Abcdef1!",
      email: "abc@b.com",
      emailConfirmation: "abc@b.com",
      firstName: "First",
      middleName: "Mid",
      lastName: "Last",
      dob: new Date(),
      confirmedAt: new Date(),
    }
    await supertest(app.getHttpServer())
      .post(`/user/`)
      .set("jurisdictionName", "Alameda")
      .send(userCreateDto)
      .expect(403)

    delete userCreateDto.confirmedAt
    const userCreateResponse = await supertest(app.getHttpServer())
      .post(`/user/`)
      .set("jurisdictionName", "Alameda")
      .send(userCreateDto)
      .expect(201)

    expect(userCreateResponse.body.confirmedAt).toBe(null)

    // Not confirmed user should not be able to log in
    await supertest(app.getHttpServer())
      .post("/auth/login")
      .send({ email: userCreateDto.email, password: userCreateDto.password })
      .expect(401)

    const userModifyResponse = await supertest(app.getHttpServer())
      .put(`/user/${userCreateResponse.body.id}`)
      .set(...setAuthorization(adminAccessToken))
      .send({
        ...userCreateResponse.body,
        confirmedAt: new Date(),
      })
      .expect(200)

    expect(userModifyResponse.body.confirmedAt).toBeDefined()

    const userLoginResponse = await supertest(app.getHttpServer())
      .post("/auth/login")
      .send({ email: userCreateDto.email, password: userCreateDto.password })
      .expect(201)

    await supertest(app.getHttpServer())
      .put(`/user/${userCreateResponse.body.id}`)
      .send({
        ...userCreateResponse.body,
        confirmedAt: new Date(),
      })
      .set(...setAuthorization(userLoginResponse.body.accessToken))
      .expect(403)
  })

  it("should allow anonymous user to create an account", async () => {
    const userCreateDto: UserCreateDto = {
      password: "Abcdef1!",
      passwordConfirmation: "Abcdef1!",
      email: "a@b.com",
      emailConfirmation: "a@b.com",
      firstName: "First",
      middleName: "Mid",
      lastName: "Last",
      dob: new Date(),
    }
    const mockWelcome = jest.spyOn(testEmailService, "welcome")
    const res = await supertest(app.getHttpServer())
      .post(`/user`)
      .set("jurisdictionName", "Alameda")
      .send(userCreateDto)
    expect(mockWelcome.mock.calls.length).toBe(1)
    expect(res.body).toHaveProperty("id")
    expect(res.body).not.toHaveProperty("passwordHash")
  })

  it("should not allow user to sign in before confirming the account", async () => {
    const userCreateDto: UserCreateDto = {
      password: "Abcdef1!",
      passwordConfirmation: "Abcdef1!",
      email: "a1@b.com",
      emailConfirmation: "a1@b.com",
      firstName: "First",
      middleName: "Mid",
      lastName: "Last",
      dob: new Date(),
    }
    await supertest(app.getHttpServer())
      .post(`/user/`)
      .set("jurisdictionName", "Alameda")
      .send(userCreateDto)
      .expect(201)
    await supertest(app.getHttpServer())
      .post("/auth/login")
      .send({ email: userCreateDto.email, password: userCreateDto.password })
      .expect(401)

    const userService = await app.resolve<UserService>(UserService)
    const user = await userService.findByEmail(userCreateDto.email)

    await supertest(app.getHttpServer())
      .put(`/user/confirm/`)
      .send({ token: user.confirmationToken })
      .expect(200)
    await getUserAccessToken(app, userCreateDto.email, userCreateDto.password)
  })

  it("should not allow user to create an account without matching confirmation", async () => {
    const userCreateDto: UserCreateDto = {
      password: "Abcdef1!",
      passwordConfirmation: "abcdef2",
      email: "a2@b.com",
      emailConfirmation: "a2@b.com",
      firstName: "First",
      middleName: "Mid",
      lastName: "Last",
      dob: new Date(),
    }
    await supertest(app.getHttpServer()).post(`/user/`).send(userCreateDto).expect(400)
    userCreateDto.passwordConfirmation = "Abcdef1!"
    userCreateDto.emailConfirmation = "a1@b.com"
    await supertest(app.getHttpServer()).post(`/user/`).send(userCreateDto).expect(400)
    userCreateDto.emailConfirmation = "a2@b.com"
    await supertest(app.getHttpServer())
      .post(`/user/`)
      .set("jurisdictionName", "Alameda")
      .send(userCreateDto)
      .expect(201)
  })

  it("should not allow to create a new account with duplicate email", async () => {
    const userCreateDto: UserCreateDto = {
      password: "Abcdef1!",
      passwordConfirmation: "Abcdef1!",
      email: "b@c.com",
      emailConfirmation: "b@c.com",
      firstName: "First",
      middleName: "Mid",
      lastName: "Last",
      dob: new Date(),
    }
    const res = await supertest(app.getHttpServer())
      .post(`/user`)
      .set("jurisdictionName", "Alameda")
      .send(userCreateDto)
      .expect(201)
<<<<<<< HEAD
=======
    expect(res.body).toHaveProperty("id")
    await supertest(app.getHttpServer())
      .post(`/user/`)
      .set("jurisdictionName", "Alameda")
      .send(userCreateDto)
>>>>>>> 90746359
    expect(res.body).toHaveProperty("id")
  })

  it("should not allow user/anonymous to modify other existing user's data", async () => {
    const user2UpdateDto: UserUpdateDto = {
      id: user2Profile.id,
      dob: new Date(),
      firstName: "First",
      lastName: "Last",
      email: "test2@example.com",
      jurisdictions: user2Profile.jurisdictions.map((jurisdiction) => ({
        id: jurisdiction.id,
      })),
    }
    await supertest(app.getHttpServer())
      .put(`/user/${user2UpdateDto.id}`)
      .send(user2UpdateDto)
      .set(...setAuthorization(user1AccessToken))
      .expect(403)
    await supertest(app.getHttpServer())
      .put(`/user/${user2UpdateDto.id}`)
      .send(user2UpdateDto)
      .expect(401)
  })

  it("should allow user to resend confirmation", async () => {
    const userCreateDto: UserCreateDto = {
      password: "Abcdef1!",
      passwordConfirmation: "Abcdef1!",
      email: "b1@b.com",
      emailConfirmation: "b1@b.com",
      firstName: "First",
      middleName: "Mid",
      lastName: "Last",
      dob: new Date(),
    }
    await supertest(app.getHttpServer())
      .post(`/user/`)
      .set("jurisdictionName", "Alameda")
      .send(userCreateDto)
      .expect(201)
    await supertest(app.getHttpServer())
      .post("/user/resend-confirmation")
      .send({ email: userCreateDto.email })
      .expect(201)
  })

  it("should not allow user to resend confirmation if account is confirmed", async () => {
    const userCreateDto: UserCreateDto = {
      password: "Abcdef1!",
      passwordConfirmation: "Abcdef1!",
      email: "b2@b.com",
      emailConfirmation: "b2@b.com",
      firstName: "First",
      middleName: "Mid",
      lastName: "Last",
      dob: new Date(),
    }
    await supertest(app.getHttpServer())
      .post(`/user/`)
      .set("jurisdictionName", "Alameda")
      .send(userCreateDto)
      .expect(201)
    const userService = await app.resolve<UserService>(UserService)
    const user = await userService.findByEmail(userCreateDto.email)

    await supertest(app.getHttpServer())
      .put(`/user/confirm/`)
      .send({ token: user.confirmationToken })
      .expect(200)
    await supertest(app.getHttpServer())
      .post("/user/resend-confirmation")
      .send({ email: userCreateDto.email })
      .expect(406)
  })

  it("should return 404 if there is no user to resend confirmation to", async () => {
    await supertest(app.getHttpServer())
      .post("/user/resend-confirmation")
      .send({ email: "unknown@email.com" })
      .expect(404)
  })

  it("should not send confirmation email when noConfirmationEmail query param is specified", async () => {
    const userCreateDto: UserCreateDto = {
      password: "Abcdef1!",
      passwordConfirmation: "Abcdef1!",
      email: "b3@b.com",
      emailConfirmation: "b3@b.com",
      firstName: "First",
      middleName: "Mid",
      lastName: "Last",
      dob: new Date(),
    }
    const mockWelcome = jest.spyOn(testEmailService, "welcome")
    await supertest(app.getHttpServer())
      .post(`/user?noWelcomeEmail=true`)
      .set("jurisdictionName", "Alameda")
      .send(userCreateDto)
      .expect(201)
    expect(mockWelcome.mock.calls.length).toBe(0)
  })

  it("should invite a user to the partners portal", async () => {
    const listing = (await listingRepository.find({ take: 1 }))[0]
    const jurisdiction = (await jurisdictionsRepository.find({ take: 1 }))[0]
    const userInviteDto: UserInviteDto = {
      email: "b4@b.com",
      firstName: "First",
      middleName: "Partner",
      lastName: "Partner",
      dob: new Date(),
      leasingAgentInListings: [{ id: listing.id }],
      roles: { isPartner: true },
      jurisdictions: [{ id: jurisdiction.id }],
    }

    const mockInvite = jest.spyOn(testEmailService, "invite")

    await supertest(app.getHttpServer())
      .post(`/user/invite`)
      .set(...setAuthorization(userAccessToken))
      .send(userInviteDto)
      .expect(403)

    const response = await supertest(app.getHttpServer())
      .post(`/user/invite`)
      .send(userInviteDto)
      .set(...setAuthorization(adminAccessToken))
      .expect(201)

    const newUser = response.body

    expect(newUser.roles.isPartner).toBe(true)
    expect(newUser.roles.isAdmin).toBe(false)
    expect(newUser.leasingAgentInListings.length).toBe(1)
    expect(newUser.leasingAgentInListings[0].id).toBe(listing.id)
    expect(mockInvite.mock.calls.length).toBe(1)

    const userService = await app.resolve<UserService>(UserService)
    const user = await userService.findByEmail(newUser.email)

    const password = "Abcdef1!"
    await supertest(app.getHttpServer())
      .put(`/user/confirm/`)
      .send({ token: user.confirmationToken, password })
      .expect(200)
    const token = await getUserAccessToken(app, newUser.email, password)
    expect(token).toBeDefined()
  })

  it("should allow user to update user profile throguh PUT /userProfile/:id endpoint", async () => {
    const userCreateDto: UserCreateDto = {
      password: "Abcdef1!",
      passwordConfirmation: "Abcdef1!",
      email: "userProfile@b.com",
      emailConfirmation: "userProfile@b.com",
      firstName: "First",
      middleName: "Mid",
      lastName: "Last",
      dob: new Date(),
      language: Language.en,
    }

    const userCreateResponse = await supertest(app.getHttpServer())
      .post(`/user/`)
      .set("jurisdictionName", "Alameda")
      .send(userCreateDto)
      .expect(201)

    const userService = await app.resolve<UserService>(UserService)
    const user = await userService.findByEmail(userCreateDto.email)

    await supertest(app.getHttpServer())
      .put(`/user/confirm/`)
      .send({ token: user.confirmationToken })
      .expect(200)

    const userAccessToken = await getUserAccessToken(
      app,
      userCreateDto.email,
      userCreateDto.password
    )

    const userProfileUpdateDto: UserProfileUpdateDto = {
      id: userCreateResponse.body.id,
      createdAt: userCreateResponse.body.createdAt,
      updatedAt: userCreateResponse.body.updatedAt,
      jurisdictions: userCreateResponse.body.jurisdictions,
      ...userCreateDto,
      currentPassword: userCreateDto.password,
      firstName: "NewFirstName",
    }

    await supertest(app.getHttpServer())
      .put(`/userProfile/${userCreateResponse.body.id}`)
      .send(userProfileUpdateDto)
      .expect(401)

    const userProfileUpdateResponse = await supertest(app.getHttpServer())
      .put(`/userProfile/${userCreateResponse.body.id}`)
      .send(userProfileUpdateDto)
      .set(...setAuthorization(userAccessToken))
      .expect(200)
    expect(userProfileUpdateResponse.body.firstName).toBe(userProfileUpdateDto.firstName)
  })

  it("should not allow user A to edit user B profile (with /userProfile)", async () => {
    const createAndConfirmUser = async (createDto: UserCreateDto) => {
      const userCreateResponse = await supertest(app.getHttpServer())
        .post(`/user/`)
        .set("jurisdictionName", "Alameda")
        .send(createDto)
        .expect(201)

      const userService = await app.resolve<UserService>(UserService)
      const user = await userService.findByEmail(createDto.email)

      await supertest(app.getHttpServer())
        .put(`/user/confirm/`)
        .send({ token: user.confirmationToken })
        .expect(200)

      const accessToken = await getUserAccessToken(app, createDto.email, createDto.password)
      return { accessToken, userId: userCreateResponse.body.id }
    }

    const userACreateDto: UserCreateDto = {
      password: "Abcdef1!",
      passwordConfirmation: "Abcdef1!",
      email: "user-a@example.com",
      emailConfirmation: "user-a@example.com",
      firstName: "First",
      middleName: "Mid",
      lastName: "Last",
      dob: new Date(),
      language: Language.en,
    }

    const userBCreateDto: UserCreateDto = {
      password: "Abcdef1!",
      passwordConfirmation: "Abcdef1!",
      email: "user-b@example.com",
      emailConfirmation: "user-b@example.com",
      firstName: "First",
      middleName: "Mid",
      lastName: "Last",
      dob: new Date(),
      language: Language.en,
    }

    const { userId: userAId } = await createAndConfirmUser(userACreateDto)
    const { accessToken: userBAccessToken } = await createAndConfirmUser(userBCreateDto)

    const userAProfileUpdateDto: UserProfileUpdateDto = {
      id: userAId,
      createdAt: new Date(),
      updatedAt: new Date(),
      ...userACreateDto,
      password: undefined,
      jurisdictions: [],
    }

    // Restrict user B editing user A's profile
    await supertest(app.getHttpServer())
      .put(`/userProfile/${userAId}`)
      .send(userAProfileUpdateDto)
      .set(...setAuthorization(userBAccessToken))
      .expect(403)

    // Allow admin to edit userA
    await supertest(app.getHttpServer())
      .put(`/userProfile/${userAId}`)
      .send(userAProfileUpdateDto)
      .set(...setAuthorization(adminAccessToken))
      .expect(200)
  })

  it("should allow filtering by isPartner user role", async () => {
    const user = await userService._createUser(
      {
        dob: new Date(),
        email: "michalp@airnauts.com",
        firstName: "Michal",
        jurisdictions: [],
        language: Language.en,
        lastName: "",
        middleName: "",
        roles: { isPartner: true, isAdmin: false },
        updatedAt: undefined,
        passwordHash: "abcd",
      },
      null
    )

    const filters = [
      {
        isPartner: true,
        $comparison: EnumUserFilterParamsComparison["="],
      },
    ]

    const res = await supertest(app.getHttpServer())
      .get(`/user/list/?${qs.stringify({ filter: filters })}`)
      .set(...setAuthorization(adminAccessToken))
      .expect(200)

    expect(res.body.items.map((user) => user.id).includes(user.id)).toBe(true)
    expect(res.body.items.map((user) => user.roles.isPartner).some((isPartner) => !isPartner)).toBe(
      false
    )
    expect(res.body.items.map((user) => user.roles.isPartner).every((isPartner) => isPartner)).toBe(
      true
    )
  })
})<|MERGE_RESOLUTION|>--- conflicted
+++ resolved
@@ -250,14 +250,11 @@
       .set("jurisdictionName", "Alameda")
       .send(userCreateDto)
       .expect(201)
-<<<<<<< HEAD
-=======
     expect(res.body).toHaveProperty("id")
     await supertest(app.getHttpServer())
       .post(`/user/`)
       .set("jurisdictionName", "Alameda")
       .send(userCreateDto)
->>>>>>> 90746359
     expect(res.body).toHaveProperty("id")
   })
 

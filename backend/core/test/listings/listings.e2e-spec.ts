import { Test } from "@nestjs/testing"
import { getRepositoryToken, TypeOrmModule } from "@nestjs/typeorm"
<<<<<<< HEAD
import { Repository } from "typeorm"
=======
import { ListingsModule } from "../../src/listings/listings.module"
>>>>>>> fe82f25d
import supertest from "supertest"
import { ListingsModule } from "../../src/listings/listings.module"
import { applicationSetup } from "../../src/app.module"
import { ListingDto } from "../../src/listings/dto/listing.dto"
import { getUserAccessToken } from "../utils/get-user-access-token"
import { setAuthorization } from "../utils/set-authorization-helper"
import { AssetCreateDto } from "../../src/assets/dto/asset.dto"
import { ApplicationMethodCreateDto } from "../../src/application-methods/dto/application-method.dto"
import { ApplicationMethodType } from "../../src/application-methods/types/application-method-type-enum"
import { Language } from "../../types"
import { AssetsModule } from "../../src/assets/assets.module"
import { ApplicationMethodsModule } from "../../src/application-methods/applications-methods.module"
import { PaperApplicationsModule } from "../../src/paper-applications/paper-applications.module"
import { ListingEventCreateDto } from "../../src/listings/dto/listing-event.dto"
import { ListingEventType } from "../../src/listings/types/listing-event-type-enum"
import { Listing } from "../../src/listings/entities/listing.entity"
import qs from "qs"
import { ListingUpdateDto } from "../../src/listings/dto/listing-update.dto"
import { Program } from "../../src/program/entities/program.entity"
<<<<<<< HEAD
=======
import { Repository } from "typeorm"
>>>>>>> fe82f25d
import { INestApplication } from "@nestjs/common"
import { Jurisdiction } from "../../src/jurisdictions/entities/jurisdiction.entity"

// eslint-disable-next-line @typescript-eslint/no-var-requires
const dbOptions = require("../../ormconfig.test")

// Cypress brings in Chai types for the global expect, but we want to use jest
// expect here so we need to re-declare it.
// see: https://github.com/cypress-io/cypress/issues/1319#issuecomment-593500345
declare const expect: jest.Expect
jest.setTimeout(30000)

describe("Listings", () => {
  let app: INestApplication
  let programsRepository: Repository<Program>
  let adminAccessToken: string
  let jurisdictionsRepository: Repository<Jurisdiction>

  beforeAll(async () => {
    const moduleRef = await Test.createTestingModule({
      imports: [
        TypeOrmModule.forRoot(dbOptions),
        TypeOrmModule.forFeature([Jurisdiction]),
        ListingsModule,
        AssetsModule,
        ApplicationMethodsModule,
        PaperApplicationsModule,
        TypeOrmModule.forFeature([Program]),
      ],
    }).compile()
    app = moduleRef.createNestApplication()
    app = applicationSetup(app)
    await app.init()
    programsRepository = app.get<Repository<Program>>(getRepositoryToken(Program))
    adminAccessToken = await getUserAccessToken(app, "admin@example.com", "abcdef")
    jurisdictionsRepository = moduleRef.get<Repository<Jurisdiction>>(
      getRepositoryToken(Jurisdiction)
    )
  })

  it("should return all listings", async () => {
    const res = await supertest(app.getHttpServer()).get("/listings").expect(200)
    expect(res.body.items.map((listing) => listing.id).length).toBeGreaterThan(0)
  })

  it("should return the first page of paginated listings", async () => {
    // Make the limit 1 less than the full number of listings, so that the first page contains all
    // but the last listing.
    const page = "1"
    // This is the number of listings in ../../src/seed.ts minus 1
    const limit = 12
    const params = "/?page=" + page + "&limit=" + limit.toString()
    const res = await supertest(app.getHttpServer())
      .get("/listings" + params)
      .expect(200)
    expect(res.body.items.length).toEqual(limit)
  })

  it("should return the last page of paginated listings", async () => {
    // Make the limit 1 less than the full number of listings, so that the second page contains
    // only one listing.
    const queryParams = {
<<<<<<< HEAD
      limit: 12,
=======
      limit: 13,
>>>>>>> fe82f25d
      page: 2,
      view: "base",
    }
    const query = qs.stringify(queryParams)
    const res = await supertest(app.getHttpServer()).get(`/listings?${query}`).expect(200)
    expect(res.body.items.length).toEqual(1)
  })

  it("should return listings with matching zipcodes", async () => {
    const queryParams = {
      limit: "all",
      filter: [
        {
          $comparison: "IN",
          zipcode: "94621,94404",
        },
      ],
      view: "base",
    }
    const query = qs.stringify(queryParams)
    await supertest(app.getHttpServer()).get(`/listings?${query}`).expect(200)
  })

  it("should return listings with matching Alameda jurisdiction", async () => {
    const jurisdictions = await jurisdictionsRepository.find()
    const alameda = jurisdictions.find((jurisdiction) => jurisdiction.name === "Alameda")
<<<<<<< HEAD
    console.log("alameda = ", alameda)
=======
>>>>>>> fe82f25d
    const queryParams = {
      limit: "all",
      filter: [
        {
          $comparison: "=",
          jurisdiction: alameda.id,
        },
      ],
      view: "base",
    }
    const query = qs.stringify(queryParams)
    const res = await supertest(app.getHttpServer()).get(`/listings?${query}`).expect(200)
<<<<<<< HEAD
    expect(res.body.items.length).toBe(12)
=======
    expect(res.body.items.length).toBe(13)
>>>>>>> fe82f25d
  })

  it("should return listings with matching San Jose jurisdiction", async () => {
    const jurisdictions = await jurisdictionsRepository.find()
    const sanjose = jurisdictions.find((jurisdiction) => jurisdiction.name === "San Jose")
    const queryParams = {
      limit: "all",
      filter: [
        {
          $comparison: "=",
          jurisdiction: sanjose.id,
        },
      ],
      view: "base",
    }
    const query = qs.stringify(queryParams)
    const res = await supertest(app.getHttpServer()).get(`/listings?${query}`).expect(200)
    expect(res.body.items.length).toBe(1)
  })

  it("should return no listings with San Mateo jurisdiction", async () => {
    const jurisdictions = await jurisdictionsRepository.find()
    const sanmateo = jurisdictions.find((jurisdiction) => jurisdiction.name === "San Mateo")
    const queryParams = {
      limit: "all",
      filter: [
        {
          $comparison: "=",
          jurisdiction: sanmateo.id,
        },
      ],
      view: "base",
    }
    const query = qs.stringify(queryParams)
    const res = await supertest(app.getHttpServer()).get(`/listings?${query}`).expect(200)
    expect(res.body.items.length).toBe(0)
  })

  it("should modify property related fields of a listing and return a modified value", async () => {
    const res = await supertest(app.getHttpServer()).get("/listings").expect(200)

    const listing: ListingDto = { ...res.body.items[0] }

    const amenitiesValue = "Random amenities value"
    expect(listing.amenities).not.toBe(amenitiesValue)
    listing.amenities = amenitiesValue

    const oldOccupancy = Number(listing.units[0].maxOccupancy)
    listing.units[0].maxOccupancy = oldOccupancy + 1

    const putResponse = await supertest(app.getHttpServer())
      .put(`/listings/${listing.id}`)
      .send(listing)
      .set(...setAuthorization(adminAccessToken))
      .expect(200)
    const modifiedListing: ListingDto = putResponse.body
    expect(modifiedListing.amenities).toBe(amenitiesValue)
    expect(modifiedListing.units[0].maxOccupancy).toBe(oldOccupancy + 1)
  })

  it("should add/overwrite image in existing listing", async () => {
    const res = await supertest(app.getHttpServer()).get("/listings").expect(200)

    const listing: ListingUpdateDto = { ...res.body.items[0] }

    const fileId = "fileId"
    const label = "label"
    const image: AssetCreateDto = {
      fileId: fileId,
      label: label,
    }
    listing.image = image

    const putResponse = await supertest(app.getHttpServer())
      .put(`/listings/${listing.id}`)
      .send(listing)
      .set(...setAuthorization(adminAccessToken))
      .expect(200)
    const modifiedListing: ListingDto = putResponse.body

    expect(modifiedListing.image.fileId).toBe(fileId)
    expect(modifiedListing.image.label).toBe(label)
    expect(modifiedListing.image).toHaveProperty("id")
    expect(modifiedListing.image).toHaveProperty("createdAt")
    expect(modifiedListing.image).toHaveProperty("updatedAt")
  })

  it("should add/overwrite application methods in existing listing", async () => {
    const res = await supertest(app.getHttpServer()).get("/listings").expect(200)

    const listing: Listing = { ...res.body.items[0] }

    const assetCreateDto: AssetCreateDto = {
      fileId: "testFileId2",
      label: "testLabel2",
    }

    const file = await supertest(app.getHttpServer())
      .post(`/assets`)
      .send(assetCreateDto)
      .set(...setAuthorization(adminAccessToken))
      .expect(201)

    const am: ApplicationMethodCreateDto = {
      type: ApplicationMethodType.FileDownload,
      paperApplications: [{ file: file.body, language: Language.en }],
      listing,
    }

    const applicationMethod = await supertest(app.getHttpServer())
      .post(`/applicationMethods`)
      .send(am)
      .set(...setAuthorization(adminAccessToken))
      .expect(201)

    listing.applicationMethods = [applicationMethod.body]

    const putResponse = await supertest(app.getHttpServer())
      .put(`/listings/${listing.id}`)
      .send(listing)
      .set(...setAuthorization(adminAccessToken))
      .expect(200)
    const modifiedListing: ListingDto = putResponse.body

    expect(modifiedListing.applicationMethods[0]).toHaveProperty("id")
  })

  it("should add/overwrite listing events in existing listing", async () => {
    const res = await supertest(app.getHttpServer()).get("/listings").expect(200)

    const listing: ListingUpdateDto = { ...res.body.items[0] }

    const listingEvent: ListingEventCreateDto = {
      type: ListingEventType.openHouse,
      startTime: new Date(),
      endTime: new Date(),
      url: "testurl",
      note: "testnote",
      label: "testlabel",
      file: {
        fileId: "testid",
        label: "testlabel",
      },
    }
    listing.events = [listingEvent]

    const putResponse = await supertest(app.getHttpServer())
      .put(`/listings/${listing.id}`)
      .send(listing)
      .set(...setAuthorization(adminAccessToken))
      .expect(200)

    const modifiedListing: ListingDto = putResponse.body

    expect(modifiedListing.events.length).toBe(1)
    expect(modifiedListing.events[0].url).toBe(listingEvent.url)
    expect(modifiedListing.events[0].note).toBe(listingEvent.note)
    expect(modifiedListing.events[0].label).toBe(listingEvent.label)
    expect(modifiedListing.events[0].file.id).toBeDefined()
    expect(modifiedListing.events[0].file.fileId).toBe(listingEvent.file.fileId)
    expect(modifiedListing.events[0].file.label).toBe(listingEvent.file.label)
  })

  it("defaults to sorting listings by applicationDueDate, then applicationOpenDate", async () => {
    const res = await supertest(app.getHttpServer()).get(`/listings?limit=all`).expect(200)
    const listings = res.body.items

    // The Coliseum seed has the soonest applicationDueDate (1 day in the future)
    expect(listings[0].name).toBe("Test: Coliseum")

    // Triton and "Default, No Preferences" share the next-soonest applicationDueDate
    // (5 days in the future). Between the two, Triton appears first because it has
    // the earlier applicationOpenDate.
    const secondListing = listings[1]
    expect(secondListing.name).toBe("Test: Triton")
    const thirdListing = listings[2]
    expect(thirdListing.name).toBe("Test: Triton")
    const fourthListing = listings[3]
    expect(fourthListing.name).toBe("Test: Default, No Preferences")

    const secondListingAppDueDate = new Date(secondListing.applicationDueDate)
    const thirdListingAppDueDate = new Date(thirdListing.applicationDueDate)
    expect(secondListingAppDueDate.getDate()).toEqual(thirdListingAppDueDate.getDate())

    const secondListingAppOpenDate = new Date(secondListing.applicationOpenDate)
    const thirdListingAppOpenDate = new Date(thirdListing.applicationOpenDate)
    expect(secondListingAppOpenDate.getTime()).toBeLessThanOrEqual(
      thirdListingAppOpenDate.getTime()
    )

    // Verify that listings with null applicationDueDate's appear at the end.
    const lastListing = listings[listings.length - 1]
    expect(lastListing.applicationDueDate).toBeNull()
  })

  it("sorts listings by most recently updated when that orderBy param is set", async () => {
    const res = await supertest(app.getHttpServer())
      .get(`/listings?orderBy=mostRecentlyUpdated&limit=all`)
      .expect(200)
    for (let i = 0; i < res.body.items.length - 1; ++i) {
      const currentUpdatedAt = new Date(res.body.items[i].updatedAt)
      const nextUpdatedAt = new Date(res.body.items[i + 1].updatedAt)

      // Verify that each listing's updatedAt timestamp is more recent than the next listing's.
      expect(currentUpdatedAt.getTime()).toBeGreaterThan(nextUpdatedAt.getTime())
    }
  })

  it("fails if orderBy param doesn't conform to one of the enum values", async () => {
    await supertest(app.getHttpServer()).get(`/listings?orderBy=notAValidOrderByParam`).expect(400)
  })

  it("sorts results within a page, and across sequential pages", async () => {
    // Get the first page of 5 results.
    const firstPage = await supertest(app.getHttpServer())
      .get(`/listings?orderBy=mostRecentlyUpdated&limit=5&page=1`)
      .expect(200)

    // Verify that listings on the first page are ordered from most to least recently updated.
    for (let i = 0; i < 4; ++i) {
      const currentUpdatedAt = new Date(firstPage.body.items[i].updatedAt)
      const nextUpdatedAt = new Date(firstPage.body.items[i + 1].updatedAt)

      // Verify that each listing's updatedAt timestamp is more recent than the next listing's.
      expect(currentUpdatedAt.getTime()).toBeGreaterThan(nextUpdatedAt.getTime())
    }

    const lastListingOnFirstPageUpdateTimestamp = new Date(firstPage.body.items[4].updatedAt)

    // Get the second page of 5 results
    const secondPage = await supertest(app.getHttpServer())
      .get(`/listings?orderBy=mostRecentlyUpdated&limit=5&page=2`)
      .expect(200)

    // Verify that each of the listings on the second page was less recently updated than the last
    // first-page listing.
    for (const secondPageListing of secondPage.body.items) {
      const secondPageListingUpdateTimestamp = new Date(secondPageListing.updatedAt)
      expect(lastListingOnFirstPageUpdateTimestamp.getTime()).toBeGreaterThan(
        secondPageListingUpdateTimestamp.getTime()
      )
    }
  })

  it("should add/overwrite and remove listing programs in existing listing", async () => {
    const res = await supertest(app.getHttpServer()).get("/listings").expect(200)
    const listing: ListingUpdateDto = { ...res.body.items[0] }
    const newProgram = await programsRepository.save({
      title: "TestTitle",
      subtitle: "TestSubtitle",
      description: "TestDescription",
    })
    listing.listingPrograms = [{ program: newProgram, ordinal: 1 }]

    const putResponse = await supertest(app.getHttpServer())
      .put(`/listings/${listing.id}`)
      .send(listing)
      .set(...setAuthorization(adminAccessToken))
      .expect(200)

    const listingResponse = await supertest(app.getHttpServer())
      .get(`/listings/${putResponse.body.id}`)
      .expect(200)

    expect(listingResponse.body.listingPrograms[0].program.id).toBe(newProgram.id)
    expect(listingResponse.body.listingPrograms[0].program.title).toBe(newProgram.title)
    expect(listingResponse.body.listingPrograms[0].ordinal).toBe(1)

    await supertest(app.getHttpServer())
      .put(`/listings/${listing.id}`)
      .send({
        ...putResponse.body,
        listingPrograms: [],
      })
      .set(...setAuthorization(adminAccessToken))
      .expect(200)

    const listingResponse2 = await supertest(app.getHttpServer())
      .get(`/listings/${putResponse.body.id}`)
      .expect(200)
    expect(listingResponse2.body.listingPrograms.length).toBe(0)
  })

  afterEach(() => {
    jest.clearAllMocks()
  })

  afterAll(async () => {
    await app.close()
  })
})<|MERGE_RESOLUTION|>--- conflicted
+++ resolved
@@ -1,10 +1,5 @@
 import { Test } from "@nestjs/testing"
 import { getRepositoryToken, TypeOrmModule } from "@nestjs/typeorm"
-<<<<<<< HEAD
-import { Repository } from "typeorm"
-=======
-import { ListingsModule } from "../../src/listings/listings.module"
->>>>>>> fe82f25d
 import supertest from "supertest"
 import { ListingsModule } from "../../src/listings/listings.module"
 import { applicationSetup } from "../../src/app.module"
@@ -24,10 +19,7 @@
 import qs from "qs"
 import { ListingUpdateDto } from "../../src/listings/dto/listing-update.dto"
 import { Program } from "../../src/program/entities/program.entity"
-<<<<<<< HEAD
-=======
 import { Repository } from "typeorm"
->>>>>>> fe82f25d
 import { INestApplication } from "@nestjs/common"
 import { Jurisdiction } from "../../src/jurisdictions/entities/jurisdiction.entity"
 
@@ -90,11 +82,7 @@
     // Make the limit 1 less than the full number of listings, so that the second page contains
     // only one listing.
     const queryParams = {
-<<<<<<< HEAD
-      limit: 12,
-=======
       limit: 13,
->>>>>>> fe82f25d
       page: 2,
       view: "base",
     }
@@ -121,10 +109,6 @@
   it("should return listings with matching Alameda jurisdiction", async () => {
     const jurisdictions = await jurisdictionsRepository.find()
     const alameda = jurisdictions.find((jurisdiction) => jurisdiction.name === "Alameda")
-<<<<<<< HEAD
-    console.log("alameda = ", alameda)
-=======
->>>>>>> fe82f25d
     const queryParams = {
       limit: "all",
       filter: [
@@ -137,11 +121,7 @@
     }
     const query = qs.stringify(queryParams)
     const res = await supertest(app.getHttpServer()).get(`/listings?${query}`).expect(200)
-<<<<<<< HEAD
-    expect(res.body.items.length).toBe(12)
-=======
     expect(res.body.items.length).toBe(13)
->>>>>>> fe82f25d
   })
 
   it("should return listings with matching San Jose jurisdiction", async () => {

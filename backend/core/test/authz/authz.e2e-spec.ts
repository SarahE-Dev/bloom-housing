import { Test } from "@nestjs/testing"
import { INestApplication } from "@nestjs/common"
// Use require because of the CommonJS/AMD style export.
// See https://www.typescriptlang.org/docs/handbook/modules.html#export--and-import--require
import dbOptions = require("../../ormconfig.test")

import supertest from "supertest"
import { applicationSetup, AppModule } from "../../src/app.module"
import { getUserAccessToken } from "../utils/get-user-access-token"
import { setAuthorization } from "../utils/set-authorization-helper"
import { UserDto } from "../../src/auth/dto/user.dto"
jest.setTimeout(30000)

describe("Authz", () => {
  let app: INestApplication
  let userAccessToken: string
  let userProfile: UserDto
  const adminOnlyEndpoints = ["/preferences", "/units", "/translations"]
  const applicationsEndpoint = "/applications"
  const listingsEndpoint = "/listings"
  const userEndpoint = "/user"

  beforeAll(async () => {
    const moduleRef = await Test.createTestingModule({
      imports: [AppModule.register(dbOptions)],
    }).compile()

    app = moduleRef.createNestApplication()
    app = applicationSetup(app)
    await app.init()

    userAccessToken = await getUserAccessToken(app, "test@example.com", "abcdef")
    userProfile = (
      await supertest(app.getHttpServer())
        .get("/user")
        .set(...setAuthorization(userAccessToken))
    ).body
  })

  describe("admin endpoints", () => {
    it(`should not allow normal/anonymous user to GET to admin only endpoints`, async () => {
      for (const endpoint of adminOnlyEndpoints) {
        // anonymous
        await supertest(app.getHttpServer()).get(endpoint).expect(403)
        // logged in normal user
        await supertest(app.getHttpServer())
          .get(endpoint)
          .set(...setAuthorization(userAccessToken))
          .expect(403)
      }
    })
    it(`should not allow normal/anonymous user to GET/:id to admin only endpoints`, async () => {
      for (const endpoint of adminOnlyEndpoints) {
        // anonymous
        await supertest(app.getHttpServer())
          .get(endpoint + "/fake_id")
          .expect(403)
        // logged in normal user
        await supertest(app.getHttpServer())
          .get(endpoint + "/fake_id")
          .set(...setAuthorization(userAccessToken))
          .expect(403)
      }
    })
    it(`should not allow normal/anonymous user to POST to admin only endpoints`, async () => {
      for (const endpoint of adminOnlyEndpoints) {
        // anonymous
        await supertest(app.getHttpServer()).post(endpoint).send({}).expect(403)
        // logged in normal user
        await supertest(app.getHttpServer())
          .post(endpoint)
          .send({})
          .set(...setAuthorization(userAccessToken))
          .expect(403)
      }
    })
    it(`should not allow normal/anonymous user to PUT to admin only endpoints`, async () => {
      for (const endpoint of adminOnlyEndpoints) {
        // anonymous
        await supertest(app.getHttpServer())
          .put(endpoint + "/fake_id")
          .send({})
          .expect(403)
        // logged in normal user
        await supertest(app.getHttpServer())
          .put(endpoint + "/fake_id")
          .send({})
          .set(...setAuthorization(userAccessToken))
          .expect(403)
      }
    })
    it(`should not allow normal/anonymous user to DELETE to admin only endpoints`, async () => {
      for (const endpoint of adminOnlyEndpoints) {
        // anonymous
        await supertest(app.getHttpServer())
          .delete(endpoint + "/fake_id")
          .expect(403)
        // logged in normal user
        await supertest(app.getHttpServer())
          .delete(endpoint + "/fake_id")
          .set(...setAuthorization(userAccessToken))
          .expect(403)
      }
    })
  })

  describe("user", () => {
    it(`should not allow anonymous user to GET to get any user profile`, async () => {
      await supertest(app.getHttpServer()).get(userEndpoint).expect(401)
    })

    it(`should allow a logged in user to GET to get any user profile`, async () => {
      await supertest(app.getHttpServer())
        .get(userEndpoint)
        .set(...setAuthorization(userAccessToken))
        .expect(200)
    })

    it(`should allow anonymous user to CREATE a user`, async () => {
      await supertest(app.getHttpServer()).post(userEndpoint).expect(400)
    })
  })

  describe("applications", () => {
    it("should not allow anonymous user to GET applications", async () => {
      await supertest(app.getHttpServer()).get(applicationsEndpoint).expect(403)
    })
    it("should allow logged in user to GET applications", async () => {
      await supertest(app.getHttpServer())
        .get(applicationsEndpoint + `?userId=${userProfile.id}`)
        .set(...setAuthorization(userAccessToken))
        .expect(200)
    })
    it("should not allow anonymous user to GET CSV applications", async () => {
      await supertest(app.getHttpServer())
        .get(applicationsEndpoint + "/csv")
        .expect(403)
    })
    it("should not allow anonymous user to GET applications by ID", async () => {
      await supertest(app.getHttpServer())
        .get(applicationsEndpoint + "/fake_id")
        .expect(403)
    })
    it(`should not allow normal/anonymous user to DELETE applications`, async () => {
      // anonymous
      await supertest(app.getHttpServer())
        .delete(applicationsEndpoint + "/fake_id")
        .expect(403)
      // logged in normal user
      await supertest(app.getHttpServer())
        .delete(applicationsEndpoint + "/fake_id")
        .set(...setAuthorization(userAccessToken))
        .expect(403)
    })
    it(`should not allow normal/anonymous user to PUT applications`, async () => {
      // anonymous
      await supertest(app.getHttpServer())
        .put(applicationsEndpoint + "/fake_id")
        .expect(403)
      // logged in normal user
      await supertest(app.getHttpServer())
        .put(applicationsEndpoint + "/fake_id")
        .set(...setAuthorization(userAccessToken))
        .expect(403)
    })
    it(`should allow normal/anonymous user to POST applications`, async () => {
      // anonymous
      await supertest(app.getHttpServer())
        .post(applicationsEndpoint + "/submit")
        .expect(400)
      // logged in normal user
      await supertest(app.getHttpServer())
        .post(applicationsEndpoint + "/submit")
        .set(...setAuthorization(userAccessToken))
        .expect(400)
    })
  })
  describe("listings", () => {
    it("should allow anonymous user to GET listings", async () => {
      await supertest(app.getHttpServer()).get(listingsEndpoint).expect(200)
    })
    it("should allow anonymous user to GET listings by ID", async () => {
      const res = await supertest(app.getHttpServer()).get(listingsEndpoint).expect(200)
      await supertest(app.getHttpServer())
        .get(`${listingsEndpoint}/${res.body.items[0].id}`)
        .expect(200)
    })
    it(`should not allow normal/anonymous user to DELETE listings`, async () => {
      // anonymous
      await supertest(app.getHttpServer())
        .delete(listingsEndpoint + "/fake_id")
        .expect(403)
      // logged in normal user
      await supertest(app.getHttpServer())
        .delete(listingsEndpoint + "/fake_id")
        .set(...setAuthorization(userAccessToken))
        .expect(403)
    })
    it(`should not allow normal/anonymous user to PUT listings`, async () => {
      // anonymous
      await supertest(app.getHttpServer())
        .put(listingsEndpoint + "/fake_id")
        .expect(403)
      // logged in normal user
      await supertest(app.getHttpServer())
        .put(listingsEndpoint + "/fake_id")
        .set(...setAuthorization(userAccessToken))
        .expect(403)
    })
    it(`should not allow normal/anonymous user to POST listings`, async () => {
      // anonymous
      await supertest(app.getHttpServer()).post(listingsEndpoint).expect(403)
      // logged in normal user
      await supertest(app.getHttpServer())
        .post(listingsEndpoint)
        .set(...setAuthorization(userAccessToken))
        .expect(403)
    })

    it(`should not allow normal user to change it's role`, async () => {
      let profileRes = await supertest(app.getHttpServer())
        .get("/user")
        .set(...setAuthorization(userAccessToken))
        .expect(200)

      expect(profileRes.body.roles).toBe(null)
      await supertest(app.getHttpServer())
<<<<<<< HEAD
        .put(`/user/${profileRes.body.id}`)
=======
        .put(`/userProfile/${profileRes.body.id}`)
>>>>>>> 90746359
        .send({ ...profileRes.body, roles: { isAdmin: true, isPartner: false } })
        .set(...setAuthorization(userAccessToken))
        .expect(200)

      profileRes = await supertest(app.getHttpServer())
        .get("/user")
        .set(...setAuthorization(userAccessToken))
        .expect(200)

      expect(profileRes.body.roles).toBe(null)
    })
  })

  afterEach(() => {
    jest.clearAllMocks()
  })

  afterAll(async () => {
    await app.close()
  })
})<|MERGE_RESOLUTION|>--- conflicted
+++ resolved
@@ -225,11 +225,7 @@
 
       expect(profileRes.body.roles).toBe(null)
       await supertest(app.getHttpServer())
-<<<<<<< HEAD
-        .put(`/user/${profileRes.body.id}`)
-=======
         .put(`/userProfile/${profileRes.body.id}`)
->>>>>>> 90746359
         .send({ ...profileRes.body, roles: { isAdmin: true, isPartner: false } })
         .set(...setAuthorization(userAccessToken))
         .expect(200)

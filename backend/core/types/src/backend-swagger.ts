--- conflicted
+++ resolved
@@ -867,11 +867,8 @@
       page?: number
       /**  */
       limit?: number | "all"
-<<<<<<< HEAD
-=======
       /**  */
       filter?: UserFilterParams[]
->>>>>>> 90746359
     } = {} as any,
     options: IRequestOptions = {}
   ): Promise<PaginatedUserList> {
@@ -879,19 +876,13 @@
       let url = basePath + "/user/list"
 
       const configs: IRequestConfig = getConfigs("get", "application/json", url, options)
-<<<<<<< HEAD
-      configs.params = { page: params["page"], limit: params["limit"] }
-=======
       configs.params = { page: params["page"], limit: params["limit"], filter: params["filter"] }
->>>>>>> 90746359
       let data = null
 
       configs.data = data
       axios(configs, resolve, reject)
     })
   }
-<<<<<<< HEAD
-=======
   /**
    * Invite user
    */
@@ -937,7 +928,6 @@
       axios(configs, resolve, reject)
     })
   }
->>>>>>> 90746359
 }
 
 export class JurisdictionsService {
@@ -1081,11 +1071,8 @@
       /**  */
       view?: string
       /**  */
-<<<<<<< HEAD
-=======
       orderBy?: OrderByFieldsEnum
       /**  */
->>>>>>> 90746359
       jsonpath?: string
     } = {} as any,
     options: IRequestOptions = {}
@@ -1099,10 +1086,7 @@
         limit: params["limit"],
         filter: params["filter"],
         view: params["view"],
-<<<<<<< HEAD
-=======
         orderBy: params["orderBy"],
->>>>>>> 90746359
         jsonpath: params["jsonpath"],
       }
       let data = null
@@ -3647,7 +3631,6 @@
 export interface UserRoles {
   /**  */
   user: Id
-<<<<<<< HEAD
 
   /**  */
   isAdmin?: boolean
@@ -3656,358 +3639,2138 @@
   isPartner?: boolean
 }
 
-export interface Jurisdiction {
+export interface User {
+  /**  */
+  language?: Language
+
+  /**  */
+  leasingAgentInListings?: IdName[]
+
+  /**  */
+  roles?: CombinedRolesTypes
+
+  /**  */
+  jurisdictions: Jurisdiction[]
+
   /**  */
   id: string
 
   /**  */
+  confirmedAt?: Date
+
+  /**  */
+  email: string
+
+  /**  */
+  firstName: string
+
+  /**  */
+  middleName?: string
+
+  /**  */
+  lastName: string
+
+  /**  */
+  dob?: Date
+
+  /**  */
   createdAt: Date
 
   /**  */
   updatedAt: Date
-
+}
+
+export interface UserCreate {
+  /**  */
+  language?: Language
+
+  /**  */
+  password: string
+
+  /**  */
+  passwordConfirmation: string
+
+  /**  */
+  emailConfirmation: string
+
+  /**  */
+  appUrl?: string
+
+  /**  */
+  jurisdictions?: Id[]
+
+  /**  */
+  confirmedAt?: Date
+
+  /**  */
+  email: string
+
+  /**  */
+  firstName: string
+
+  /**  */
+  middleName?: string
+
+  /**  */
+  lastName: string
+
+  /**  */
+  dob?: Date
+}
+
+export interface UserBasic {
+  /**  */
+  language?: Language
+
+  /**  */
+  roles: UserRoles
+
+  /**  */
+  jurisdictions: Jurisdiction[]
+
+  /**  */
+  leasingAgentInListings?: Id[]
+
+  /**  */
+  id: string
+
+  /**  */
+  confirmedAt?: Date
+
+  /**  */
+  email: string
+
+  /**  */
+  firstName: string
+
+  /**  */
+  middleName?: string
+
+  /**  */
+  lastName: string
+
+  /**  */
+  dob?: Date
+
+  /**  */
+  createdAt: Date
+
+  /**  */
+  updatedAt: Date
+}
+
+export interface Email {
+  /**  */
+  email: string
+
+  /**  */
+  appUrl?: string
+}
+
+export interface Status {
+  /**  */
+  status: string
+}
+
+export interface Confirm {
+  /**  */
+  token: string
+
+  /**  */
+  password?: string
+}
+
+export interface ForgotPassword {
+  /**  */
+  email: string
+
+  /**  */
+  appUrl?: string
+}
+
+export interface ForgotPasswordResponse {
+  /**  */
+  message: string
+}
+
+export interface UpdatePassword {
+  /**  */
+  password: string
+
+  /**  */
+  passwordConfirmation: string
+
+  /**  */
+  token: string
+}
+
+export interface UserUpdate {
+  /**  */
+  language?: Language
+
+  /**  */
+  id?: string
+
+  /**  */
+  email?: string
+
+  /**  */
+  createdAt?: Date
+
+  /**  */
+  updatedAt?: Date
+
+  /**  */
+  password?: string
+
+  /**  */
+  currentPassword?: string
+
+  /**  */
+  jurisdictions: Id[]
+
+  /**  */
+  confirmedAt?: Date
+
+  /**  */
+  firstName: string
+
+  /**  */
+  middleName?: string
+
+  /**  */
+  lastName: string
+
+  /**  */
+  dob?: Date
+}
+
+export interface UserFilterParams {
+  /**  */
+  $comparison: EnumUserFilterParamsComparison
+
+  /**  */
+  isPartner?: boolean
+}
+
+export interface PaginatedUserList {
+  /**  */
+  items: User[]
+
+  /**  */
+  meta: PaginationMeta
+}
+
+export interface UserRolesCreate {
+  /**  */
+  isAdmin?: boolean
+
+  /**  */
+  isPartner?: boolean
+}
+
+export interface UserInvite {
+  /**  */
+  language?: Language
+
+  /**  */
+  roles: CombinedRolesTypes
+
+  /**  */
+  jurisdictions: Id[]
+
+  /**  */
+  leasingAgentInListings?: Id[]
+
+  /**  */
+  confirmedAt?: Date
+
+  /**  */
+  email: string
+
+  /**  */
+  firstName: string
+
+  /**  */
+  middleName?: string
+
+  /**  */
+  lastName: string
+
+  /**  */
+  dob?: Date
+}
+
+export interface UserProfileUpdate {
+  /**  */
+  language?: Language
+
+  /**  */
+  password?: string
+
+  /**  */
+  currentPassword?: string
+
+  /**  */
+  jurisdictions: Id[]
+
+  /**  */
+  id: string
+
+  /**  */
+  firstName: string
+
+  /**  */
+  middleName?: string
+
+  /**  */
+  lastName: string
+
+  /**  */
+  dob?: Date
+
+  /**  */
+  createdAt: Date
+
+  /**  */
+  updatedAt: Date
+}
+
+export interface JurisdictionCreate {
   /**  */
   name: string
 
   /**  */
   notificationsSignUpURL?: string
-=======
-
-  /**  */
-  isAdmin?: boolean
-
-  /**  */
-  isPartner?: boolean
->>>>>>> 90746359
-}
-
-export interface User {
-  /**  */
-  language?: Language
-
-  /**  */
-  leasingAgentInListings?: IdName[]
-
-  /**  */
-  roles?: CombinedRolesTypes
-
-  /**  */
-  jurisdictions: Jurisdiction[]
+}
+
+export interface JurisdictionUpdate {
+  /**  */
+  id?: string
+
+  /**  */
+  createdAt?: Date
+
+  /**  */
+  updatedAt?: Date
+
+  /**  */
+  name: string
+
+  /**  */
+  notificationsSignUpURL?: string
+}
+
+export interface ListingFilterParams {
+  /**  */
+  $comparison: EnumListingFilterParamsComparison
+
+  /**  */
+  name?: string
+
+  /**  */
+  status?: EnumListingFilterParamsStatus
+
+  /**  */
+  neighborhood?: string
+
+  /**  */
+  bedrooms?: number
+
+  /**  */
+  zipcode?: string
+
+  /**  */
+  leasingAgents?: string
+}
+
+export interface UnitAccessibilityPriorityType {
+  /**  */
+  name: string
 
   /**  */
   id: string
 
   /**  */
-  confirmedAt?: Date
-
-  /**  */
-  email: string
-
-  /**  */
-  firstName: string
-
-  /**  */
-  middleName?: string
-
-  /**  */
-  lastName: string
-
-  /**  */
-  dob?: Date
-
-  /**  */
   createdAt: Date
 
   /**  */
   updatedAt: Date
 }
 
-export interface UserCreate {
-  /**  */
-  language?: Language
-
-  /**  */
-  password: string
-
-  /**  */
-  passwordConfirmation: string
-
-  /**  */
-  emailConfirmation: string
-
-  /**  */
-  appUrl?: string
-
-  /**  */
-<<<<<<< HEAD
-  jurisdictions?: Jurisdiction[]
-=======
-  jurisdictions?: Id[]
->>>>>>> 90746359
-
-  /**  */
-  confirmedAt?: Date
-
-  /**  */
-  email: string
-
-  /**  */
-  firstName: string
-
-  /**  */
-  middleName?: string
-
-  /**  */
-  lastName: string
-
-  /**  */
-  dob?: Date
-}
-
-export interface UserBasic {
-  /**  */
-  language?: Language
-
-  /**  */
-  roles: UserRoles
-
-  /**  */
-  jurisdictions: Jurisdiction[]
-
-  /**  */
-<<<<<<< HEAD
-=======
-  leasingAgentInListings?: Id[]
-
-  /**  */
->>>>>>> 90746359
+export interface MinMaxCurrency {
+  /**  */
+  min: string
+
+  /**  */
+  max: string
+}
+
+export interface MinMax {
+  /**  */
+  min: number
+
+  /**  */
+  max: number
+}
+
+export interface UnitSummary {
+  /**  */
+  unitType: UnitType
+
+  /**  */
+  minIncomeRange: MinMaxCurrency
+
+  /**  */
+  occupancyRange: MinMax
+
+  /**  */
+  rentAsPercentIncomeRange: MinMax
+
+  /**  */
+  rentRange: MinMaxCurrency
+
+  /**  */
+  totalAvailable: number
+
+  /**  */
+  areaRange: MinMax
+
+  /**  */
+  floorRange?: MinMax
+}
+
+export interface UnitSummaryByAMI {
+  /**  */
+  percent: string
+
+  /**  */
+  byUnitType: UnitSummary[]
+}
+
+export interface HMI {
+  /**  */
+  columns: object
+
+  /**  */
+  rows: object[]
+}
+
+export interface UnitsSummarized {
+  /**  */
+  unitTypes: UnitType[]
+
+  /**  */
+  priorityTypes: UnitAccessibilityPriorityType[]
+
+  /**  */
+  amiPercentages: string[]
+
+  /**  */
+  byUnitTypeAndRent: UnitSummary[]
+
+  /**  */
+  byUnitType: UnitSummary[]
+
+  /**  */
+  byAMI: UnitSummaryByAMI[]
+
+  /**  */
+  hmi: HMI
+}
+
+export interface PreferenceLink {
+  /**  */
+  title: string
+
+  /**  */
+  url: string
+}
+
+export interface FormMetadataExtraData {
+  /**  */
+  type: InputType
+
+  /**  */
+  key: string
+}
+
+export interface FormMetadataOptions {
+  /**  */
+  key: string
+
+  /**  */
+  extraData?: FormMetadataExtraData[]
+
+  /**  */
+  description: boolean
+
+  /**  */
+  exclusive: boolean
+}
+
+export interface FormMetadata {
+  /**  */
+  key: string
+
+  /**  */
+  options: FormMetadataOptions[]
+
+  /**  */
+  hideGenericDecline: boolean
+
+  /**  */
+  customSelectText: string
+
+  /**  */
+  hideFromListing: boolean
+}
+
+export interface Preference {
+  /**  */
+  links?: PreferenceLink[]
+
+  /**  */
   id: string
 
   /**  */
-  confirmedAt?: Date
-
-  /**  */
-  email: string
-
-  /**  */
-  firstName: string
-
-  /**  */
-  middleName?: string
-
-  /**  */
-  lastName: string
-
-  /**  */
-  dob?: Date
-
-  /**  */
   createdAt: Date
 
   /**  */
   updatedAt: Date
-}
-
-export interface Email {
-  /**  */
-  email: string
-
-  /**  */
-  appUrl?: string
-}
-
-export interface Status {
-  /**  */
-  status: string
-}
-
-export interface Confirm {
-  /**  */
-  token: string
-
-  /**  */
-  password?: string
-}
-
-export interface ForgotPassword {
-  /**  */
-  email: string
-
-  /**  */
-  appUrl?: string
-}
-
-export interface ForgotPasswordResponse {
-  /**  */
-  message: string
-}
-
-export interface UpdatePassword {
-  /**  */
-  password: string
-
-  /**  */
-  passwordConfirmation: string
-
-  /**  */
-  token: string
-}
-
-export interface UserUpdate {
-  /**  */
-  language?: Language
+
+  /**  */
+  ordinal?: number
+
+  /**  */
+  title?: string
+
+  /**  */
+  subtitle?: string
+
+  /**  */
+  description?: string
+
+  /**  */
+  formMetadata?: FormMetadata
+
+  /**  */
+  page?: number
+}
+
+export interface Asset {
+  /**  */
+  fileId: string
+
+  /**  */
+  label: string
+
+  /**  */
+  id: string
+
+  /**  */
+  createdAt: Date
+
+  /**  */
+  updatedAt: Date
+}
+
+export interface ListingEvent {
+  /**  */
+  type: ListingEventType
+
+  /**  */
+  id: string
+
+  /**  */
+  createdAt: Date
+
+  /**  */
+  updatedAt: Date
+
+  /**  */
+  startTime?: Date
+
+  /**  */
+  endTime?: Date
+
+  /**  */
+  url?: string
+
+  /**  */
+  note?: string
+
+  /**  */
+  label?: string
+
+  /**  */
+  file?: Asset
+}
+
+export interface ReservedCommunityType {
+  /**  */
+  jurisdiction: Jurisdiction
+
+  /**  */
+  id: string
+
+  /**  */
+  createdAt: Date
+
+  /**  */
+  updatedAt: Date
+
+  /**  */
+  name: string
+
+  /**  */
+  description?: string
+}
+
+export interface UnitRentType {
+  /**  */
+  id: string
+
+  /**  */
+  createdAt: Date
+
+  /**  */
+  updatedAt: Date
+
+  /**  */
+  name: string
+}
+
+export interface UnitAccessibilityPriorityType {
+  /**  */
+  id: string
+
+  /**  */
+  createdAt: Date
+
+  /**  */
+  updatedAt: Date
+
+  /**  */
+  name: string
+}
+
+export interface UnitAmiChartOverride {
+  /**  */
+  id: string
+
+  /**  */
+  createdAt: Date
+
+  /**  */
+  updatedAt: Date
+
+  /**  */
+  items: AmiChartItem[]
+}
+
+export interface Unit {
+  /**  */
+  status: UnitStatus
+
+  /**  */
+  amiChart?: Id
+
+  /**  */
+  unitType?: UnitType
+
+  /**  */
+  unitRentType?: UnitRentType
+
+  /**  */
+  priorityType?: UnitAccessibilityPriorityType
+
+  /**  */
+  amiChartOverride?: UnitAmiChartOverride
+
+  /**  */
+  id: string
+
+  /**  */
+  createdAt: Date
+
+  /**  */
+  updatedAt: Date
+
+  /**  */
+  amiPercentage?: string
+
+  /**  */
+  annualIncomeMin?: string
+
+  /**  */
+  monthlyIncomeMin?: string
+
+  /**  */
+  floor?: number
+
+  /**  */
+  annualIncomeMax?: string
+
+  /**  */
+  maxOccupancy?: number
+
+  /**  */
+  minOccupancy?: number
+
+  /**  */
+  monthlyRent?: string
+
+  /**  */
+  numBathrooms?: number
+
+  /**  */
+  numBedrooms?: number
+
+  /**  */
+  number?: string
+
+  /**  */
+  sqFeet?: string
+
+  /**  */
+  monthlyRentAsPercentOfIncome?: string
+
+  /**  */
+  bmrProgramChart?: boolean
+}
+
+export interface UnitsSummary {
+  /**  */
+  listing: Id
+
+  /**  */
+  unitType: Id
+
+  /**  */
+  id: string
+
+  /**  */
+  monthlyRentMin?: number
+
+  /**  */
+  monthlyRentMax?: number
+
+  /**  */
+  monthlyRentAsPercentOfIncome?: string
+
+  /**  */
+  amiPercentage?: number
+
+  /**  */
+  minimumIncomeMin?: string
+
+  /**  */
+  minimumIncomeMax?: string
+
+  /**  */
+  maxOccupancy?: number
+
+  /**  */
+  minOccupancy?: number
+
+  /**  */
+  floorMin?: number
+
+  /**  */
+  floorMax?: number
+
+  /**  */
+  sqFeetMin?: string
+
+  /**  */
+  sqFeetMax?: string
+
+  /**  */
+  priorityType?: CombinedPriorityTypeTypes
+
+  /**  */
+  totalCount?: number
+
+  /**  */
+  totalAvailable?: number
+}
+
+export interface Listing {
+  /**  */
+  referralApplication?: ApplicationMethod
+
+  /**  */
+  applicationPickUpAddressType?: ListingApplicationAddressType
+
+  /**  */
+  applicationDropOffAddressType?: ListingApplicationAddressType
+
+  /**  */
+  status: ListingStatus
+
+  /**  */
+  reviewOrderType?: ListingReviewOrder
+
+  /**  */
+  CSVFormattingType: CSVFormattingType
+
+  /**  */
+  showWaitlist: boolean
+
+  /**  */
+  unitsSummarized: UnitsSummarized
+
+  /**  */
+  applicationMethods: ApplicationMethod[]
+
+  /**  */
+  preferences: Preference[]
+
+  /**  */
+  applicationAddress?: CombinedApplicationAddressTypes
+
+  /**  */
+  applicationPickUpAddress?: CombinedApplicationPickUpAddressTypes
+
+  /**  */
+  applicationDropOffAddress: CombinedApplicationDropOffAddressTypes
+
+  /**  */
+  applicationMailingAddress: CombinedApplicationMailingAddressTypes
+
+  /**  */
+  buildingSelectionCriteriaFile?: CombinedBuildingSelectionCriteriaFileTypes
+
+  /**  */
+  events: ListingEvent[]
+
+  /**  */
+  image?: CombinedImageTypes
+
+  /**  */
+  leasingAgentAddress?: CombinedLeasingAgentAddressTypes
+
+  /**  */
+  leasingAgents?: UserBasic[]
+
+  /**  */
+  jurisdiction: IdName
+
+  /**  */
+  reservedCommunityType?: ReservedCommunityType
+
+  /**  */
+  result?: CombinedResultTypes
+
+  /**  */
+  units: Unit[]
+
+  /**  */
+  accessibility?: string
+
+  /**  */
+  amenities?: string
+
+  /**  */
+  buildingAddress: Address
+
+  /**  */
+  buildingTotalUnits?: number
+
+  /**  */
+  developer?: string
+
+  /**  */
+  householdSizeMax?: number
+
+  /**  */
+  householdSizeMin?: number
+
+  /**  */
+  neighborhood?: string
+
+  /**  */
+  petPolicy?: string
+
+  /**  */
+  smokingPolicy?: string
+
+  /**  */
+  unitsAvailable?: number
+
+  /**  */
+  unitAmenities?: string
+
+  /**  */
+  servicesOffered?: string
+
+  /**  */
+  yearBuilt?: number
+
+  /**  */
+  urlSlug: string
+
+  /**  */
+  unitsSummary?: UnitsSummary[]
+
+  /**  */
+  countyCode?: string
+
+  /**  */
+  id: string
+
+  /**  */
+  createdAt: Date
+
+  /**  */
+  updatedAt: Date
+
+  /**  */
+  additionalApplicationSubmissionNotes?: string
+
+  /**  */
+  digitalApplication?: boolean
+
+  /**  */
+  commonDigitalApplication?: boolean
+
+  /**  */
+  paperApplication?: boolean
+
+  /**  */
+  referralOpportunity?: boolean
+
+  /**  */
+  assets: AssetCreate[]
+
+  /**  */
+  applicationDueDate?: Date
+
+  /**  */
+  applicationDueTime?: Date
+
+  /**  */
+  applicationOpenDate?: Date
+
+  /**  */
+  applicationFee?: string
+
+  /**  */
+  applicationOrganization?: string
+
+  /**  */
+  applicationPickUpAddressOfficeHours?: string
+
+  /**  */
+  applicationDropOffAddressOfficeHours?: string
+
+  /**  */
+  buildingSelectionCriteria?: string
+
+  /**  */
+  costsNotIncluded?: string
+
+  /**  */
+  creditHistory?: string
+
+  /**  */
+  criminalBackground?: string
+
+  /**  */
+  depositMin?: string
+
+  /**  */
+  depositMax?: string
+
+  /**  */
+  disableUnitsAccordion?: boolean
+
+  /**  */
+  leasingAgentEmail?: string
+
+  /**  */
+  leasingAgentName?: string
+
+  /**  */
+  leasingAgentOfficeHours?: string
+
+  /**  */
+  leasingAgentPhone?: string
+
+  /**  */
+  leasingAgentTitle?: string
+
+  /**  */
+  name: string
+
+  /**  */
+  postmarkedApplicationsReceivedByDate?: Date
+
+  /**  */
+  programRules?: string
+
+  /**  */
+  rentalAssistance?: string
+
+  /**  */
+  rentalHistory?: string
+
+  /**  */
+  requiredDocuments?: string
+
+  /**  */
+  specialNotes?: string
+
+  /**  */
+  waitlistCurrentSize?: number
+
+  /**  */
+  waitlistMaxSize?: number
+
+  /**  */
+  whatToExpect?: string
+
+  /**  */
+  applicationConfig?: object
+
+  /**  */
+  displayWaitlistSize: boolean
+
+  /**  */
+  reservedCommunityDescription?: string
+
+  /**  */
+  reservedCommunityMinAge?: number
+
+  /**  */
+  resultLink?: string
+
+  /**  */
+  isWaitlistOpen?: boolean
+
+  /**  */
+  waitlistOpenSpots?: number
+
+  /**  */
+  customMapPin?: boolean
+}
+
+export interface PaginatedListing {
+  /**  */
+  items: Listing[]
+
+  /**  */
+  meta: PaginationMeta
+}
+
+export interface PreferenceCreate {
+  /**  */
+  links?: PreferenceLink[]
+
+  /**  */
+  ordinal?: number
+
+  /**  */
+  title?: string
+
+  /**  */
+  subtitle?: string
+
+  /**  */
+  description?: string
+
+  /**  */
+  formMetadata?: FormMetadata
+
+  /**  */
+  page?: number
+}
+
+export interface ListingEventCreate {
+  /**  */
+  type: ListingEventType
+
+  /**  */
+  file?: AssetCreate
+
+  /**  */
+  startTime?: Date
+
+  /**  */
+  endTime?: Date
+
+  /**  */
+  url?: string
+
+  /**  */
+  note?: string
+
+  /**  */
+  label?: string
+}
+
+export interface UnitAmiChartOverrideCreate {
+  /**  */
+  items: AmiChartItem[]
+}
+
+export interface UnitCreate {
+  /**  */
+  status: UnitStatus
+
+  /**  */
+  amiChart?: Id
+
+  /**  */
+  unitType?: Id
+
+  /**  */
+  unitRentType?: Id
+
+  /**  */
+  priorityType?: Id
+
+  /**  */
+  amiChartOverride?: UnitAmiChartOverrideCreate
+
+  /**  */
+  amiPercentage?: string
+
+  /**  */
+  annualIncomeMin?: string
+
+  /**  */
+  monthlyIncomeMin?: string
+
+  /**  */
+  floor?: number
+
+  /**  */
+  annualIncomeMax?: string
+
+  /**  */
+  maxOccupancy?: number
+
+  /**  */
+  minOccupancy?: number
+
+  /**  */
+  monthlyRent?: string
+
+  /**  */
+  numBathrooms?: number
+
+  /**  */
+  numBedrooms?: number
+
+  /**  */
+  number?: string
+
+  /**  */
+  sqFeet?: string
+
+  /**  */
+  monthlyRentAsPercentOfIncome?: string
+
+  /**  */
+  bmrProgramChart?: boolean
+}
+
+export interface UnitsSummaryCreate {
+  /**  */
+  monthlyRentMin?: number
+
+  /**  */
+  monthlyRentMax?: number
+
+  /**  */
+  monthlyRentAsPercentOfIncome?: string
+
+  /**  */
+  amiPercentage?: number
+
+  /**  */
+  minimumIncomeMin?: string
+
+  /**  */
+  minimumIncomeMax?: string
+
+  /**  */
+  maxOccupancy?: number
+
+  /**  */
+  minOccupancy?: number
+
+  /**  */
+  floorMin?: number
+
+  /**  */
+  floorMax?: number
+
+  /**  */
+  sqFeetMin?: string
+
+  /**  */
+  sqFeetMax?: string
+
+  /**  */
+  priorityType?: CombinedPriorityTypeTypes
+
+  /**  */
+  totalCount?: number
+
+  /**  */
+  totalAvailable?: number
+
+  /**  */
+  listing: Id
+
+  /**  */
+  unitType: Id
+}
+
+export interface ListingCreate {
+  /**  */
+  applicationPickUpAddressType?: ListingApplicationAddressType
+
+  /**  */
+  applicationDropOffAddressType?: ListingApplicationAddressType
+
+  /**  */
+  status: ListingStatus
+
+  /**  */
+  reviewOrderType?: ListingReviewOrder
+
+  /**  */
+  CSVFormattingType: CSVFormattingType
+
+  /**  */
+  applicationMethods: ApplicationMethodCreate[]
+
+  /**  */
+  preferences: PreferenceCreate[]
+
+  /**  */
+  applicationAddress?: CombinedApplicationAddressTypes
+
+  /**  */
+  applicationPickUpAddress?: CombinedApplicationPickUpAddressTypes
+
+  /**  */
+  applicationDropOffAddress: CombinedApplicationDropOffAddressTypes
+
+  /**  */
+  applicationMailingAddress: CombinedApplicationMailingAddressTypes
+
+  /**  */
+  buildingSelectionCriteriaFile?: CombinedBuildingSelectionCriteriaFileTypes
+
+  /**  */
+  events: ListingEventCreate[]
+
+  /**  */
+  image?: CombinedImageTypes
+
+  /**  */
+  leasingAgentAddress?: CombinedLeasingAgentAddressTypes
+
+  /**  */
+  leasingAgents?: Id[]
+
+  /**  */
+  units: UnitCreate[]
+
+  /**  */
+  accessibility?: string
+
+  /**  */
+  amenities?: string
+
+  /**  */
+  buildingAddress?: CombinedBuildingAddressTypes
+
+  /**  */
+  buildingTotalUnits?: number
+
+  /**  */
+  developer?: string
+
+  /**  */
+  householdSizeMax?: number
+
+  /**  */
+  householdSizeMin?: number
+
+  /**  */
+  neighborhood?: string
+
+  /**  */
+  petPolicy?: string
+
+  /**  */
+  smokingPolicy?: string
+
+  /**  */
+  unitsAvailable?: number
+
+  /**  */
+  unitAmenities?: string
+
+  /**  */
+  servicesOffered?: string
+
+  /**  */
+  yearBuilt?: number
+
+  /**  */
+  jurisdiction: Id
+
+  /**  */
+  reservedCommunityType?: Id
+
+  /**  */
+  result?: CombinedResultTypes
+
+  /**  */
+  unitsSummary?: UnitsSummaryCreate[]
+
+  /**  */
+  additionalApplicationSubmissionNotes?: string
+
+  /**  */
+  digitalApplication?: boolean
+
+  /**  */
+  commonDigitalApplication?: boolean
+
+  /**  */
+  paperApplication?: boolean
+
+  /**  */
+  referralOpportunity?: boolean
+
+  /**  */
+  assets: AssetCreate[]
+
+  /**  */
+  applicationDueDate?: Date
+
+  /**  */
+  applicationDueTime?: Date
+
+  /**  */
+  applicationOpenDate?: Date
+
+  /**  */
+  applicationFee?: string
+
+  /**  */
+  applicationOrganization?: string
+
+  /**  */
+  applicationPickUpAddressOfficeHours?: string
+
+  /**  */
+  applicationDropOffAddressOfficeHours?: string
+
+  /**  */
+  buildingSelectionCriteria?: string
+
+  /**  */
+  costsNotIncluded?: string
+
+  /**  */
+  creditHistory?: string
+
+  /**  */
+  criminalBackground?: string
+
+  /**  */
+  depositMin?: string
+
+  /**  */
+  depositMax?: string
+
+  /**  */
+  disableUnitsAccordion?: boolean
+
+  /**  */
+  leasingAgentEmail?: string
+
+  /**  */
+  leasingAgentName?: string
+
+  /**  */
+  leasingAgentOfficeHours?: string
+
+  /**  */
+  leasingAgentPhone?: string
+
+  /**  */
+  leasingAgentTitle?: string
+
+  /**  */
+  name: string
+
+  /**  */
+  postmarkedApplicationsReceivedByDate?: Date
+
+  /**  */
+  programRules?: string
+
+  /**  */
+  rentalAssistance?: string
+
+  /**  */
+  rentalHistory?: string
+
+  /**  */
+  requiredDocuments?: string
+
+  /**  */
+  specialNotes?: string
+
+  /**  */
+  waitlistCurrentSize?: number
+
+  /**  */
+  waitlistMaxSize?: number
+
+  /**  */
+  whatToExpect?: string
+
+  /**  */
+  applicationConfig?: object
+
+  /**  */
+  displayWaitlistSize: boolean
+
+  /**  */
+  reservedCommunityDescription?: string
+
+  /**  */
+  reservedCommunityMinAge?: number
+
+  /**  */
+  resultLink?: string
+
+  /**  */
+  isWaitlistOpen?: boolean
+
+  /**  */
+  waitlistOpenSpots?: number
+
+  /**  */
+  customMapPin?: boolean
+
+  /**  */
+  countyCode?: string
+}
+
+export interface PreferenceUpdate {
+  /**  */
+  links?: PreferenceLink[]
+
+  /**  */
+  ordinal?: number
+
+  /**  */
+  title?: string
+
+  /**  */
+  subtitle?: string
+
+  /**  */
+  description?: string
+
+  /**  */
+  formMetadata?: FormMetadata
+
+  /**  */
+  page?: number
+
+  /**  */
+  id: string
+}
+
+export interface ListingEventUpdate {
+  /**  */
+  type: ListingEventType
 
   /**  */
   id?: string
 
   /**  */
-  email?: string
-
-  /**  */
   createdAt?: Date
 
   /**  */
   updatedAt?: Date
 
   /**  */
-  password?: string
-
-  /**  */
-  currentPassword?: string
-
-  /**  */
-  jurisdictions: Id[]
-<<<<<<< HEAD
-
-  /**  */
-  confirmedAt?: Date
-=======
->>>>>>> 90746359
-
-  /**  */
-  confirmedAt?: Date
-
-  /**  */
-  firstName: string
-
-  /**  */
-  middleName?: string
-
-  /**  */
-  lastName: string
-
-  /**  */
-  dob?: Date
-}
-
-<<<<<<< HEAD
-export interface PaginatedUserList {
-  /**  */
-=======
-export interface UserFilterParams {
-  /**  */
-  $comparison: EnumUserFilterParamsComparison
-
-  /**  */
-  isPartner?: boolean
-}
-
-export interface PaginatedUserList {
-  /**  */
->>>>>>> 90746359
-  items: User[]
-
-  /**  */
-  meta: PaginationMeta
-<<<<<<< HEAD
-=======
-}
-
-export interface UserRolesCreate {
-  /**  */
-  isAdmin?: boolean
-
-  /**  */
-  isPartner?: boolean
-}
-
-export interface UserInvite {
-  /**  */
-  language?: Language
-
-  /**  */
-  roles: CombinedRolesTypes
-
-  /**  */
-  jurisdictions: Id[]
-
-  /**  */
-  leasingAgentInListings?: Id[]
-
-  /**  */
-  confirmedAt?: Date
-
-  /**  */
-  email: string
-
-  /**  */
-  firstName: string
-
-  /**  */
-  middleName?: string
-
-  /**  */
-  lastName: string
-
-  /**  */
-  dob?: Date
-}
-
-export interface UserProfileUpdate {
-  /**  */
-  language?: Language
-
-  /**  */
-  password?: string
-
-  /**  */
-  currentPassword?: string
-
-  /**  */
-  jurisdictions: Id[]
-
+  file?: AssetUpdate
+
+  /**  */
+  startTime?: Date
+
+  /**  */
+  endTime?: Date
+
+  /**  */
+  url?: string
+
+  /**  */
+  note?: string
+
+  /**  */
+  label?: string
+}
+
+export interface UnitAmiChartOverrideUpdate {
+  /**  */
+  id?: string
+
+  /**  */
+  createdAt?: Date
+
+  /**  */
+  updatedAt?: Date
+
+  /**  */
+  items: AmiChartItem[]
+}
+
+export interface UnitUpdate {
+  /**  */
+  status: UnitStatus
+
+  /**  */
+  id?: string
+
+  /**  */
+  createdAt?: Date
+
+  /**  */
+  updatedAt?: Date
+
+  /**  */
+  amiChart?: Id
+
+  /**  */
+  unitType?: Id
+
+  /**  */
+  unitRentType?: Id
+
+  /**  */
+  priorityType?: Id
+
+  /**  */
+  amiChartOverride?: UnitAmiChartOverrideUpdate
+
+  /**  */
+  amiPercentage?: string
+
+  /**  */
+  annualIncomeMin?: string
+
+  /**  */
+  monthlyIncomeMin?: string
+
+  /**  */
+  floor?: number
+
+  /**  */
+  annualIncomeMax?: string
+
+  /**  */
+  maxOccupancy?: number
+
+  /**  */
+  minOccupancy?: number
+
+  /**  */
+  monthlyRent?: string
+
+  /**  */
+  numBathrooms?: number
+
+  /**  */
+  numBedrooms?: number
+
+  /**  */
+  number?: string
+
+  /**  */
+  sqFeet?: string
+
+  /**  */
+  monthlyRentAsPercentOfIncome?: string
+
+  /**  */
+  bmrProgramChart?: boolean
+}
+
+export interface UnitsSummaryUpdate {
   /**  */
   id: string
 
   /**  */
-  firstName: string
-
-  /**  */
-  middleName?: string
-
-  /**  */
-  lastName: string
-
-  /**  */
-  dob?: Date
+  monthlyRentMin?: number
+
+  /**  */
+  monthlyRentMax?: number
+
+  /**  */
+  monthlyRentAsPercentOfIncome?: string
+
+  /**  */
+  amiPercentage?: number
+
+  /**  */
+  minimumIncomeMin?: string
+
+  /**  */
+  minimumIncomeMax?: string
+
+  /**  */
+  maxOccupancy?: number
+
+  /**  */
+  minOccupancy?: number
+
+  /**  */
+  floorMin?: number
+
+  /**  */
+  floorMax?: number
+
+  /**  */
+  sqFeetMin?: string
+
+  /**  */
+  sqFeetMax?: string
+
+  /**  */
+  priorityType?: CombinedPriorityTypeTypes
+
+  /**  */
+  totalCount?: number
+
+  /**  */
+  totalAvailable?: number
+
+  /**  */
+  listing: Id
+
+  /**  */
+  unitType: Id
+}
+
+export interface ListingUpdate {
+  /**  */
+  applicationPickUpAddressType?: ListingApplicationAddressType
+
+  /**  */
+  applicationDropOffAddressType?: ListingApplicationAddressType
+
+  /**  */
+  status: ListingStatus
+
+  /**  */
+  reviewOrderType?: ListingReviewOrder
+
+  /**  */
+  CSVFormattingType: CSVFormattingType
+
+  /**  */
+  id?: string
+
+  /**  */
+  createdAt?: Date
+
+  /**  */
+  updatedAt?: Date
+
+  /**  */
+  applicationMethods: ApplicationMethodUpdate[]
+
+  /**  */
+  preferences: PreferenceUpdate[]
+
+  /**  */
+  applicationAddress?: CombinedApplicationAddressTypes
+
+  /**  */
+  applicationPickUpAddress?: CombinedApplicationPickUpAddressTypes
+
+  /**  */
+  applicationDropOffAddress: CombinedApplicationDropOffAddressTypes
+
+  /**  */
+  applicationMailingAddress: CombinedApplicationMailingAddressTypes
+
+  /**  */
+  buildingSelectionCriteriaFile?: CombinedBuildingSelectionCriteriaFileTypes
+
+  /**  */
+  events: ListingEventUpdate[]
+
+  /**  */
+  image?: AssetUpdate
+
+  /**  */
+  leasingAgentAddress?: CombinedLeasingAgentAddressTypes
+
+  /**  */
+  leasingAgents?: Id[]
+
+  /**  */
+  units: UnitUpdate[]
+
+  /**  */
+  accessibility?: string
+
+  /**  */
+  amenities?: string
+
+  /**  */
+  buildingAddress?: CombinedBuildingAddressTypes
+
+  /**  */
+  buildingTotalUnits?: number
+
+  /**  */
+  developer?: string
+
+  /**  */
+  householdSizeMax?: number
+
+  /**  */
+  householdSizeMin?: number
+
+  /**  */
+  neighborhood?: string
+
+  /**  */
+  petPolicy?: string
+
+  /**  */
+  smokingPolicy?: string
+
+  /**  */
+  unitsAvailable?: number
+
+  /**  */
+  unitAmenities?: string
+
+  /**  */
+  servicesOffered?: string
+
+  /**  */
+  yearBuilt?: number
+
+  /**  */
+  jurisdiction: Id
+
+  /**  */
+  reservedCommunityType?: Id
+
+  /**  */
+  result?: AssetUpdate
+
+  /**  */
+  unitsSummary?: UnitsSummaryUpdate[]
+
+  /**  */
+  additionalApplicationSubmissionNotes?: string
+
+  /**  */
+  digitalApplication?: boolean
+
+  /**  */
+  commonDigitalApplication?: boolean
+
+  /**  */
+  paperApplication?: boolean
+
+  /**  */
+  referralOpportunity?: boolean
+
+  /**  */
+  assets: AssetCreate[]
+
+  /**  */
+  applicationDueDate?: Date
+
+  /**  */
+  applicationDueTime?: Date
+
+  /**  */
+  applicationOpenDate?: Date
+
+  /**  */
+  applicationFee?: string
+
+  /**  */
+  applicationOrganization?: string
+
+  /**  */
+  applicationPickUpAddressOfficeHours?: string
+
+  /**  */
+  applicationDropOffAddressOfficeHours?: string
+
+  /**  */
+  buildingSelectionCriteria?: string
+
+  /**  */
+  costsNotIncluded?: string
+
+  /**  */
+  creditHistory?: string
+
+  /**  */
+  criminalBackground?: string
+
+  /**  */
+  depositMin?: string
+
+  /**  */
+  depositMax?: string
+
+  /**  */
+  disableUnitsAccordion?: boolean
+
+  /**  */
+  leasingAgentEmail?: string
+
+  /**  */
+  leasingAgentName?: string
+
+  /**  */
+  leasingAgentOfficeHours?: string
+
+  /**  */
+  leasingAgentPhone?: string
+
+  /**  */
+  leasingAgentTitle?: string
+
+  /**  */
+  name: string
+
+  /**  */
+  postmarkedApplicationsReceivedByDate?: Date
+
+  /**  */
+  programRules?: string
+
+  /**  */
+  rentalAssistance?: string
+
+  /**  */
+  rentalHistory?: string
+
+  /**  */
+  requiredDocuments?: string
+
+  /**  */
+  specialNotes?: string
+
+  /**  */
+  waitlistCurrentSize?: number
+
+  /**  */
+  waitlistMaxSize?: number
+
+  /**  */
+  whatToExpect?: string
+
+  /**  */
+  applicationConfig?: object
+
+  /**  */
+  displayWaitlistSize: boolean
+
+  /**  */
+  reservedCommunityDescription?: string
+
+  /**  */
+  reservedCommunityMinAge?: number
+
+  /**  */
+  resultLink?: string
+
+  /**  */
+  isWaitlistOpen?: boolean
+
+  /**  */
+  waitlistOpenSpots?: number
+
+  /**  */
+  customMapPin?: boolean
+
+  /**  */
+  countyCode?: string
+}
+
+export interface Property {
+  /**  */
+  units: Unit[]
+
+  /**  */
+  buildingAddress: Address
+
+  /**  */
+  id: string
 
   /**  */
   createdAt: Date
 
   /**  */
   updatedAt: Date
->>>>>>> 90746359
-}
-
-export interface JurisdictionCreate {
+
+  /**  */
+  accessibility?: string
+
+  /**  */
+  amenities?: string
+
+  /**  */
+  buildingTotalUnits?: number
+
+  /**  */
+  developer?: string
+
+  /**  */
+  householdSizeMax?: number
+
+  /**  */
+  householdSizeMin?: number
+
+  /**  */
+  neighborhood?: string
+
+  /**  */
+  petPolicy?: string
+
+  /**  */
+  smokingPolicy?: string
+
+  /**  */
+  unitsAvailable?: number
+
+  /**  */
+  unitAmenities?: string
+
+  /**  */
+  servicesOffered?: string
+
+  /**  */
+  yearBuilt?: number
+}
+
+export interface PropertyCreate {
+  /**  */
+  buildingAddress: AddressUpdate
+
+  /**  */
+  units: UnitCreate[]
+
+  /**  */
+  accessibility?: string
+
+  /**  */
+  amenities?: string
+
+  /**  */
+  buildingTotalUnits?: number
+
+  /**  */
+  developer?: string
+
+  /**  */
+  householdSizeMax?: number
+
+  /**  */
+  householdSizeMin?: number
+
+  /**  */
+  neighborhood?: string
+
+  /**  */
+  petPolicy?: string
+
+  /**  */
+  smokingPolicy?: string
+
+  /**  */
+  unitsAvailable?: number
+
+  /**  */
+  unitAmenities?: string
+
+  /**  */
+  servicesOffered?: string
+
+  /**  */
+  yearBuilt?: number
+}
+
+export interface PropertyUpdate {
+  /**  */
+  id?: string
+
+  /**  */
+  createdAt?: Date
+
+  /**  */
+  updatedAt?: Date
+
+  /**  */
+  buildingAddress: AddressUpdate
+
+  /**  */
+  units: UnitUpdate[]
+
+  /**  */
+  accessibility?: string
+
+  /**  */
+  amenities?: string
+
+  /**  */
+  buildingTotalUnits?: number
+
+  /**  */
+  developer?: string
+
+  /**  */
+  householdSizeMax?: number
+
+  /**  */
+  householdSizeMin?: number
+
+  /**  */
+  neighborhood?: string
+
+  /**  */
+  petPolicy?: string
+
+  /**  */
+  smokingPolicy?: string
+
+  /**  */
+  unitsAvailable?: number
+
+  /**  */
+  unitAmenities?: string
+
+  /**  */
+  servicesOffered?: string
+
+  /**  */
+  yearBuilt?: number
+}
+
+export interface PropertyGroup {
+  /**  */
+  properties: Id[]
+
+  /**  */
+  id: string
+
+  /**  */
+  createdAt: Date
+
+  /**  */
+  updatedAt: Date
+
   /**  */
   name: string
-
-  /**  */
-  notificationsSignUpURL?: string
-}
-
-export interface JurisdictionUpdate {
+}
+
+export interface PropertyGroupCreate {
+  /**  */
+  name: string
+
+  /**  */
+  properties: Id[]
+}
+
+export interface PropertyGroupUpdate {
+  /**  */
+  name: string
+
+  /**  */
+  properties: Id[]
+
+  /**  */
+  id: string
+}
+
+export interface ReservedCommunityTypeCreate {
+  /**  */
+  jurisdiction: Id
+
+  /**  */
+  name: string
+
+  /**  */
+  description?: string
+}
+
+export interface ReservedCommunityTypeUpdate {
+  /**  */
+  jurisdiction: Id
+
+  /**  */
+  name: string
+
+  /**  */
+  description?: string
+
+  /**  */
+  id: string
+}
+
+export interface Translation {
+  /**  */
+  language: Language
+
+  /**  */
+  jurisdiction: Id
+
+  /**  */
+  id: string
+
+  /**  */
+  createdAt: Date
+
+  /**  */
+  updatedAt: Date
+
+  /**  */
+  translations: object
+}
+
+export interface TranslationCreate {
+  /**  */
+  language: Language
+
+  /**  */
+  translations: object
+
+  /**  */
+  jurisdiction: Id
+}
+
+export interface TranslationUpdate {
+  /**  */
+  language: Language
+
   /**  */
   id?: string
 
@@ -4018,2214 +5781,55 @@
   updatedAt?: Date
 
   /**  */
+  translations: object
+
+  /**  */
+  jurisdiction: Id
+}
+
+export interface UnitTypeCreate {
+  /**  */
   name: string
 
   /**  */
-  notificationsSignUpURL?: string
-}
-
-export interface ListingFilterParams {
-  /**  */
-  $comparison: EnumListingFilterParamsComparison
-
-  /**  */
-  name?: string
-
-  /**  */
-  status?: EnumListingFilterParamsStatus
-
-  /**  */
-  neighborhood?: string
-
-  /**  */
-  bedrooms?: number
-<<<<<<< HEAD
-=======
-
-  /**  */
-  zipcode?: string
-
-  /**  */
-  leasingAgents?: string
-}
-
-export interface UnitAccessibilityPriorityType {
+  numBedrooms: number
+}
+
+export interface UnitTypeUpdate {
   /**  */
   name: string
 
   /**  */
+  numBedrooms: number
+
+  /**  */
   id: string
-
-  /**  */
-  createdAt: Date
-
-  /**  */
-  updatedAt: Date
-}
-
-export interface MinMaxCurrency {
-  /**  */
-  min: string
-
-  /**  */
-  max: string
-}
-
-export interface MinMax {
-  /**  */
-  min: number
-
-  /**  */
-  max: number
-}
-
-export interface UnitSummary {
-  /**  */
-  unitType: UnitType
-
-  /**  */
-  minIncomeRange: MinMaxCurrency
-
-  /**  */
-  occupancyRange: MinMax
-
-  /**  */
-  rentAsPercentIncomeRange: MinMax
-
-  /**  */
-  rentRange: MinMaxCurrency
-
-  /**  */
-  totalAvailable: number
-
-  /**  */
-  areaRange: MinMax
-
-  /**  */
-  floorRange?: MinMax
-}
-
-export interface UnitSummaryByAMI {
-  /**  */
-  percent: string
-
-  /**  */
-  byUnitType: UnitSummary[]
-}
-
-export interface HMI {
-  /**  */
-  columns: object
-
-  /**  */
-  rows: object[]
-}
-
-export interface UnitsSummarized {
-  /**  */
-  unitTypes: UnitType[]
-
-  /**  */
-  priorityTypes: UnitAccessibilityPriorityType[]
-
-  /**  */
-  amiPercentages: string[]
-
-  /**  */
-  byUnitTypeAndRent: UnitSummary[]
-
-  /**  */
-  byUnitType: UnitSummary[]
-
-  /**  */
-  byAMI: UnitSummaryByAMI[]
-
-  /**  */
-  hmi: HMI
-}
-
-export interface PreferenceLink {
-  /**  */
-  title: string
->>>>>>> 90746359
-
-  /**  */
-  leasingAgents?: string
-}
-
-export interface UnitType {
+}
+
+export interface UnitRentTypeCreate {
+  /**  */
+  name: string
+}
+
+export interface UnitRentTypeUpdate {
+  /**  */
+  name: string
+
   /**  */
   id: string
-
-  /**  */
-  createdAt: Date
-
-  /**  */
-  updatedAt: Date
-
+}
+
+export interface UnitAccessibilityPriorityTypeCreate {
   /**  */
   name: string
-
-  /**  */
-  numBedrooms: number
-}
-
-export interface UnitAccessibilityPriorityType {
+}
+
+export interface UnitAccessibilityPriorityTypeUpdate {
   /**  */
   name: string
 
   /**  */
   id: string
-
-  /**  */
-  createdAt: Date
-
-  /**  */
-  updatedAt: Date
-}
-
-export interface MinMaxCurrency {
-  /**  */
-  min: string
-
-  /**  */
-  max: string
-}
-
-export interface MinMax {
-  /**  */
-  min: number
-
-  /**  */
-  max: number
-}
-
-export interface UnitSummary {
-  /**  */
-  unitType: UnitType
-
-  /**  */
-  minIncomeRange: MinMaxCurrency
-
-  /**  */
-  occupancyRange: MinMax
-
-  /**  */
-  rentAsPercentIncomeRange: MinMax
-
-  /**  */
-  rentRange: MinMaxCurrency
-
-  /**  */
-  totalAvailable: number
-
-  /**  */
-  areaRange: MinMax
-
-  /**  */
-  floorRange?: MinMax
-}
-
-export interface UnitSummaryByAMI {
-  /**  */
-  percent: string
-
-  /**  */
-  byUnitType: UnitSummary[]
-}
-
-export interface HMI {
-  /**  */
-  columns: object
-
-  /**  */
-  rows: object[]
-}
-
-export interface UnitsSummarized {
-  /**  */
-  unitTypes: UnitType[]
-
-  /**  */
-  priorityTypes: UnitAccessibilityPriorityType[]
-
-  /**  */
-  amiPercentages: string[]
-
-  /**  */
-  byUnitTypeAndRent: UnitSummary[]
-
-  /**  */
-  byUnitType: UnitSummary[]
-
-  /**  */
-  byAMI: UnitSummaryByAMI[]
-
-  /**  */
-  hmi: HMI
-}
-
-export interface PreferenceLink {
-  /**  */
-  title: string
-
-  /**  */
-  url: string
-}
-
-export interface FormMetadataExtraData {
-  /**  */
-  type: InputType
-
-  /**  */
-  key: string
-}
-
-export interface FormMetadataOptions {
-  /**  */
-  key: string
-
-  /**  */
-  extraData?: FormMetadataExtraData[]
-
-  /**  */
-  description: boolean
-
-  /**  */
-  exclusive: boolean
-}
-
-export interface FormMetadata {
-  /**  */
-  key: string
-
-  /**  */
-  options: FormMetadataOptions[]
-
-  /**  */
-  hideGenericDecline: boolean
-
-  /**  */
-  customSelectText: string
-
-  /**  */
-  hideFromListing: boolean
-}
-
-export interface Preference {
-  /**  */
-  links?: PreferenceLink[]
-
-  /**  */
-  jurisdiction: Jurisdiction
-
-  /**  */
-  id: string
-
-  /**  */
-  createdAt: Date
-
-  /**  */
-  updatedAt: Date
-
-  /**  */
-  ordinal?: number
-
-  /**  */
-  title?: string
-
-  /**  */
-  subtitle?: string
-
-  /**  */
-  description?: string
-
-<<<<<<< HEAD
-  /**  */
-  formMetadata?: FormMetadata
-
-  /**  */
-  page?: number
-}
-
-export interface Asset {
-  /**  */
-  fileId: string
-
-  /**  */
-  label: string
-
-  /**  */
-  id: string
-
-  /**  */
-  createdAt: Date
-
-  /**  */
-  updatedAt: Date
-}
-
-export interface ListingEvent {
-  /**  */
-  type: ListingEventType
-
-  /**  */
-  id: string
-
-  /**  */
-  createdAt: Date
-
-  /**  */
-  updatedAt: Date
-
-  /**  */
-  startTime?: Date
-
-  /**  */
-  endTime?: Date
-
-  /**  */
-  url?: string
-
-  /**  */
-  note?: string
-
-  /**  */
-  label?: string
-
-  /**  */
-  file?: Asset
-}
-
-export interface ReservedCommunityType {
-=======
-export interface UnitRentType {
->>>>>>> 90746359
-  /**  */
-  id: string
-
-  /**  */
-  createdAt: Date
-
-  /**  */
-  updatedAt: Date
-
-  /**  */
-  name: string
-<<<<<<< HEAD
-
-  /**  */
-  description?: string
-=======
->>>>>>> 90746359
-}
-
-export interface UnitAccessibilityPriorityType {
-  /**  */
-  id: string
-
-  /**  */
-  createdAt: Date
-
-  /**  */
-  updatedAt: Date
-
-  /**  */
-  name: string
-}
-
-export interface UnitAmiChartOverride {
-  /**  */
-  id: string
-
-  /**  */
-  createdAt: Date
-
-  /**  */
-  updatedAt: Date
-
-  /**  */
-  items: AmiChartItem[]
-}
-
-export interface UnitAmiChartOverride {
-  /**  */
-  id: string
-
-  /**  */
-  createdAt: Date
-
-  /**  */
-  updatedAt: Date
-
-  /**  */
-  items: AmiChartItem[]
-}
-
-export interface Unit {
-  /**  */
-  status: UnitStatus
-
-  /**  */
-  amiChart?: Id
-
-  /**  */
-  unitType?: UnitType
-
-  /**  */
-  unitRentType?: UnitRentType
-
-  /**  */
-  priorityType?: UnitAccessibilityPriorityType
-
-  /**  */
-  amiChartOverride?: UnitAmiChartOverride
-
-  /**  */
-  id: string
-
-  /**  */
-  createdAt: Date
-
-  /**  */
-  updatedAt: Date
-
-  /**  */
-  amiPercentage?: string
-
-  /**  */
-  annualIncomeMin?: string
-
-  /**  */
-  monthlyIncomeMin?: string
-
-  /**  */
-  floor?: number
-
-  /**  */
-  annualIncomeMax?: string
-
-  /**  */
-  maxOccupancy?: number
-
-  /**  */
-  minOccupancy?: number
-
-  /**  */
-  monthlyRent?: string
-
-  /**  */
-  numBathrooms?: number
-
-  /**  */
-  numBedrooms?: number
-
-  /**  */
-  number?: string
-
-  /**  */
-  sqFeet?: string
-
-  /**  */
-  monthlyRentAsPercentOfIncome?: string
-
-  /**  */
-  bmrProgramChart?: boolean
-}
-
-<<<<<<< HEAD
-export interface UnitType {
-  /**  */
-  name: string
-
-  /**  */
-  numBedrooms: number
-
-  /**  */
-  id: string
-
-=======
-export interface UnitsSummary {
->>>>>>> 90746359
-  /**  */
-  listing: Id
-
-  /**  */
-  unitType: Id
-
-<<<<<<< HEAD
-export interface UnitsSummary {
-  /**  */
-  listing: Id
-
-  /**  */
-  id: string
-=======
-  /**  */
-  id: string
-
-  /**  */
-  monthlyRentMin?: number
-
-  /**  */
-  monthlyRentMax?: number
-
-  /**  */
-  monthlyRentAsPercentOfIncome?: string
->>>>>>> 90746359
-
-  /**  */
-  amiPercentage?: number
-
-  /**  */
-<<<<<<< HEAD
-  monthlyRent?: number
-
-  /**  */
-  monthlyRentAsPercentOfIncome?: string
-
-  /**  */
-  amiPercentage?: string
-
-  /**  */
-  minimumIncomeMin?: string
-
-  /**  */
-  minimumIncomeMax?: string
-
-  /**  */
-  maxOccupancy?: number
-
-  /**  */
-  minOccupancy?: number
-
-  /**  */
-  floorMin?: number
-
-  /**  */
-  floorMax?: number
-
-  /**  */
-  sqFeetMin?: string
-
-  /**  */
-  sqFeetMax?: string
-
-  /**  */
-  priorityType?: CombinedPriorityTypeTypes
-
-  /**  */
-  totalCount?: number
-
-  /**  */
-  totalAvailable?: number
-}
-=======
-  minimumIncomeMin?: string
-
-  /**  */
-  minimumIncomeMax?: string
-
-  /**  */
-  maxOccupancy?: number
-
-  /**  */
-  minOccupancy?: number
-
-  /**  */
-  floorMin?: number
-
-  /**  */
-  floorMax?: number
-
-  /**  */
-  sqFeetMin?: string
-
-  /**  */
-  sqFeetMax?: string
-
-  /**  */
-  priorityType?: CombinedPriorityTypeTypes
-
-  /**  */
-  totalCount?: number
-
-  /**  */
-  totalAvailable?: number
-}
-
-export interface Listing {
-  /**  */
-  referralApplication?: ApplicationMethod
->>>>>>> 90746359
-
-  /**  */
-  referralApplication?: ApplicationMethod
-
-  /**  */
-  applicationPickUpAddressType?: ListingApplicationAddressType
-
-  /**  */
-  applicationDropOffAddressType?: ListingApplicationAddressType
-
-  /**  */
-  status: ListingStatus
-
-  /**  */
-  reviewOrderType?: ListingReviewOrder
-
-  /**  */
-  CSVFormattingType: CSVFormattingType
-
-  /**  */
-  showWaitlist: boolean
-
-  /**  */
-  unitsSummarized: UnitsSummarized
-
-  /**  */
-  applicationMethods: ApplicationMethod[]
-
-  /**  */
-  preferences: Preference[]
-
-  /**  */
-  applicationAddress?: CombinedApplicationAddressTypes
-
-  /**  */
-  applicationPickUpAddress?: CombinedApplicationPickUpAddressTypes
-
-  /**  */
-  applicationDropOffAddress: CombinedApplicationDropOffAddressTypes
-
-  /**  */
-  applicationMailingAddress: CombinedApplicationMailingAddressTypes
-
-  /**  */
-  buildingSelectionCriteriaFile?: CombinedBuildingSelectionCriteriaFileTypes
-
-  /**  */
-  events: ListingEvent[]
-
-  /**  */
-  image?: CombinedImageTypes
-
-  /**  */
-  leasingAgentAddress?: CombinedLeasingAgentAddressTypes
-
-  /**  */
-  leasingAgents?: UserBasic[]
-
-  /**  */
-  jurisdiction: IdName
-
-  /**  */
-  reservedCommunityType?: ReservedCommunityType
-
-  /**  */
-  result?: CombinedResultTypes
-
-  /**  */
-  units: Unit[]
-
-  /**  */
-  accessibility?: string
-
-  /**  */
-  amenities?: string
-
-  /**  */
-  buildingAddress: Address
-
-  /**  */
-  buildingTotalUnits?: number
-
-  /**  */
-  developer?: string
-
-  /**  */
-  householdSizeMax?: number
-
-  /**  */
-  householdSizeMin?: number
-
-  /**  */
-  neighborhood?: string
-
-  /**  */
-  petPolicy?: string
-
-  /**  */
-  smokingPolicy?: string
-
-  /**  */
-  unitsAvailable?: number
-
-  /**  */
-  unitAmenities?: string
-
-  /**  */
-  servicesOffered?: string
-
-  /**  */
-  yearBuilt?: number
-
-  /**  */
-  urlSlug: string
-
-  /**  */
-  unitsSummary?: UnitsSummary[]
-
-  /**  */
-  countyCode?: string
-
-  /**  */
-  id: string
-
-  /**  */
-  createdAt: Date
-
-  /**  */
-  updatedAt: Date
-
-  /**  */
-  additionalApplicationSubmissionNotes?: string
-
-  /**  */
-  digitalApplication?: boolean
-
-  /**  */
-  commonDigitalApplication?: boolean
-
-  /**  */
-  paperApplication?: boolean
-
-  /**  */
-  referralOpportunity?: boolean
-
-  /**  */
-  assets: AssetCreate[]
-
-  /**  */
-  applicationDueDate?: Date
-
-  /**  */
-  applicationDueTime?: Date
-
-  /**  */
-  applicationOpenDate?: Date
-
-  /**  */
-  applicationFee?: string
-
-  /**  */
-  applicationOrganization?: string
-
-  /**  */
-  applicationPickUpAddressOfficeHours?: string
-
-  /**  */
-  applicationDropOffAddressOfficeHours?: string
-
-  /**  */
-  buildingSelectionCriteria?: string
-
-  /**  */
-  costsNotIncluded?: string
-
-  /**  */
-  creditHistory?: string
-
-  /**  */
-  criminalBackground?: string
-
-  /**  */
-  depositMin?: string
-
-  /**  */
-  depositMax?: string
-
-  /**  */
-  disableUnitsAccordion?: boolean
-
-  /**  */
-  leasingAgentEmail?: string
-
-  /**  */
-  leasingAgentName?: string
-
-  /**  */
-  leasingAgentOfficeHours?: string
-
-  /**  */
-  leasingAgentPhone?: string
-
-  /**  */
-  leasingAgentTitle?: string
-
-  /**  */
-  name: string
-
-  /**  */
-  postmarkedApplicationsReceivedByDate?: Date
-
-  /**  */
-  programRules?: string
-
-  /**  */
-  rentalAssistance?: string
-
-  /**  */
-  rentalHistory?: string
-
-  /**  */
-  requiredDocuments?: string
-
-  /**  */
-  specialNotes?: string
-
-  /**  */
-  waitlistCurrentSize?: number
-
-  /**  */
-  waitlistMaxSize?: number
-
-  /**  */
-  whatToExpect?: string
-
-  /**  */
-  applicationConfig?: object
-
-  /**  */
-  displayWaitlistSize: boolean
-
-  /**  */
-  reservedCommunityDescription?: string
-
-  /**  */
-  reservedCommunityMinAge?: number
-
-  /**  */
-  resultLink?: string
-
-  /**  */
-  isWaitlistOpen?: boolean
-
-  /**  */
-  waitlistOpenSpots?: number
-
-  /**  */
-  customMapPin?: boolean
-}
-
-export interface PaginatedListing {
-  /**  */
-  items: Listing[]
-
-  /**  */
-  meta: PaginationMeta
-}
-
-export interface PreferenceCreate {
-  /**  */
-  links?: PreferenceLink[]
-
-  /**  */
-  ordinal?: number
-
-  /**  */
-  title?: string
-
-  /**  */
-  subtitle?: string
-
-  /**  */
-  description?: string
-
-  /**  */
-  formMetadata?: FormMetadata
-
-  /**  */
-  page?: number
-}
-
-export interface ListingEventCreate {
-  /**  */
-  type: ListingEventType
-
-  /**  */
-  file?: AssetCreate
-
-  /**  */
-  startTime?: Date
-
-  /**  */
-  endTime?: Date
-
-  /**  */
-  url?: string
-
-  /**  */
-  note?: string
-
-  /**  */
-  label?: string
-}
-
-<<<<<<< HEAD
-export interface UnitTypeCreate {
-  /**  */
-  name: string
-
-  /**  */
-  numBedrooms: number
-}
-
-export interface UnitRentTypeCreate {
-  /**  */
-  name: string
-}
-
-export interface UnitAccessibilityPriorityTypeCreate {
-  /**  */
-  name: string
-}
-
-=======
->>>>>>> 90746359
-export interface UnitAmiChartOverrideCreate {
-  /**  */
-  items: AmiChartItem[]
-}
-
-export interface UnitCreate {
-  /**  */
-  status: UnitStatus
-
-  /**  */
-  amiChart?: Id
-
-  /**  */
-<<<<<<< HEAD
-  unitType?: UnitTypeCreate
-
-  /**  */
-  unitRentType?: UnitRentTypeCreate
-
-  /**  */
-  priorityType?: UnitAccessibilityPriorityTypeCreate
-=======
-  unitType?: Id
-
-  /**  */
-  unitRentType?: Id
-
-  /**  */
-  priorityType?: Id
->>>>>>> 90746359
-
-  /**  */
-  amiChartOverride?: UnitAmiChartOverrideCreate
-
-  /**  */
-  amiPercentage?: string
-
-  /**  */
-  annualIncomeMin?: string
-
-  /**  */
-  monthlyIncomeMin?: string
-
-  /**  */
-  floor?: number
-
-  /**  */
-  annualIncomeMax?: string
-
-  /**  */
-  maxOccupancy?: number
-
-  /**  */
-  minOccupancy?: number
-
-  /**  */
-  monthlyRent?: string
-
-  /**  */
-  numBathrooms?: number
-
-  /**  */
-  numBedrooms?: number
-
-  /**  */
-  number?: string
-
-  /**  */
-  sqFeet?: string
-
-  /**  */
-  monthlyRentAsPercentOfIncome?: string
-
-  /**  */
-  bmrProgramChart?: boolean
-}
-
-export interface UnitsSummaryCreate {
-  /**  */
-<<<<<<< HEAD
-  unitType: UnitType
-
-  /**  */
-  monthlyRent?: number
-=======
-  monthlyRentMin?: number
-
-  /**  */
-  monthlyRentMax?: number
->>>>>>> 90746359
-
-  /**  */
-  monthlyRentAsPercentOfIncome?: string
-
-  /**  */
-<<<<<<< HEAD
-  amiPercentage?: string
-=======
-  amiPercentage?: number
->>>>>>> 90746359
-
-  /**  */
-  minimumIncomeMin?: string
-
-  /**  */
-  minimumIncomeMax?: string
-
-  /**  */
-  maxOccupancy?: number
-
-  /**  */
-  minOccupancy?: number
-
-  /**  */
-  floorMin?: number
-
-  /**  */
-  floorMax?: number
-
-  /**  */
-  sqFeetMin?: string
-
-  /**  */
-  sqFeetMax?: string
-
-  /**  */
-  priorityType?: CombinedPriorityTypeTypes
-
-  /**  */
-  totalCount?: number
-
-  /**  */
-  totalAvailable?: number
-
-  /**  */
-  listing: Id
-<<<<<<< HEAD
-=======
-
-  /**  */
-  unitType: Id
->>>>>>> 90746359
-}
-
-export interface ListingCreate {
-  /**  */
-  applicationPickUpAddressType?: ListingApplicationAddressType
-
-  /**  */
-  applicationDropOffAddressType?: ListingApplicationAddressType
-
-  /**  */
-  status: ListingStatus
-
-  /**  */
-  reviewOrderType?: ListingReviewOrder
-
-  /**  */
-  CSVFormattingType: CSVFormattingType
-
-  /**  */
-  applicationMethods: ApplicationMethodCreate[]
-
-  /**  */
-  preferences: PreferenceCreate[]
-
-  /**  */
-  applicationAddress?: CombinedApplicationAddressTypes
-
-  /**  */
-  applicationPickUpAddress?: CombinedApplicationPickUpAddressTypes
-
-  /**  */
-  applicationDropOffAddress: CombinedApplicationDropOffAddressTypes
-
-  /**  */
-  applicationMailingAddress: CombinedApplicationMailingAddressTypes
-
-  /**  */
-  buildingSelectionCriteriaFile?: CombinedBuildingSelectionCriteriaFileTypes
-
-  /**  */
-  events: ListingEventCreate[]
-
-  /**  */
-  image?: CombinedImageTypes
-
-  /**  */
-  leasingAgentAddress?: CombinedLeasingAgentAddressTypes
-
-  /**  */
-  leasingAgents?: Id[]
-
-  /**  */
-  units: UnitCreate[]
-
-  /**  */
-  accessibility?: string
-
-  /**  */
-  amenities?: string
-
-  /**  */
-  buildingAddress?: CombinedBuildingAddressTypes
-
-  /**  */
-  buildingTotalUnits?: number
-
-  /**  */
-  developer?: string
-
-  /**  */
-  householdSizeMax?: number
-
-  /**  */
-  householdSizeMin?: number
-
-  /**  */
-  neighborhood?: string
-
-  /**  */
-  petPolicy?: string
-
-  /**  */
-  smokingPolicy?: string
-
-  /**  */
-  unitsAvailable?: number
-
-  /**  */
-  unitAmenities?: string
-
-  /**  */
-  servicesOffered?: string
-
-  /**  */
-  yearBuilt?: number
-
-  /**  */
-  jurisdiction: Id
-
-  /**  */
-  reservedCommunityType?: Id
-
-  /**  */
-  result?: CombinedResultTypes
-
-  /**  */
-  unitsSummary?: UnitsSummaryCreate[]
-
-  /**  */
-  additionalApplicationSubmissionNotes?: string
-
-  /**  */
-  digitalApplication?: boolean
-
-  /**  */
-  commonDigitalApplication?: boolean
-
-  /**  */
-  paperApplication?: boolean
-
-  /**  */
-  referralOpportunity?: boolean
-
-  /**  */
-  assets: AssetCreate[]
-
-  /**  */
-  applicationDueDate?: Date
-
-  /**  */
-  applicationDueTime?: Date
-
-  /**  */
-  applicationOpenDate?: Date
-
-  /**  */
-  applicationFee?: string
-
-  /**  */
-  applicationOrganization?: string
-
-  /**  */
-  applicationPickUpAddressOfficeHours?: string
-
-  /**  */
-  applicationDropOffAddressOfficeHours?: string
-
-  /**  */
-  buildingSelectionCriteria?: string
-
-  /**  */
-  costsNotIncluded?: string
-
-  /**  */
-  creditHistory?: string
-
-  /**  */
-  criminalBackground?: string
-
-  /**  */
-  depositMin?: string
-
-  /**  */
-  depositMax?: string
-
-  /**  */
-  disableUnitsAccordion?: boolean
-
-  /**  */
-  leasingAgentEmail?: string
-
-  /**  */
-  leasingAgentName?: string
-
-  /**  */
-  leasingAgentOfficeHours?: string
-
-  /**  */
-  leasingAgentPhone?: string
-
-  /**  */
-  leasingAgentTitle?: string
-
-  /**  */
-  name: string
-
-  /**  */
-  postmarkedApplicationsReceivedByDate?: Date
-
-  /**  */
-  programRules?: string
-
-  /**  */
-  rentalAssistance?: string
-
-  /**  */
-  rentalHistory?: string
-
-  /**  */
-  requiredDocuments?: string
-
-  /**  */
-  specialNotes?: string
-
-  /**  */
-  waitlistCurrentSize?: number
-
-  /**  */
-  waitlistMaxSize?: number
-
-  /**  */
-  whatToExpect?: string
-
-  /**  */
-  applicationConfig?: object
-
-  /**  */
-  displayWaitlistSize: boolean
-
-  /**  */
-  reservedCommunityDescription?: string
-
-  /**  */
-  reservedCommunityMinAge?: number
-
-  /**  */
-  resultLink?: string
-
-  /**  */
-  isWaitlistOpen?: boolean
-
-  /**  */
-  waitlistOpenSpots?: number
-
-  /**  */
-  customMapPin?: boolean
-
-  /**  */
-  countyCode?: string
-}
-
-export interface PreferenceUpdate {
-  /**  */
-  links?: PreferenceLink[]
-
-  /**  */
-  ordinal?: number
-
-  /**  */
-  title?: string
-
-  /**  */
-  subtitle?: string
-
-  /**  */
-  description?: string
-
-  /**  */
-  formMetadata?: FormMetadata
-
-  /**  */
-  page?: number
-
-  /**  */
-  id: string
-}
-
-export interface ListingEventUpdate {
-  /**  */
-  type: ListingEventType
-
-  /**  */
-  id?: string
-
-  /**  */
-  createdAt?: Date
-
-  /**  */
-  updatedAt?: Date
-
-  /**  */
-  file?: AssetUpdate
-
-  /**  */
-  startTime?: Date
-<<<<<<< HEAD
-
-  /**  */
-  endTime?: Date
-
-  /**  */
-  url?: string
-
-  /**  */
-  note?: string
-
-  /**  */
-  label?: string
-}
-
-export interface UnitTypeUpdate {
-  /**  */
-  name: string
-=======
-
-  /**  */
-  endTime?: Date
-
-  /**  */
-  url?: string
-
-  /**  */
-  note?: string
-
-  /**  */
-  label?: string
-}
->>>>>>> 90746359
-
-export interface UnitAmiChartOverrideUpdate {
-  /**  */
-  numBedrooms: number
-
-  /**  */
-  id: string
-}
-
-export interface UnitRentTypeUpdate {
-  /**  */
-  name: string
-
-  /**  */
-<<<<<<< HEAD
-  id: string
-}
-
-export interface UnitAccessibilityPriorityTypeUpdate {
-  /**  */
-  name: string
-
-  /**  */
-  id: string
-}
-=======
-  items: AmiChartItem[]
-}
-
-export interface UnitUpdate {
-  /**  */
-  status: UnitStatus
-
-  /**  */
-  id?: string
->>>>>>> 90746359
-
-export interface UnitAmiChartOverrideUpdate {
-  /**  */
-<<<<<<< HEAD
-  id?: string
-
-  /**  */
-  createdAt?: Date
-
-  /**  */
-  updatedAt?: Date
-
-  /**  */
-  items: AmiChartItem[]
-}
-=======
-  createdAt?: Date
-
-  /**  */
-  updatedAt?: Date
-
-  /**  */
-  amiChart?: Id
->>>>>>> 90746359
-
-  /**  */
-  unitType?: Id
-
-  /**  */
-  unitRentType?: Id
-
-  /**  */
-<<<<<<< HEAD
-  id?: string
-
-  /**  */
-  createdAt?: Date
-
-  /**  */
-  updatedAt?: Date
-
-  /**  */
-  amiChart?: Id
-
-  /**  */
-  unitType?: UnitTypeUpdate
-
-  /**  */
-  unitRentType?: UnitRentTypeUpdate
-
-  /**  */
-  priorityType?: UnitAccessibilityPriorityTypeUpdate
-=======
-  priorityType?: Id
->>>>>>> 90746359
-
-  /**  */
-  amiChartOverride?: UnitAmiChartOverrideUpdate
-
-  /**  */
-  amiPercentage?: string
-
-  /**  */
-  annualIncomeMin?: string
-
-  /**  */
-  monthlyIncomeMin?: string
-
-  /**  */
-  floor?: number
-
-  /**  */
-  annualIncomeMax?: string
-
-  /**  */
-  maxOccupancy?: number
-
-  /**  */
-  minOccupancy?: number
-
-  /**  */
-  monthlyRent?: string
-
-  /**  */
-  numBathrooms?: number
-
-  /**  */
-  numBedrooms?: number
-
-  /**  */
-  number?: string
-
-  /**  */
-  sqFeet?: string
-
-  /**  */
-  monthlyRentAsPercentOfIncome?: string
-
-  /**  */
-  bmrProgramChart?: boolean
-}
-
-export interface UnitsSummaryUpdate {
-  /**  */
-  id: string
-
-  /**  */
-<<<<<<< HEAD
-  unitType: UnitType
-
-  /**  */
-  monthlyRent?: number
-=======
-  monthlyRentMin?: number
-
-  /**  */
-  monthlyRentMax?: number
->>>>>>> 90746359
-
-  /**  */
-  monthlyRentAsPercentOfIncome?: string
-
-  /**  */
-<<<<<<< HEAD
-  amiPercentage?: string
-=======
-  amiPercentage?: number
->>>>>>> 90746359
-
-  /**  */
-  minimumIncomeMin?: string
-
-  /**  */
-  minimumIncomeMax?: string
-
-  /**  */
-  maxOccupancy?: number
-
-  /**  */
-  minOccupancy?: number
-
-  /**  */
-  floorMin?: number
-
-  /**  */
-  floorMax?: number
-
-  /**  */
-  sqFeetMin?: string
-
-  /**  */
-  sqFeetMax?: string
-
-  /**  */
-  priorityType?: CombinedPriorityTypeTypes
-
-  /**  */
-  totalCount?: number
-
-  /**  */
-  totalAvailable?: number
-
-  /**  */
-  listing: Id
-<<<<<<< HEAD
-=======
-
-  /**  */
-  unitType: Id
->>>>>>> 90746359
-}
-
-export interface ListingUpdate {
-  /**  */
-  applicationPickUpAddressType?: ListingApplicationAddressType
-
-  /**  */
-  applicationDropOffAddressType?: ListingApplicationAddressType
-
-  /**  */
-  status: ListingStatus
-
-  /**  */
-  reviewOrderType?: ListingReviewOrder
-
-  /**  */
-  CSVFormattingType: CSVFormattingType
-
-  /**  */
-  id?: string
-
-  /**  */
-  createdAt?: Date
-
-  /**  */
-  updatedAt?: Date
-
-  /**  */
-  applicationMethods: ApplicationMethodUpdate[]
-
-  /**  */
-  preferences: PreferenceUpdate[]
-
-  /**  */
-  applicationAddress?: CombinedApplicationAddressTypes
-
-  /**  */
-  applicationPickUpAddress?: CombinedApplicationPickUpAddressTypes
-
-  /**  */
-  applicationDropOffAddress: CombinedApplicationDropOffAddressTypes
-
-  /**  */
-  applicationMailingAddress: CombinedApplicationMailingAddressTypes
-
-  /**  */
-  buildingSelectionCriteriaFile?: CombinedBuildingSelectionCriteriaFileTypes
-
-  /**  */
-  events: ListingEventUpdate[]
-
-  /**  */
-  image?: AssetUpdate
-
-  /**  */
-  leasingAgentAddress?: CombinedLeasingAgentAddressTypes
-
-  /**  */
-  leasingAgents?: Id[]
-
-  /**  */
-  units: UnitUpdate[]
-
-  /**  */
-  accessibility?: string
-
-  /**  */
-  amenities?: string
-
-  /**  */
-  buildingAddress?: CombinedBuildingAddressTypes
-
-  /**  */
-  buildingTotalUnits?: number
-
-  /**  */
-  developer?: string
-
-  /**  */
-  householdSizeMax?: number
-
-  /**  */
-  householdSizeMin?: number
-
-  /**  */
-  neighborhood?: string
-
-  /**  */
-  petPolicy?: string
-
-  /**  */
-  smokingPolicy?: string
-
-  /**  */
-  unitsAvailable?: number
-
-  /**  */
-  unitAmenities?: string
-
-  /**  */
-  servicesOffered?: string
-
-  /**  */
-  yearBuilt?: number
-
-  /**  */
-  jurisdiction: Id
-
-  /**  */
-  reservedCommunityType?: Id
-
-  /**  */
-  result?: AssetUpdate
-
-  /**  */
-  unitsSummary?: UnitsSummaryUpdate[]
-
-  /**  */
-  additionalApplicationSubmissionNotes?: string
-
-  /**  */
-  digitalApplication?: boolean
-
-  /**  */
-  commonDigitalApplication?: boolean
-
-  /**  */
-  paperApplication?: boolean
-
-  /**  */
-  referralOpportunity?: boolean
-
-  /**  */
-  assets: AssetCreate[]
-
-  /**  */
-  applicationDueDate?: Date
-
-  /**  */
-  applicationDueTime?: Date
-
-  /**  */
-  applicationOpenDate?: Date
-
-  /**  */
-  applicationFee?: string
-
-  /**  */
-  applicationOrganization?: string
-
-  /**  */
-  applicationPickUpAddressOfficeHours?: string
-
-  /**  */
-  applicationDropOffAddressOfficeHours?: string
-
-  /**  */
-  buildingSelectionCriteria?: string
-
-  /**  */
-  costsNotIncluded?: string
-
-  /**  */
-  creditHistory?: string
-
-  /**  */
-  criminalBackground?: string
-
-  /**  */
-  depositMin?: string
-
-  /**  */
-  depositMax?: string
-
-  /**  */
-  disableUnitsAccordion?: boolean
-
-  /**  */
-  leasingAgentEmail?: string
-
-  /**  */
-  leasingAgentName?: string
-
-  /**  */
-  leasingAgentOfficeHours?: string
-
-  /**  */
-  leasingAgentPhone?: string
-
-  /**  */
-  leasingAgentTitle?: string
-
-  /**  */
-  name: string
-
-  /**  */
-  postmarkedApplicationsReceivedByDate?: Date
-
-  /**  */
-  programRules?: string
-
-  /**  */
-  rentalAssistance?: string
-
-  /**  */
-  rentalHistory?: string
-
-  /**  */
-  requiredDocuments?: string
-
-  /**  */
-  specialNotes?: string
-
-  /**  */
-  waitlistCurrentSize?: number
-
-  /**  */
-  waitlistMaxSize?: number
-
-  /**  */
-  whatToExpect?: string
-
-  /**  */
-  applicationConfig?: object
-
-  /**  */
-  displayWaitlistSize: boolean
-
-  /**  */
-  reservedCommunityDescription?: string
-
-  /**  */
-  reservedCommunityMinAge?: number
-
-  /**  */
-  resultLink?: string
-
-  /**  */
-  isWaitlistOpen?: boolean
-
-  /**  */
-  waitlistOpenSpots?: number
-
-  /**  */
-  customMapPin?: boolean
-
-  /**  */
-  countyCode?: string
-}
-
-export interface Property {
-  /**  */
-  units: Unit[]
-
-  /**  */
-  buildingAddress: Address
-
-  /**  */
-  id: string
-
-  /**  */
-  createdAt: Date
-
-  /**  */
-  updatedAt: Date
-
-  /**  */
-  accessibility?: string
-
-  /**  */
-  amenities?: string
-
-  /**  */
-  buildingTotalUnits?: number
-
-  /**  */
-  developer?: string
-
-  /**  */
-  householdSizeMax?: number
-
-  /**  */
-  householdSizeMin?: number
-
-  /**  */
-  neighborhood?: string
-
-  /**  */
-  petPolicy?: string
-
-  /**  */
-  smokingPolicy?: string
-
-  /**  */
-  unitsAvailable?: number
-
-  /**  */
-  unitAmenities?: string
-
-  /**  */
-  servicesOffered?: string
-
-  /**  */
-  yearBuilt?: number
-}
-
-export interface PropertyCreate {
-  /**  */
-  buildingAddress: AddressUpdate
-
-  /**  */
-  units: UnitCreate[]
-
-  /**  */
-  accessibility?: string
-
-  /**  */
-  amenities?: string
-
-  /**  */
-  buildingTotalUnits?: number
-
-  /**  */
-  developer?: string
-
-  /**  */
-  householdSizeMax?: number
-
-  /**  */
-  householdSizeMin?: number
-
-  /**  */
-  neighborhood?: string
-
-  /**  */
-  petPolicy?: string
-
-  /**  */
-  smokingPolicy?: string
-
-  /**  */
-  unitsAvailable?: number
-
-  /**  */
-  unitAmenities?: string
-
-  /**  */
-  servicesOffered?: string
-
-  /**  */
-  yearBuilt?: number
-}
-
-export interface PropertyUpdate {
-  /**  */
-  id?: string
-
-  /**  */
-  createdAt?: Date
-
-  /**  */
-  updatedAt?: Date
-
-  /**  */
-  buildingAddress: AddressUpdate
-
-  /**  */
-  units: UnitUpdate[]
-
-  /**  */
-  accessibility?: string
-
-  /**  */
-  amenities?: string
-
-  /**  */
-  buildingTotalUnits?: number
-
-  /**  */
-  developer?: string
-
-  /**  */
-  householdSizeMax?: number
-
-  /**  */
-  householdSizeMin?: number
-
-  /**  */
-  neighborhood?: string
-
-  /**  */
-  petPolicy?: string
-
-  /**  */
-  smokingPolicy?: string
-
-  /**  */
-  unitsAvailable?: number
-
-  /**  */
-  unitAmenities?: string
-
-  /**  */
-  servicesOffered?: string
-
-  /**  */
-  yearBuilt?: number
-}
-
-export interface PropertyGroup {
-  /**  */
-  properties: Id[]
-
-  /**  */
-  id: string
-
-  /**  */
-  createdAt: Date
-
-  /**  */
-  updatedAt: Date
-
-  /**  */
-  name: string
-}
-
-export interface PropertyGroupCreate {
-  /**  */
-  name: string
-
-  /**  */
-  properties: Id[]
-}
-
-export interface PropertyGroupUpdate {
-  /**  */
-  name: string
-
-  /**  */
-  properties: Id[]
-
-  /**  */
-  id: string
-}
-
-export interface ReservedCommunityTypeCreate {
-  /**  */
-  jurisdiction: Id
-
-  /**  */
-  name: string
-
-  /**  */
-  description?: string
-}
-
-export interface ReservedCommunityTypeUpdate {
-  /**  */
-  jurisdiction: Id
-
-  /**  */
-  name: string
-
-  /**  */
-  description?: string
-
-  /**  */
-  id: string
-}
-
-export interface Translation {
-  /**  */
-  language: Language
-
-  /**  */
-  jurisdiction: Id
-
-  /**  */
-  id: string
-
-  /**  */
-  createdAt: Date
-
-  /**  */
-  updatedAt: Date
-
-  /**  */
-  translations: object
-}
-
-export interface TranslationCreate {
-  /**  */
-  language: Language
-
-  /**  */
-  translations: object
-
-  /**  */
-  jurisdiction: Id
-}
-
-export interface TranslationUpdate {
-  /**  */
-  language: Language
-
-  /**  */
-  id?: string
-
-  /**  */
-  createdAt?: Date
-
-  /**  */
-  updatedAt?: Date
-
-  /**  */
-  translations: object
-<<<<<<< HEAD
-=======
-
-  /**  */
-  jurisdiction: Id
-}
-
-export interface UnitTypeCreate {
-  /**  */
-  name: string
-
-  /**  */
-  numBedrooms: number
-}
-
-export interface UnitTypeUpdate {
-  /**  */
-  name: string
-
-  /**  */
-  numBedrooms: number
-
-  /**  */
-  id: string
-}
-
-export interface UnitRentTypeCreate {
-  /**  */
-  name: string
-}
-
-export interface UnitRentTypeUpdate {
-  /**  */
-  name: string
-
-  /**  */
-  id: string
-}
-
-export interface UnitAccessibilityPriorityTypeCreate {
-  /**  */
-  name: string
-}
-
-export interface UnitAccessibilityPriorityTypeUpdate {
-  /**  */
-  name: string
->>>>>>> 90746359
-
-  /**  */
-  jurisdiction: Id
 }
 
 export enum IncomePeriod {
@@ -6281,9 +5885,6 @@
   "ASC" = "ASC",
   "DESC" = "DESC",
 }
-<<<<<<< HEAD
-export type CombinedRolesTypes = UserRoles
-=======
 export type CombinedRolesTypes = UserRolesCreate
 export enum EnumUserFilterParamsComparison {
   "=" = "=",
@@ -6292,7 +5893,6 @@
   ">=" = ">=",
   "NA" = "NA",
 }
->>>>>>> 90746359
 export enum EnumListingFilterParamsComparison {
   "=" = "=",
   "<>" = "<>",
@@ -6353,9 +5953,5 @@
 export type CombinedBuildingSelectionCriteriaFileTypes = AssetUpdate
 export type CombinedImageTypes = AssetCreate
 export type CombinedLeasingAgentAddressTypes = AddressUpdate
-<<<<<<< HEAD
 export type CombinedResultTypes = AssetCreate
-=======
-export type CombinedResultTypes = AssetCreate
-export type CombinedBuildingAddressTypes = AddressUpdate
->>>>>>> 90746359
+export type CombinedBuildingAddressTypes = AddressUpdate
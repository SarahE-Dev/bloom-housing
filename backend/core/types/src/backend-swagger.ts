/** Generate by swagger-axios-codegen */
// tslint:disable
/* eslint-disable */
import axiosStatic, { AxiosInstance } from "axios"

export interface IRequestOptions {
  headers?: any
  baseURL?: string
  responseType?: string
}

export interface IRequestConfig {
  method?: any
  headers?: any
  url?: any
  data?: any
  params?: any
}

// Add options interface
export interface ServiceOptions {
  axios?: AxiosInstance
}

// Add default options
export const serviceOptions: ServiceOptions = {}

// Instance selector
export function axios(
  configs: IRequestConfig,
  resolve: (p: any) => void,
  reject: (p: any) => void
): Promise<any> {
  if (serviceOptions.axios) {
    return serviceOptions.axios
      .request(configs)
      .then((res) => {
        resolve(res.data)
      })
      .catch((err) => {
        reject(err)
      })
  } else {
    throw new Error("please inject yourself instance like axios  ")
  }
}

export function getConfigs(
  method: string,
  contentType: string,
  url: string,
  options: any
): IRequestConfig {
  const configs: IRequestConfig = { ...options, method, url }
  configs.headers = {
    ...options.headers,
    "Content-Type": contentType,
  }
  return configs
}

const basePath = ""

export interface IList<T> extends Array<T> {}
export interface List<T> extends Array<T> {}
export interface IDictionary<TValue> {
  [key: string]: TValue
}
export interface Dictionary<TValue> extends IDictionary<TValue> {}

export interface IListResult<T> {
  items?: T[]
}

export class ListResult<T> implements IListResult<T> {
  items?: T[]
}

export interface IPagedResult<T> extends IListResult<T> {
  totalCount?: number
  items?: T[]
}

export class PagedResult<T> implements IPagedResult<T> {
  totalCount?: number
  items?: T[]
}

// customer definition
// empty

export class AmiChartsService {
  /**
   * List amiCharts
   */
  list(
    params: {
      /**  */
      jurisdictionName?: string
      /**  */
      jurisdictionId?: string
    } = {} as any,
    options: IRequestOptions = {}
  ): Promise<AmiChart[]> {
    return new Promise((resolve, reject) => {
      let url = basePath + "/amiCharts"

      const configs: IRequestConfig = getConfigs("get", "application/json", url, options)
      configs.params = {
        jurisdictionName: params["jurisdictionName"],
        jurisdictionId: params["jurisdictionId"],
      }
      let data = null

      configs.data = data
      axios(configs, resolve, reject)
    })
  }
  /**
   * Create amiChart
   */
  create(
    params: {
      /** requestBody */
      body?: AmiChartCreate
    } = {} as any,
    options: IRequestOptions = {}
  ): Promise<AmiChart> {
    return new Promise((resolve, reject) => {
      let url = basePath + "/amiCharts"

      const configs: IRequestConfig = getConfigs("post", "application/json", url, options)

      let data = params.body

      configs.data = data
      axios(configs, resolve, reject)
    })
  }
  /**
   * Update amiChart
   */
  update(
    params: {
      /** requestBody */
      body?: AmiChartUpdate
    } = {} as any,
    options: IRequestOptions = {}
  ): Promise<AmiChart> {
    return new Promise((resolve, reject) => {
      let url = basePath + "/amiCharts/{amiChartId}"

      const configs: IRequestConfig = getConfigs("put", "application/json", url, options)

      let data = params.body

      configs.data = data
      axios(configs, resolve, reject)
    })
  }
  /**
   * Get amiChart by id
   */
  retrieve(
    params: {
      /**  */
      amiChartId: string
    } = {} as any,
    options: IRequestOptions = {}
  ): Promise<AmiChart> {
    return new Promise((resolve, reject) => {
      let url = basePath + "/amiCharts/{amiChartId}"
      url = url.replace("{amiChartId}", params["amiChartId"] + "")

      const configs: IRequestConfig = getConfigs("get", "application/json", url, options)

      let data = null

      configs.data = data
      axios(configs, resolve, reject)
    })
  }
  /**
   * Delete amiChart by id
   */
  delete(
    params: {
      /**  */
      amiChartId: string
    } = {} as any,
    options: IRequestOptions = {}
  ): Promise<any> {
    return new Promise((resolve, reject) => {
      let url = basePath + "/amiCharts/{amiChartId}"
      url = url.replace("{amiChartId}", params["amiChartId"] + "")

      const configs: IRequestConfig = getConfigs("delete", "application/json", url, options)

      let data = null

      configs.data = data
      axios(configs, resolve, reject)
    })
  }
}

export class ApplicationFlaggedSetsService {
  /**
   * List application flagged sets
   */
  list(
    params: {
      /**  */
      page?: number
      /**  */
      limit?: number
      /**  */
      listingId: string
    } = {} as any,
    options: IRequestOptions = {}
  ): Promise<PaginatedApplicationFlaggedSet> {
    return new Promise((resolve, reject) => {
      let url = basePath + "/applicationFlaggedSets"

      const configs: IRequestConfig = getConfigs("get", "application/json", url, options)
      configs.params = {
        page: params["page"],
        limit: params["limit"],
        listingId: params["listingId"],
      }
      let data = null

      configs.data = data
      axios(configs, resolve, reject)
    })
  }
  /**
   * Retrieve application flagged set by id
   */
  retrieve(
    params: {
      /**  */
      afsId: string
    } = {} as any,
    options: IRequestOptions = {}
  ): Promise<ApplicationFlaggedSet> {
    return new Promise((resolve, reject) => {
      let url = basePath + "/applicationFlaggedSets/{afsId}"
      url = url.replace("{afsId}", params["afsId"] + "")

      const configs: IRequestConfig = getConfigs("get", "application/json", url, options)

      let data = null

      configs.data = data
      axios(configs, resolve, reject)
    })
  }
  /**
   * Resolve application flagged set
   */
  resolve(
    params: {
      /** requestBody */
      body?: ApplicationFlaggedSetResolve
    } = {} as any,
    options: IRequestOptions = {}
  ): Promise<ApplicationFlaggedSet> {
    return new Promise((resolve, reject) => {
      let url = basePath + "/applicationFlaggedSets/resolve"

      const configs: IRequestConfig = getConfigs("post", "application/json", url, options)

      let data = params.body

      configs.data = data
      axios(configs, resolve, reject)
    })
  }
}

export class ApplicationMethodsService {
  /**
   * List applicationMethods
   */
  list(options: IRequestOptions = {}): Promise<ApplicationMethod[]> {
    return new Promise((resolve, reject) => {
      let url = basePath + "/applicationMethods"

      const configs: IRequestConfig = getConfigs("get", "application/json", url, options)

      let data = null

      configs.data = data
      axios(configs, resolve, reject)
    })
  }
  /**
   * Create applicationMethod
   */
  create(
    params: {
      /** requestBody */
      body?: ApplicationMethodCreate
    } = {} as any,
    options: IRequestOptions = {}
  ): Promise<ApplicationMethod> {
    return new Promise((resolve, reject) => {
      let url = basePath + "/applicationMethods"

      const configs: IRequestConfig = getConfigs("post", "application/json", url, options)

      let data = params.body

      configs.data = data
      axios(configs, resolve, reject)
    })
  }
  /**
   * Update applicationMethod
   */
  update(
    params: {
      /** requestBody */
      body?: ApplicationMethodUpdate
    } = {} as any,
    options: IRequestOptions = {}
  ): Promise<ApplicationMethod> {
    return new Promise((resolve, reject) => {
      let url = basePath + "/applicationMethods/{applicationMethodId}"

      const configs: IRequestConfig = getConfigs("put", "application/json", url, options)

      let data = params.body

      configs.data = data
      axios(configs, resolve, reject)
    })
  }
  /**
   * Get applicationMethod by id
   */
  retrieve(
    params: {
      /**  */
      applicationMethodId: string
    } = {} as any,
    options: IRequestOptions = {}
  ): Promise<ApplicationMethod> {
    return new Promise((resolve, reject) => {
      let url = basePath + "/applicationMethods/{applicationMethodId}"
      url = url.replace("{applicationMethodId}", params["applicationMethodId"] + "")

      const configs: IRequestConfig = getConfigs("get", "application/json", url, options)

      let data = null

      configs.data = data
      axios(configs, resolve, reject)
    })
  }
  /**
   * Delete applicationMethod by id
   */
  delete(
    params: {
      /**  */
      applicationMethodId: string
    } = {} as any,
    options: IRequestOptions = {}
  ): Promise<any> {
    return new Promise((resolve, reject) => {
      let url = basePath + "/applicationMethods/{applicationMethodId}"
      url = url.replace("{applicationMethodId}", params["applicationMethodId"] + "")

      const configs: IRequestConfig = getConfigs("delete", "application/json", url, options)

      let data = null

      configs.data = data
      axios(configs, resolve, reject)
    })
  }
}

export class ApplicationsService {
  /**
   * List applications
   */
  list(
    params: {
      /**  */
      page?: number
      /**  */
      limit?: number
      /**  */
      listingId?: string
      /**  */
      search?: string
      /**  */
      userId?: string
      /**  */
      orderBy?: string
      /**  */
      order?: string
      /**  */
      markedAsDuplicate?: boolean
    } = {} as any,
    options: IRequestOptions = {}
  ): Promise<PaginatedApplication> {
    return new Promise((resolve, reject) => {
      let url = basePath + "/applications"

      const configs: IRequestConfig = getConfigs("get", "application/json", url, options)
      configs.params = {
        page: params["page"],
        limit: params["limit"],
        listingId: params["listingId"],
        search: params["search"],
        userId: params["userId"],
        orderBy: params["orderBy"],
        order: params["order"],
        markedAsDuplicate: params["markedAsDuplicate"],
      }
      let data = null

      configs.data = data
      axios(configs, resolve, reject)
    })
  }
  /**
   * Create application
   */
  create(
    params: {
      /** requestBody */
      body?: ApplicationCreate
    } = {} as any,
    options: IRequestOptions = {}
  ): Promise<Application> {
    return new Promise((resolve, reject) => {
      let url = basePath + "/applications"

      const configs: IRequestConfig = getConfigs("post", "application/json", url, options)

      let data = params.body

      configs.data = data
      axios(configs, resolve, reject)
    })
  }
  /**
   * List applications as csv
   */
  listAsCsv(
    params: {
      /**  */
      page?: number
      /**  */
      limit?: number
      /**  */
      listingId?: string
      /**  */
      search?: string
      /**  */
      userId?: string
      /**  */
      orderBy?: string
      /**  */
      order?: string
      /**  */
      markedAsDuplicate?: boolean
      /**  */
      includeDemographics?: boolean
    } = {} as any,
    options: IRequestOptions = {}
  ): Promise<string> {
    return new Promise((resolve, reject) => {
      let url = basePath + "/applications/csv"

      const configs: IRequestConfig = getConfigs("get", "application/json", url, options)
      configs.params = {
        page: params["page"],
        limit: params["limit"],
        listingId: params["listingId"],
        search: params["search"],
        userId: params["userId"],
        orderBy: params["orderBy"],
        order: params["order"],
        markedAsDuplicate: params["markedAsDuplicate"],
        includeDemographics: params["includeDemographics"],
      }
      let data = null

      configs.data = data
      axios(configs, resolve, reject)
    })
  }
  /**
   * Get application by id
   */
  retrieve(
    params: {
      /**  */
      applicationId: string
    } = {} as any,
    options: IRequestOptions = {}
  ): Promise<Application> {
    return new Promise((resolve, reject) => {
      let url = basePath + "/applications/{applicationId}"
      url = url.replace("{applicationId}", params["applicationId"] + "")

      const configs: IRequestConfig = getConfigs("get", "application/json", url, options)

      let data = null

      configs.data = data
      axios(configs, resolve, reject)
    })
  }
  /**
   * Update application by id
   */
  update(
    params: {
      /**  */
      applicationId: string
      /** requestBody */
      body?: ApplicationUpdate
    } = {} as any,
    options: IRequestOptions = {}
  ): Promise<Application> {
    return new Promise((resolve, reject) => {
      let url = basePath + "/applications/{applicationId}"
      url = url.replace("{applicationId}", params["applicationId"] + "")

      const configs: IRequestConfig = getConfigs("put", "application/json", url, options)

      let data = params.body

      configs.data = data
      axios(configs, resolve, reject)
    })
  }
  /**
   * Delete application by id
   */
  delete(
    params: {
      /**  */
      applicationId: string
    } = {} as any,
    options: IRequestOptions = {}
  ): Promise<any> {
    return new Promise((resolve, reject) => {
      let url = basePath + "/applications/{applicationId}"
      url = url.replace("{applicationId}", params["applicationId"] + "")

      const configs: IRequestConfig = getConfigs("delete", "application/json", url, options)

      let data = null

      configs.data = data
      axios(configs, resolve, reject)
    })
  }
  /**
   * Submit application
   */
  submit(
    params: {
      /** requestBody */
      body?: ApplicationCreate
    } = {} as any,
    options: IRequestOptions = {}
  ): Promise<Application> {
    return new Promise((resolve, reject) => {
      let url = basePath + "/applications/submit"

      const configs: IRequestConfig = getConfigs("post", "application/json", url, options)

      let data = params.body

      configs.data = data
      axios(configs, resolve, reject)
    })
  }
}

export class AssetsService {
  /**
   * Create asset
   */
  create(
    params: {
      /** requestBody */
      body?: AssetCreate
    } = {} as any,
    options: IRequestOptions = {}
  ): Promise<Asset> {
    return new Promise((resolve, reject) => {
      let url = basePath + "/assets"

      const configs: IRequestConfig = getConfigs("post", "application/json", url, options)

      let data = params.body

      configs.data = data
      axios(configs, resolve, reject)
    })
  }
  /**
   * List assets
   */
  list(
    params: {
      /**  */
      page?: number
      /**  */
      limit?: number
    } = {} as any,
    options: IRequestOptions = {}
  ): Promise<PaginatedAssets> {
    return new Promise((resolve, reject) => {
      let url = basePath + "/assets"

      const configs: IRequestConfig = getConfigs("get", "application/json", url, options)
      configs.params = { page: params["page"], limit: params["limit"] }
      let data = null

      configs.data = data
      axios(configs, resolve, reject)
    })
  }
  /**
   * Create presigned upload metadata
   */
  createPresignedUploadMetadata(
    params: {
      /** requestBody */
      body?: CreatePresignedUploadMetadata
    } = {} as any,
    options: IRequestOptions = {}
  ): Promise<CreatePresignedUploadMetadataResponse> {
    return new Promise((resolve, reject) => {
      let url = basePath + "/assets/presigned-upload-metadata"

      const configs: IRequestConfig = getConfigs("post", "application/json", url, options)

      let data = params.body

      configs.data = data
      axios(configs, resolve, reject)
    })
  }
  /**
   * Get asset by id
   */
  retrieve(
    params: {
      /**  */
      assetId: string
    } = {} as any,
    options: IRequestOptions = {}
  ): Promise<Asset> {
    return new Promise((resolve, reject) => {
      let url = basePath + "/assets/{assetId}"
      url = url.replace("{assetId}", params["assetId"] + "")

      const configs: IRequestConfig = getConfigs("get", "application/json", url, options)

      let data = null

      configs.data = data
      axios(configs, resolve, reject)
    })
  }
}

export class AuthService {
  /**
   * Login
   */
  login(
    params: {
      /** requestBody */
      body?: Login
    } = {} as any,
    options: IRequestOptions = {}
  ): Promise<LoginResponse> {
    return new Promise((resolve, reject) => {
      let url = basePath + "/auth/login"

      const configs: IRequestConfig = getConfigs("post", "application/json", url, options)

      let data = params.body

      configs.data = data
      axios(configs, resolve, reject)
    })
  }
  /**
   * Token
   */
  token(options: IRequestOptions = {}): Promise<LoginResponse> {
    return new Promise((resolve, reject) => {
      let url = basePath + "/auth/token"

      const configs: IRequestConfig = getConfigs("post", "application/json", url, options)

      let data = null

      configs.data = data
      axios(configs, resolve, reject)
    })
  }
}

export class UserService {
  /**
   *
   */
  userControllerProfile(options: IRequestOptions = {}): Promise<User> {
    return new Promise((resolve, reject) => {
      let url = basePath + "/user"

      const configs: IRequestConfig = getConfigs("get", "application/json", url, options)

      let data = null

      configs.data = data
      axios(configs, resolve, reject)
    })
  }
  /**
   * Create user
   */
  create(
    params: {
      /**  */
      noWelcomeEmail?: boolean
      /** requestBody */
      body?: UserCreate
    } = {} as any,
    options: IRequestOptions = {}
  ): Promise<UserBasic> {
    return new Promise((resolve, reject) => {
      let url = basePath + "/user"

      const configs: IRequestConfig = getConfigs("post", "application/json", url, options)
      configs.params = { noWelcomeEmail: params["noWelcomeEmail"] }
      let data = params.body

      configs.data = data
      axios(configs, resolve, reject)
    })
  }
  /**
   * Resend confirmation
   */
  resendConfirmation(
    params: {
      /** requestBody */
      body?: Email
    } = {} as any,
    options: IRequestOptions = {}
  ): Promise<Status> {
    return new Promise((resolve, reject) => {
      let url = basePath + "/user/resend-confirmation"

      const configs: IRequestConfig = getConfigs("post", "application/json", url, options)

      let data = params.body

      configs.data = data
      axios(configs, resolve, reject)
    })
  }
  /**
   * Confirm email
   */
  confirm(
    params: {
      /** requestBody */
      body?: Confirm
    } = {} as any,
    options: IRequestOptions = {}
  ): Promise<LoginResponse> {
    return new Promise((resolve, reject) => {
      let url = basePath + "/user/confirm"

      const configs: IRequestConfig = getConfigs("put", "application/json", url, options)

      let data = params.body

      configs.data = data
      axios(configs, resolve, reject)
    })
  }
  /**
   * Forgot Password
   */
  forgotPassword(
    params: {
      /** requestBody */
      body?: ForgotPassword
    } = {} as any,
    options: IRequestOptions = {}
  ): Promise<ForgotPasswordResponse> {
    return new Promise((resolve, reject) => {
      let url = basePath + "/user/forgot-password"

      const configs: IRequestConfig = getConfigs("put", "application/json", url, options)

      let data = params.body

      configs.data = data
      axios(configs, resolve, reject)
    })
  }
  /**
   * Update Password
   */
  updatePassword(
    params: {
      /** requestBody */
      body?: UpdatePassword
    } = {} as any,
    options: IRequestOptions = {}
  ): Promise<LoginResponse> {
    return new Promise((resolve, reject) => {
      let url = basePath + "/user/update-password"

      const configs: IRequestConfig = getConfigs("put", "application/json", url, options)

      let data = params.body

      configs.data = data
      axios(configs, resolve, reject)
    })
  }
  /**
   * Update user
   */
  update(
    params: {
      /** requestBody */
      body?: UserUpdate
    } = {} as any,
    options: IRequestOptions = {}
  ): Promise<User> {
    return new Promise((resolve, reject) => {
      let url = basePath + "/user/{id}"

      const configs: IRequestConfig = getConfigs("put", "application/json", url, options)

      let data = params.body

      configs.data = data
      axios(configs, resolve, reject)
    })
  }
  /**
   * List users
   */
  list(
    params: {
      /**  */
      page?: number
      /**  */
      limit?: number | "all"
      /**  */
      filter?: UserFilterParams[]
    } = {} as any,
    options: IRequestOptions = {}
  ): Promise<PaginatedUserList> {
    return new Promise((resolve, reject) => {
      let url = basePath + "/user/list"

      const configs: IRequestConfig = getConfigs("get", "application/json", url, options)
      configs.params = { page: params["page"], limit: params["limit"], filter: params["filter"] }
      let data = null

      configs.data = data
      axios(configs, resolve, reject)
    })
  }
  /**
   * Invite user
   */
  invite(
    params: {
      /** requestBody */
      body?: UserInvite
    } = {} as any,
    options: IRequestOptions = {}
  ): Promise<UserBasic> {
    return new Promise((resolve, reject) => {
      let url = basePath + "/user/invite"

      const configs: IRequestConfig = getConfigs("post", "application/json", url, options)

      let data = params.body

      configs.data = data
      axios(configs, resolve, reject)
    })
  }
  /**
   * Get user by id
   */
  retrieve(
    params: {
      /**  */
      userId: string
    } = {} as any,
    options: IRequestOptions = {}
  ): Promise<User> {
    return new Promise((resolve, reject) => {
      let url = basePath + "/user/{userId}"
      url = url.replace("{userId}", params["userId"] + "")

      const configs: IRequestConfig = getConfigs("get", "application/json", url, options)

      let data = null

      configs.data = data
      axios(configs, resolve, reject)
    })
  }
  /**
   * Delete user by id
   */
  delete(
    params: {
      /**  */
      userId: string
    } = {} as any,
    options: IRequestOptions = {}
  ): Promise<any> {
    return new Promise((resolve, reject) => {
      let url = basePath + "/user/{userId}"
      url = url.replace("{userId}", params["userId"] + "")

      const configs: IRequestConfig = getConfigs("delete", "application/json", url, options)

      let data = null

      configs.data = data
      axios(configs, resolve, reject)
    })
  }
}

export class UserProfileService {
  /**
   * Update profile user
   */
  update(
    params: {
      /** requestBody */
      body?: UserProfileUpdate
    } = {} as any,
    options: IRequestOptions = {}
  ): Promise<User> {
    return new Promise((resolve, reject) => {
      let url = basePath + "/userProfile/{id}"

      const configs: IRequestConfig = getConfigs("put", "application/json", url, options)

      let data = params.body

      configs.data = data
      axios(configs, resolve, reject)
    })
  }
}

export class JurisdictionsService {
  /**
   * List jurisdictions
   */
  list(options: IRequestOptions = {}): Promise<Jurisdiction[]> {
    return new Promise((resolve, reject) => {
      let url = basePath + "/jurisdictions"

      const configs: IRequestConfig = getConfigs("get", "application/json", url, options)

      let data = null

      configs.data = data
      axios(configs, resolve, reject)
    })
  }
  /**
   * Create jurisdiction
   */
  create(
    params: {
      /** requestBody */
      body?: JurisdictionCreate
    } = {} as any,
    options: IRequestOptions = {}
  ): Promise<Jurisdiction> {
    return new Promise((resolve, reject) => {
      let url = basePath + "/jurisdictions"

      const configs: IRequestConfig = getConfigs("post", "application/json", url, options)

      let data = params.body

      configs.data = data
      axios(configs, resolve, reject)
    })
  }
  /**
   * Update jurisdiction
   */
  update(
    params: {
      /** requestBody */
      body?: JurisdictionUpdate
    } = {} as any,
    options: IRequestOptions = {}
  ): Promise<Jurisdiction> {
    return new Promise((resolve, reject) => {
      let url = basePath + "/jurisdictions/{jurisdictionId}"

      const configs: IRequestConfig = getConfigs("put", "application/json", url, options)

      let data = params.body

      configs.data = data
      axios(configs, resolve, reject)
    })
  }
  /**
   * Get jurisdiction by id
   */
  retrieve(
    params: {
      /**  */
      jurisdictionId: string
    } = {} as any,
    options: IRequestOptions = {}
  ): Promise<Jurisdiction> {
    return new Promise((resolve, reject) => {
      let url = basePath + "/jurisdictions/{jurisdictionId}"
      url = url.replace("{jurisdictionId}", params["jurisdictionId"] + "")

      const configs: IRequestConfig = getConfigs("get", "application/json", url, options)

      let data = null

      configs.data = data
      axios(configs, resolve, reject)
    })
  }
  /**
   * Delete jurisdiction by id
   */
  delete(
    params: {
      /**  */
      jurisdictionId: string
    } = {} as any,
    options: IRequestOptions = {}
  ): Promise<any> {
    return new Promise((resolve, reject) => {
      let url = basePath + "/jurisdictions/{jurisdictionId}"
      url = url.replace("{jurisdictionId}", params["jurisdictionId"] + "")

      const configs: IRequestConfig = getConfigs("delete", "application/json", url, options)

      let data = null

      configs.data = data
      axios(configs, resolve, reject)
    })
  }
  /**
   * Get jurisdiction by name
   */
  retrieveByName(
    params: {
      /**  */
      jurisdictionName: string
    } = {} as any,
    options: IRequestOptions = {}
  ): Promise<Jurisdiction> {
    return new Promise((resolve, reject) => {
      let url = basePath + "/jurisdictions/byName/{jurisdictionName}"
      url = url.replace("{jurisdictionName}", params["jurisdictionName"] + "")

      const configs: IRequestConfig = getConfigs("get", "application/json", url, options)

      let data = null

      configs.data = data
      axios(configs, resolve, reject)
    })
  }
}

export class ListingsService {
  /**
   * List listings
   */
  list(
    params: {
      /**  */
      page?: number
      /**  */
      limit?: number | "all"
      /**  */
      filter?: ListingFilterParams[]
      /**  */
      view?: string
      /**  */
      orderBy?: OrderByFieldsEnum
    } = {} as any,
    options: IRequestOptions = {}
  ): Promise<PaginatedListing> {
    return new Promise((resolve, reject) => {
      let url = basePath + "/listings"

      const configs: IRequestConfig = getConfigs("get", "application/json", url, options)
      configs.params = {
        page: params["page"],
        limit: params["limit"],
        filter: params["filter"],
        view: params["view"],
        orderBy: params["orderBy"],
      }
      let data = null

      configs.data = data
      axios(configs, resolve, reject)
    })
  }
  /**
   * Create listing
   */
  create(
    params: {
      /** requestBody */
      body?: ListingCreate
    } = {} as any,
    options: IRequestOptions = {}
  ): Promise<Listing> {
    return new Promise((resolve, reject) => {
      let url = basePath + "/listings"

      const configs: IRequestConfig = getConfigs("post", "application/json", url, options)

      let data = params.body

      configs.data = data
      axios(configs, resolve, reject)
    })
  }
  /**
   * Get listing by id
   */
  retrieve(
    params: {
      /**  */
      listingId: string
      /**  */
      view?: string
    } = {} as any,
    options: IRequestOptions = {}
  ): Promise<Listing> {
    return new Promise((resolve, reject) => {
      let url = basePath + "/listings/{listingId}"
      url = url.replace("{listingId}", params["listingId"] + "")

      const configs: IRequestConfig = getConfigs("get", "application/json", url, options)
      configs.params = { view: params["view"] }
      let data = null

      configs.data = data
      axios(configs, resolve, reject)
    })
  }
  /**
   * Update listing by id
   */
  update(
    params: {
      /**  */
      listingId: string
      /** requestBody */
      body?: ListingUpdate
    } = {} as any,
    options: IRequestOptions = {}
  ): Promise<Listing> {
    return new Promise((resolve, reject) => {
      let url = basePath + "/listings/{listingId}"
      url = url.replace("{listingId}", params["listingId"] + "")

      const configs: IRequestConfig = getConfigs("put", "application/json", url, options)

      let data = params.body

      configs.data = data
      axios(configs, resolve, reject)
    })
  }
  /**
   * Delete listing by id
   */
  delete(
    params: {
      /**  */
      listingId: string
    } = {} as any,
    options: IRequestOptions = {}
  ): Promise<any> {
    return new Promise((resolve, reject) => {
      let url = basePath + "/listings/{listingId}"
      url = url.replace("{listingId}", params["listingId"] + "")

      const configs: IRequestConfig = getConfigs("delete", "application/json", url, options)

      let data = null

      configs.data = data
      axios(configs, resolve, reject)
    })
  }
}

export class PaperApplicationsService {
  /**
   * List paperApplications
   */
  list(options: IRequestOptions = {}): Promise<PaperApplication[]> {
    return new Promise((resolve, reject) => {
      let url = basePath + "/paperApplications"

      const configs: IRequestConfig = getConfigs("get", "application/json", url, options)

      let data = null

      configs.data = data
      axios(configs, resolve, reject)
    })
  }
  /**
   * Create paperApplication
   */
  create(
    params: {
      /** requestBody */
      body?: PaperApplicationCreate
    } = {} as any,
    options: IRequestOptions = {}
  ): Promise<PaperApplication> {
    return new Promise((resolve, reject) => {
      let url = basePath + "/paperApplications"

      const configs: IRequestConfig = getConfigs("post", "application/json", url, options)

      let data = params.body

      configs.data = data
      axios(configs, resolve, reject)
    })
  }
  /**
   * Update paperApplication
   */
  update(
    params: {
      /** requestBody */
      body?: PaperApplicationUpdate
    } = {} as any,
    options: IRequestOptions = {}
  ): Promise<PaperApplication> {
    return new Promise((resolve, reject) => {
      let url = basePath + "/paperApplications/{paperApplicationId}"

      const configs: IRequestConfig = getConfigs("put", "application/json", url, options)

      let data = params.body

      configs.data = data
      axios(configs, resolve, reject)
    })
  }
  /**
   * Get paperApplication by id
   */
  retrieve(
    params: {
      /**  */
      paperApplicationId: string
    } = {} as any,
    options: IRequestOptions = {}
  ): Promise<PaperApplication> {
    return new Promise((resolve, reject) => {
      let url = basePath + "/paperApplications/{paperApplicationId}"
      url = url.replace("{paperApplicationId}", params["paperApplicationId"] + "")

      const configs: IRequestConfig = getConfigs("get", "application/json", url, options)

      let data = null

      configs.data = data
      axios(configs, resolve, reject)
    })
  }
  /**
   * Delete paperApplication by id
   */
  delete(
    params: {
      /**  */
      paperApplicationId: string
    } = {} as any,
    options: IRequestOptions = {}
  ): Promise<any> {
    return new Promise((resolve, reject) => {
      let url = basePath + "/paperApplications/{paperApplicationId}"
      url = url.replace("{paperApplicationId}", params["paperApplicationId"] + "")

      const configs: IRequestConfig = getConfigs("delete", "application/json", url, options)

      let data = null

      configs.data = data
      axios(configs, resolve, reject)
    })
  }
}

export class PreferencesService {
  /**
   * List preferences
   */
  list(
    params: {
      /**  */
      filter?: PreferencesFilterParams[]
    } = {} as any,
    options: IRequestOptions = {}
  ): Promise<Preference[]> {
    return new Promise((resolve, reject) => {
      let url = basePath + "/preferences"

      const configs: IRequestConfig = getConfigs("get", "application/json", url, options)
      configs.params = { filter: params["filter"] }
      let data = null

      configs.data = data
      axios(configs, resolve, reject)
    })
  }
  /**
   * Create preference
   */
  create(
    params: {
      /** requestBody */
      body?: PreferenceCreate
    } = {} as any,
    options: IRequestOptions = {}
  ): Promise<Preference> {
    return new Promise((resolve, reject) => {
      let url = basePath + "/preferences"

      const configs: IRequestConfig = getConfigs("post", "application/json", url, options)

      let data = params.body

      configs.data = data
      axios(configs, resolve, reject)
    })
  }
  /**
   * Update preference
   */
  update(
    params: {
      /** requestBody */
      body?: PreferenceUpdate
    } = {} as any,
    options: IRequestOptions = {}
  ): Promise<Preference> {
    return new Promise((resolve, reject) => {
      let url = basePath + "/preferences/{preferenceId}"

      const configs: IRequestConfig = getConfigs("put", "application/json", url, options)

      let data = params.body

      configs.data = data
      axios(configs, resolve, reject)
    })
  }
  /**
   * Get preference by id
   */
  retrieve(
    params: {
      /**  */
      preferenceId: string
    } = {} as any,
    options: IRequestOptions = {}
  ): Promise<Preference> {
    return new Promise((resolve, reject) => {
      let url = basePath + "/preferences/{preferenceId}"
      url = url.replace("{preferenceId}", params["preferenceId"] + "")

      const configs: IRequestConfig = getConfigs("get", "application/json", url, options)

      let data = null

      configs.data = data
      axios(configs, resolve, reject)
    })
  }
  /**
   * Delete preference by id
   */
  delete(
    params: {
      /**  */
      preferenceId: string
    } = {} as any,
    options: IRequestOptions = {}
  ): Promise<any> {
    return new Promise((resolve, reject) => {
      let url = basePath + "/preferences/{preferenceId}"
      url = url.replace("{preferenceId}", params["preferenceId"] + "")

      const configs: IRequestConfig = getConfigs("delete", "application/json", url, options)

      let data = null

      configs.data = data
      axios(configs, resolve, reject)
    })
  }
}

export class ProgramsService {
  /**
   * List programs
   */
  list(options: IRequestOptions = {}): Promise<Program[]> {
    return new Promise((resolve, reject) => {
      let url = basePath + "/programs"

      const configs: IRequestConfig = getConfigs("get", "application/json", url, options)

      let data = null

      configs.data = data
      axios(configs, resolve, reject)
    })
  }
  /**
   * Create program
   */
  create(
    params: {
      /** requestBody */
      body?: ProgramCreate
    } = {} as any,
    options: IRequestOptions = {}
  ): Promise<Program> {
    return new Promise((resolve, reject) => {
      let url = basePath + "/programs"

      const configs: IRequestConfig = getConfigs("post", "application/json", url, options)

      let data = params.body

      configs.data = data
      axios(configs, resolve, reject)
    })
  }
  /**
   * Update program
   */
  update(
    params: {
      /** requestBody */
      body?: ProgramUpdate
    } = {} as any,
    options: IRequestOptions = {}
  ): Promise<Program> {
    return new Promise((resolve, reject) => {
      let url = basePath + "/programs/{programId}"

      const configs: IRequestConfig = getConfigs("put", "application/json", url, options)

      let data = params.body

      configs.data = data
      axios(configs, resolve, reject)
    })
  }
  /**
   * Get program by id
   */
  retrieve(
    params: {
      /**  */
      programId: string
    } = {} as any,
    options: IRequestOptions = {}
  ): Promise<Program> {
    return new Promise((resolve, reject) => {
      let url = basePath + "/programs/{programId}"
      url = url.replace("{programId}", params["programId"] + "")

      const configs: IRequestConfig = getConfigs("get", "application/json", url, options)

      let data = null

      configs.data = data
      axios(configs, resolve, reject)
    })
  }
  /**
   * Delete program by id
   */
  delete(
    params: {
      /**  */
      programId: string
    } = {} as any,
    options: IRequestOptions = {}
  ): Promise<any> {
    return new Promise((resolve, reject) => {
      let url = basePath + "/programs/{programId}"
      url = url.replace("{programId}", params["programId"] + "")

      const configs: IRequestConfig = getConfigs("delete", "application/json", url, options)

      let data = null

      configs.data = data
      axios(configs, resolve, reject)
    })
  }
}

export class PropertiesService {
  /**
   * List properties
   */
  list(options: IRequestOptions = {}): Promise<Property[]> {
    return new Promise((resolve, reject) => {
      let url = basePath + "/properties"

      const configs: IRequestConfig = getConfigs("get", "application/json", url, options)

      let data = null

      configs.data = data
      axios(configs, resolve, reject)
    })
  }
  /**
   * Create property
   */
  create(
    params: {
      /** requestBody */
      body?: PropertyCreate
    } = {} as any,
    options: IRequestOptions = {}
  ): Promise<Property> {
    return new Promise((resolve, reject) => {
      let url = basePath + "/properties"

      const configs: IRequestConfig = getConfigs("post", "application/json", url, options)

      let data = params.body

      configs.data = data
      axios(configs, resolve, reject)
    })
  }
  /**
   * Update property
   */
  update(
    params: {
      /** requestBody */
      body?: PropertyUpdate
    } = {} as any,
    options: IRequestOptions = {}
  ): Promise<Property> {
    return new Promise((resolve, reject) => {
      let url = basePath + "/properties/{propertyId}"

      const configs: IRequestConfig = getConfigs("put", "application/json", url, options)

      let data = params.body

      configs.data = data
      axios(configs, resolve, reject)
    })
  }
  /**
   * Get property by id
   */
  retrieve(
    params: {
      /**  */
      propertyId: string
    } = {} as any,
    options: IRequestOptions = {}
  ): Promise<Property> {
    return new Promise((resolve, reject) => {
      let url = basePath + "/properties/{propertyId}"
      url = url.replace("{propertyId}", params["propertyId"] + "")

      const configs: IRequestConfig = getConfigs("get", "application/json", url, options)

      let data = null

      configs.data = data
      axios(configs, resolve, reject)
    })
  }
  /**
   * Delete property by id
   */
  delete(
    params: {
      /**  */
      propertyId: string
    } = {} as any,
    options: IRequestOptions = {}
  ): Promise<any> {
    return new Promise((resolve, reject) => {
      let url = basePath + "/properties/{propertyId}"
      url = url.replace("{propertyId}", params["propertyId"] + "")

      const configs: IRequestConfig = getConfigs("delete", "application/json", url, options)

      let data = null

      configs.data = data
      axios(configs, resolve, reject)
    })
  }
}

export class PropertyGroupsService {
  /**
   * List propertyGroups
   */
  list(options: IRequestOptions = {}): Promise<PropertyGroup[]> {
    return new Promise((resolve, reject) => {
      let url = basePath + "/propertyGroups"

      const configs: IRequestConfig = getConfigs("get", "application/json", url, options)

      let data = null

      configs.data = data
      axios(configs, resolve, reject)
    })
  }
  /**
   * Create propertyGroup
   */
  create(
    params: {
      /** requestBody */
      body?: PropertyGroupCreate
    } = {} as any,
    options: IRequestOptions = {}
  ): Promise<PropertyGroup> {
    return new Promise((resolve, reject) => {
      let url = basePath + "/propertyGroups"

      const configs: IRequestConfig = getConfigs("post", "application/json", url, options)

      let data = params.body

      configs.data = data
      axios(configs, resolve, reject)
    })
  }
  /**
   * Update propertyGroup
   */
  update(
    params: {
      /** requestBody */
      body?: PropertyGroupUpdate
    } = {} as any,
    options: IRequestOptions = {}
  ): Promise<PropertyGroup> {
    return new Promise((resolve, reject) => {
      let url = basePath + "/propertyGroups/{propertyGroupId}"

      const configs: IRequestConfig = getConfigs("put", "application/json", url, options)

      let data = params.body

      configs.data = data
      axios(configs, resolve, reject)
    })
  }
  /**
   * Get propertyGroup by id
   */
  retrieve(
    params: {
      /**  */
      propertyGroupId: string
    } = {} as any,
    options: IRequestOptions = {}
  ): Promise<PropertyGroup> {
    return new Promise((resolve, reject) => {
      let url = basePath + "/propertyGroups/{propertyGroupId}"
      url = url.replace("{propertyGroupId}", params["propertyGroupId"] + "")

      const configs: IRequestConfig = getConfigs("get", "application/json", url, options)

      let data = null

      configs.data = data
      axios(configs, resolve, reject)
    })
  }
  /**
   * Delete propertyGroup by id
   */
  delete(
    params: {
      /**  */
      propertyGroupId: string
    } = {} as any,
    options: IRequestOptions = {}
  ): Promise<any> {
    return new Promise((resolve, reject) => {
      let url = basePath + "/propertyGroups/{propertyGroupId}"
      url = url.replace("{propertyGroupId}", params["propertyGroupId"] + "")

      const configs: IRequestConfig = getConfigs("delete", "application/json", url, options)

      let data = null

      configs.data = data
      axios(configs, resolve, reject)
    })
  }
}

export class ProgramsService {
  /**
   * List programs
   */
  list(
    params: {
      /**  */
      filter?: ProgramsFilterParams[]
    } = {} as any,
    options: IRequestOptions = {}
  ): Promise<Program[]> {
    return new Promise((resolve, reject) => {
      let url = basePath + "/programs"

      const configs: IRequestConfig = getConfigs("get", "application/json", url, options)
      configs.params = { filter: params["filter"] }
      let data = null

      configs.data = data
      axios(configs, resolve, reject)
    })
  }
  /**
   * Create program
   */
  create(
    params: {
      /** requestBody */
      body?: ProgramCreate
    } = {} as any,
    options: IRequestOptions = {}
  ): Promise<Program> {
    return new Promise((resolve, reject) => {
      let url = basePath + "/programs"

      const configs: IRequestConfig = getConfigs("post", "application/json", url, options)

      let data = params.body

      configs.data = data
      axios(configs, resolve, reject)
    })
  }
  /**
   * Update program
   */
  update(
    params: {
      /** requestBody */
      body?: ProgramUpdate
    } = {} as any,
    options: IRequestOptions = {}
  ): Promise<Program> {
    return new Promise((resolve, reject) => {
      let url = basePath + "/programs/{programId}"

      const configs: IRequestConfig = getConfigs("put", "application/json", url, options)

      let data = params.body

      configs.data = data
      axios(configs, resolve, reject)
    })
  }
  /**
   * Get program by id
   */
  retrieve(
    params: {
      /**  */
      programId: string
    } = {} as any,
    options: IRequestOptions = {}
  ): Promise<Program> {
    return new Promise((resolve, reject) => {
      let url = basePath + "/programs/{programId}"
      url = url.replace("{programId}", params["programId"] + "")

      const configs: IRequestConfig = getConfigs("get", "application/json", url, options)

      let data = null

      configs.data = data
      axios(configs, resolve, reject)
    })
  }
  /**
   * Delete program by id
   */
  delete(
    params: {
      /**  */
      programId: string
    } = {} as any,
    options: IRequestOptions = {}
  ): Promise<any> {
    return new Promise((resolve, reject) => {
      let url = basePath + "/programs/{programId}"
      url = url.replace("{programId}", params["programId"] + "")

      const configs: IRequestConfig = getConfigs("delete", "application/json", url, options)

      let data = null

      configs.data = data
      axios(configs, resolve, reject)
    })
  }
}

export class ReservedCommunityTypesService {
  /**
   * List reservedCommunityTypes
   */
  list(
    params: {
      /**  */
      jurisdictionName?: string
    } = {} as any,
    options: IRequestOptions = {}
  ): Promise<ReservedCommunityType[]> {
    return new Promise((resolve, reject) => {
      let url = basePath + "/reservedCommunityTypes"

      const configs: IRequestConfig = getConfigs("get", "application/json", url, options)
      configs.params = { jurisdictionName: params["jurisdictionName"] }
      let data = null

      configs.data = data
      axios(configs, resolve, reject)
    })
  }
  /**
   * Create reservedCommunityType
   */
  create(
    params: {
      /** requestBody */
      body?: ReservedCommunityTypeCreate
    } = {} as any,
    options: IRequestOptions = {}
  ): Promise<ReservedCommunityType> {
    return new Promise((resolve, reject) => {
      let url = basePath + "/reservedCommunityTypes"

      const configs: IRequestConfig = getConfigs("post", "application/json", url, options)

      let data = params.body

      configs.data = data
      axios(configs, resolve, reject)
    })
  }
  /**
   * Update reservedCommunityType
   */
  update(
    params: {
      /** requestBody */
      body?: ReservedCommunityTypeUpdate
    } = {} as any,
    options: IRequestOptions = {}
  ): Promise<ReservedCommunityType> {
    return new Promise((resolve, reject) => {
      let url = basePath + "/reservedCommunityTypes/{reservedCommunityTypeId}"

      const configs: IRequestConfig = getConfigs("put", "application/json", url, options)

      let data = params.body

      configs.data = data
      axios(configs, resolve, reject)
    })
  }
  /**
   * Get reservedCommunityType by id
   */
  retrieve(
    params: {
      /**  */
      reservedCommunityTypeId: string
    } = {} as any,
    options: IRequestOptions = {}
  ): Promise<ReservedCommunityType> {
    return new Promise((resolve, reject) => {
      let url = basePath + "/reservedCommunityTypes/{reservedCommunityTypeId}"
      url = url.replace("{reservedCommunityTypeId}", params["reservedCommunityTypeId"] + "")

      const configs: IRequestConfig = getConfigs("get", "application/json", url, options)

      let data = null

      configs.data = data
      axios(configs, resolve, reject)
    })
  }
  /**
   * Delete reservedCommunityType by id
   */
  delete(
    params: {
      /**  */
      reservedCommunityTypeId: string
    } = {} as any,
    options: IRequestOptions = {}
  ): Promise<any> {
    return new Promise((resolve, reject) => {
      let url = basePath + "/reservedCommunityTypes/{reservedCommunityTypeId}"
      url = url.replace("{reservedCommunityTypeId}", params["reservedCommunityTypeId"] + "")

      const configs: IRequestConfig = getConfigs("delete", "application/json", url, options)

      let data = null

      configs.data = data
      axios(configs, resolve, reject)
    })
  }
}

export class TranslationsService {
  /**
   * List translations
   */
  list(options: IRequestOptions = {}): Promise<Translation[]> {
    return new Promise((resolve, reject) => {
      let url = basePath + "/translations"

      const configs: IRequestConfig = getConfigs("get", "application/json", url, options)

      let data = null

      configs.data = data
      axios(configs, resolve, reject)
    })
  }
  /**
   * Create translation
   */
  create(
    params: {
      /** requestBody */
      body?: TranslationCreate
    } = {} as any,
    options: IRequestOptions = {}
  ): Promise<Translation> {
    return new Promise((resolve, reject) => {
      let url = basePath + "/translations"

      const configs: IRequestConfig = getConfigs("post", "application/json", url, options)

      let data = params.body

      configs.data = data
      axios(configs, resolve, reject)
    })
  }
  /**
   * Update translation
   */
  update(
    params: {
      /** requestBody */
      body?: TranslationUpdate
    } = {} as any,
    options: IRequestOptions = {}
  ): Promise<Translation> {
    return new Promise((resolve, reject) => {
      let url = basePath + "/translations/{translationId}"

      const configs: IRequestConfig = getConfigs("put", "application/json", url, options)

      let data = params.body

      configs.data = data
      axios(configs, resolve, reject)
    })
  }
  /**
   * Get translation by id
   */
  retrieve(
    params: {
      /**  */
      translationId: string
    } = {} as any,
    options: IRequestOptions = {}
  ): Promise<Translation> {
    return new Promise((resolve, reject) => {
      let url = basePath + "/translations/{translationId}"
      url = url.replace("{translationId}", params["translationId"] + "")

      const configs: IRequestConfig = getConfigs("get", "application/json", url, options)

      let data = null

      configs.data = data
      axios(configs, resolve, reject)
    })
  }
  /**
   * Delete translation by id
   */
  delete(
    params: {
      /**  */
      translationId: string
    } = {} as any,
    options: IRequestOptions = {}
  ): Promise<any> {
    return new Promise((resolve, reject) => {
      let url = basePath + "/translations/{translationId}"
      url = url.replace("{translationId}", params["translationId"] + "")

      const configs: IRequestConfig = getConfigs("delete", "application/json", url, options)

      let data = null

      configs.data = data
      axios(configs, resolve, reject)
    })
  }
}

export class UnitsService {
  /**
   * List units
   */
  list(options: IRequestOptions = {}): Promise<Unit[]> {
    return new Promise((resolve, reject) => {
      let url = basePath + "/units"

      const configs: IRequestConfig = getConfigs("get", "application/json", url, options)

      let data = null

      configs.data = data
      axios(configs, resolve, reject)
    })
  }
  /**
   * Create unit
   */
  create(
    params: {
      /** requestBody */
      body?: UnitCreate
    } = {} as any,
    options: IRequestOptions = {}
  ): Promise<Unit> {
    return new Promise((resolve, reject) => {
      let url = basePath + "/units"

      const configs: IRequestConfig = getConfigs("post", "application/json", url, options)

      let data = params.body

      configs.data = data
      axios(configs, resolve, reject)
    })
  }
  /**
   * Update unit
   */
  update(
    params: {
      /** requestBody */
      body?: UnitUpdate
    } = {} as any,
    options: IRequestOptions = {}
  ): Promise<Unit> {
    return new Promise((resolve, reject) => {
      let url = basePath + "/units/{unitId}"

      const configs: IRequestConfig = getConfigs("put", "application/json", url, options)

      let data = params.body

      configs.data = data
      axios(configs, resolve, reject)
    })
  }
  /**
   * Get unit by id
   */
  retrieve(
    params: {
      /**  */
      unitId: string
    } = {} as any,
    options: IRequestOptions = {}
  ): Promise<Unit> {
    return new Promise((resolve, reject) => {
      let url = basePath + "/units/{unitId}"
      url = url.replace("{unitId}", params["unitId"] + "")

      const configs: IRequestConfig = getConfigs("get", "application/json", url, options)

      let data = null

      configs.data = data
      axios(configs, resolve, reject)
    })
  }
  /**
   * Delete unit by id
   */
  delete(
    params: {
      /**  */
      unitId: string
    } = {} as any,
    options: IRequestOptions = {}
  ): Promise<any> {
    return new Promise((resolve, reject) => {
      let url = basePath + "/units/{unitId}"
      url = url.replace("{unitId}", params["unitId"] + "")

      const configs: IRequestConfig = getConfigs("delete", "application/json", url, options)

      let data = null

      configs.data = data
      axios(configs, resolve, reject)
    })
  }
}

export class UnitTypesService {
  /**
   * List unitTypes
   */
  list(options: IRequestOptions = {}): Promise<UnitType[]> {
    return new Promise((resolve, reject) => {
      let url = basePath + "/unitTypes"

      const configs: IRequestConfig = getConfigs("get", "application/json", url, options)

      let data = null

      configs.data = data
      axios(configs, resolve, reject)
    })
  }
  /**
   * Create unitType
   */
  create(
    params: {
      /** requestBody */
      body?: UnitTypeCreate
    } = {} as any,
    options: IRequestOptions = {}
  ): Promise<UnitType> {
    return new Promise((resolve, reject) => {
      let url = basePath + "/unitTypes"

      const configs: IRequestConfig = getConfigs("post", "application/json", url, options)

      let data = params.body

      configs.data = data
      axios(configs, resolve, reject)
    })
  }
  /**
   * Update unitType
   */
  update(
    params: {
      /** requestBody */
      body?: UnitTypeUpdate
    } = {} as any,
    options: IRequestOptions = {}
  ): Promise<UnitType> {
    return new Promise((resolve, reject) => {
      let url = basePath + "/unitTypes/{unitTypeId}"

      const configs: IRequestConfig = getConfigs("put", "application/json", url, options)

      let data = params.body

      configs.data = data
      axios(configs, resolve, reject)
    })
  }
  /**
   * Get unitType by id
   */
  retrieve(
    params: {
      /**  */
      unitTypeId: string
    } = {} as any,
    options: IRequestOptions = {}
  ): Promise<UnitType> {
    return new Promise((resolve, reject) => {
      let url = basePath + "/unitTypes/{unitTypeId}"
      url = url.replace("{unitTypeId}", params["unitTypeId"] + "")

      const configs: IRequestConfig = getConfigs("get", "application/json", url, options)

      let data = null

      configs.data = data
      axios(configs, resolve, reject)
    })
  }
  /**
   * Delete unitType by id
   */
  delete(
    params: {
      /**  */
      unitTypeId: string
    } = {} as any,
    options: IRequestOptions = {}
  ): Promise<any> {
    return new Promise((resolve, reject) => {
      let url = basePath + "/unitTypes/{unitTypeId}"
      url = url.replace("{unitTypeId}", params["unitTypeId"] + "")

      const configs: IRequestConfig = getConfigs("delete", "application/json", url, options)

      let data = null

      configs.data = data
      axios(configs, resolve, reject)
    })
  }
}

export class UnitRentTypesService {
  /**
   * List unitRentTypes
   */
  list(options: IRequestOptions = {}): Promise<UnitRentType[]> {
    return new Promise((resolve, reject) => {
      let url = basePath + "/unitRentTypes"

      const configs: IRequestConfig = getConfigs("get", "application/json", url, options)

      let data = null

      configs.data = data
      axios(configs, resolve, reject)
    })
  }
  /**
   * Create unitRentType
   */
  create(
    params: {
      /** requestBody */
      body?: UnitRentTypeCreate
    } = {} as any,
    options: IRequestOptions = {}
  ): Promise<UnitRentType> {
    return new Promise((resolve, reject) => {
      let url = basePath + "/unitRentTypes"

      const configs: IRequestConfig = getConfigs("post", "application/json", url, options)

      let data = params.body

      configs.data = data
      axios(configs, resolve, reject)
    })
  }
  /**
   * Update unitRentType
   */
  update(
    params: {
      /** requestBody */
      body?: UnitRentTypeUpdate
    } = {} as any,
    options: IRequestOptions = {}
  ): Promise<UnitRentType> {
    return new Promise((resolve, reject) => {
      let url = basePath + "/unitRentTypes/{unitRentTypeId}"

      const configs: IRequestConfig = getConfigs("put", "application/json", url, options)

      let data = params.body

      configs.data = data
      axios(configs, resolve, reject)
    })
  }
  /**
   * Get unitRentType by id
   */
  retrieve(
    params: {
      /**  */
      unitRentTypeId: string
    } = {} as any,
    options: IRequestOptions = {}
  ): Promise<UnitRentType> {
    return new Promise((resolve, reject) => {
      let url = basePath + "/unitRentTypes/{unitRentTypeId}"
      url = url.replace("{unitRentTypeId}", params["unitRentTypeId"] + "")

      const configs: IRequestConfig = getConfigs("get", "application/json", url, options)

      let data = null

      configs.data = data
      axios(configs, resolve, reject)
    })
  }
  /**
   * Delete unitRentType by id
   */
  delete(
    params: {
      /**  */
      unitRentTypeId: string
    } = {} as any,
    options: IRequestOptions = {}
  ): Promise<any> {
    return new Promise((resolve, reject) => {
      let url = basePath + "/unitRentTypes/{unitRentTypeId}"
      url = url.replace("{unitRentTypeId}", params["unitRentTypeId"] + "")

      const configs: IRequestConfig = getConfigs("delete", "application/json", url, options)

      let data = null

      configs.data = data
      axios(configs, resolve, reject)
    })
  }
}

export class UnitAccessibilityPriorityTypesService {
  /**
   * List unitAccessibilityPriorityTypes
   */
  list(options: IRequestOptions = {}): Promise<UnitAccessibilityPriorityType[]> {
    return new Promise((resolve, reject) => {
      let url = basePath + "/unitAccessibilityPriorityTypes"

      const configs: IRequestConfig = getConfigs("get", "application/json", url, options)

      let data = null

      configs.data = data
      axios(configs, resolve, reject)
    })
  }
  /**
   * Create unitAccessibilityPriorityType
   */
  create(
    params: {
      /** requestBody */
      body?: UnitAccessibilityPriorityTypeCreate
    } = {} as any,
    options: IRequestOptions = {}
  ): Promise<UnitAccessibilityPriorityType> {
    return new Promise((resolve, reject) => {
      let url = basePath + "/unitAccessibilityPriorityTypes"

      const configs: IRequestConfig = getConfigs("post", "application/json", url, options)

      let data = params.body

      configs.data = data
      axios(configs, resolve, reject)
    })
  }
  /**
   * Update unitAccessibilityPriorityType
   */
  update(
    params: {
      /** requestBody */
      body?: UnitAccessibilityPriorityTypeUpdate
    } = {} as any,
    options: IRequestOptions = {}
  ): Promise<UnitAccessibilityPriorityType> {
    return new Promise((resolve, reject) => {
      let url = basePath + "/unitAccessibilityPriorityTypes/{unitAccessibilityPriorityTypeId}"

      const configs: IRequestConfig = getConfigs("put", "application/json", url, options)

      let data = params.body

      configs.data = data
      axios(configs, resolve, reject)
    })
  }
  /**
   * Get unitAccessibilityPriorityType by id
   */
  retrieve(
    params: {
      /**  */
      unitAccessibilityPriorityTypeId: string
    } = {} as any,
    options: IRequestOptions = {}
  ): Promise<UnitAccessibilityPriorityType> {
    return new Promise((resolve, reject) => {
      let url = basePath + "/unitAccessibilityPriorityTypes/{unitAccessibilityPriorityTypeId}"
      url = url.replace(
        "{unitAccessibilityPriorityTypeId}",
        params["unitAccessibilityPriorityTypeId"] + ""
      )

      const configs: IRequestConfig = getConfigs("get", "application/json", url, options)

      let data = null

      configs.data = data
      axios(configs, resolve, reject)
    })
  }
  /**
   * Delete unitAccessibilityPriorityType by id
   */
  delete(
    params: {
      /**  */
      unitAccessibilityPriorityTypeId: string
    } = {} as any,
    options: IRequestOptions = {}
  ): Promise<any> {
    return new Promise((resolve, reject) => {
      let url = basePath + "/unitAccessibilityPriorityTypes/{unitAccessibilityPriorityTypeId}"
      url = url.replace(
        "{unitAccessibilityPriorityTypeId}",
        params["unitAccessibilityPriorityTypeId"] + ""
      )

      const configs: IRequestConfig = getConfigs("delete", "application/json", url, options)

      let data = null

      configs.data = data
      axios(configs, resolve, reject)
    })
  }
}

export interface AmiChartItem {
  /**  */
  percentOfAmi: number

  /**  */
  householdSize: number

  /**  */
  income: number
}

export interface Id {
  /**  */
  id: string
}

export interface Jurisdiction {
  /**  */
  programs: Id[]

  /**  */
  preferences: Id[]

  /**  */
  id: string

  /**  */
  createdAt: Date

  /**  */
  updatedAt: Date

  /**  */
  name: string

  /**  */
  notificationsSignUpURL?: string

  /**  */
  languages: EnumJurisdictionLanguages[]
}

export interface AmiChart {
  /**  */
  items: AmiChartItem[]

  /**  */
  jurisdiction: Jurisdiction

  /**  */
  id: string

  /**  */
  createdAt: Date

  /**  */
  updatedAt: Date

  /**  */
  name: string
}

export interface AmiChartCreate {
  /**  */
  items: AmiChartItem[]

  /**  */
  jurisdiction: Id

  /**  */
  name: string
}

export interface AmiChartUpdate {
  /**  */
  id?: string

  /**  */
  createdAt?: Date

  /**  */
  updatedAt?: Date

  /**  */
  items: AmiChartItem[]

  /**  */
  jurisdiction: Id

  /**  */
  name: string
}

export interface Address {
  /**  */
  id: string

  /**  */
  createdAt: Date

  /**  */
  updatedAt: Date

  /**  */
  placeName?: string

  /**  */
  city: string

  /**  */
  county?: string

  /**  */
  state: string

  /**  */
  street: string

  /**  */
  street2?: string

  /**  */
  zipCode: string

  /**  */
  latitude?: number

  /**  */
  longitude?: number
}

export interface Applicant {
  /**  */
  address: Address

  /**  */
  workAddress: Address

  /**  */
  id: string

  /**  */
  createdAt: Date

  /**  */
  updatedAt: Date

  /**  */
  firstName?: string

  /**  */
  middleName?: string

  /**  */
  lastName?: string

  /**  */
  birthMonth?: string

  /**  */
  birthDay?: string

  /**  */
  birthYear?: string

  /**  */
  emailAddress?: string

  /**  */
  noEmail?: boolean

  /**  */
  phoneNumber?: string

  /**  */
  phoneNumberType?: string

  /**  */
  noPhone?: boolean

  /**  */
  workInRegion?: string
}

export interface AlternateContact {
  /**  */
  mailingAddress: Address

  /**  */
  id: string

  /**  */
  createdAt: Date

  /**  */
  updatedAt: Date

  /**  */
  type?: string

  /**  */
  otherType?: string

  /**  */
  firstName?: string

  /**  */
  lastName?: string

  /**  */
  agency?: string

  /**  */
  phoneNumber?: string

  /**  */
  emailAddress?: string
}

export interface Accessibility {
  /**  */
  mobility?: boolean

  /**  */
  vision?: boolean

  /**  */
  hearing?: boolean

  /**  */
  id: string

  /**  */
  createdAt: Date

  /**  */
  updatedAt: Date
}

export interface Demographics {
  /**  */
  id: string

  /**  */
  createdAt: Date

  /**  */
  updatedAt: Date

  /**  */
  ethnicity?: string

  /**  */
  gender?: string

  /**  */
  sexualOrientation?: string

  /**  */
  howDidYouHear: string[]

  /**  */
  race?: string[]
}

export interface HouseholdMember {
  /**  */
  address: Address

  /**  */
  workAddress: Address

  /**  */
  id: string

  /**  */
  createdAt: Date

  /**  */
  updatedAt: Date

  /**  */
  orderId?: number

  /**  */
  firstName?: string

  /**  */
  middleName?: string

  /**  */
  lastName?: string

  /**  */
  birthMonth?: string

  /**  */
  birthDay?: string

  /**  */
  birthYear?: string

  /**  */
  emailAddress?: string

  /**  */
  noEmail?: boolean

  /**  */
  phoneNumber?: string

  /**  */
  phoneNumberType?: string

  /**  */
  noPhone?: boolean

  /**  */
  sameAddress?: string

  /**  */
  relationship?: string

  /**  */
  workInRegion?: string
}

export interface UnitType {
  /**  */
  id: string

  /**  */
  createdAt: Date

  /**  */
  updatedAt: Date

  /**  */
  name: string

  /**  */
  numBedrooms: number
}

export interface ApplicationPreferenceOption {
  /**  */
  key: string

  /**  */
  checked: boolean

  /**  */
  extraData?: AllExtraDataTypes[]
}

export interface ApplicationPreference {
  /**  */
  key: string

  /**  */
  claimed: boolean

  /**  */
  options: ApplicationPreferenceOption[]
}

export interface ApplicationProgramOption {
  /**  */
  key: string

  /**  */
  checked: boolean

  /**  */
  extraData?: AllExtraDataTypes[]
}

export interface ApplicationProgram {
  /**  */
  key: string

  /**  */
  claimed: boolean

  /**  */
  options: ApplicationProgramOption[]
}

export interface Application {
  /**  */
  incomePeriod?: IncomePeriod

  /**  */
  status: ApplicationStatus

  /**  */
  language?: Language

  /**  */
  submissionType: ApplicationSubmissionType

  /**  */
  applicant: Applicant

  /**  */
  listing: Id

  /**  */
  user?: Id

  /**  */
  mailingAddress: Address

  /**  */
  alternateAddress: Address

  /**  */
  alternateContact: AlternateContact

  /**  */
  accessibility: Accessibility

  /**  */
  demographics: Demographics

  /**  */
  householdMembers: HouseholdMember[]

  /**  */
  preferredUnit: UnitType[]

  /**  */
  id: string

  /**  */
  createdAt: Date

  /**  */
  updatedAt: Date

  /**  */
  deletedAt?: Date

  /**  */
  appUrl?: string

  /**  */
  additionalPhone?: boolean

  /**  */
  additionalPhoneNumber?: string

  /**  */
  additionalPhoneNumberType?: string

  /**  */
  contactPreferences: string[]

  /**  */
  householdSize?: number

  /**  */
  housingStatus?: string

  /**  */
  sendMailToMailingAddress?: boolean

  /**  */
  householdExpectingChanges?: boolean

  /**  */
  householdStudent?: boolean

  /**  */
  incomeVouchers?: boolean

  /**  */
  income?: string

  /**  */
  preferences: ApplicationPreference[]

  /**  */
  programs?: ApplicationProgram[]

  /**  */
  acceptedTerms?: boolean

  /**  */
  submissionDate?: Date

  /**  */
  markedAsDuplicate: boolean

  /**  */
  confirmationCode: string
}

export interface ApplicationFlaggedSet {
  /**  */
  resolvingUser: Id

  /**  */
  applications: Application[]

  /**  */
  listing: Id

  /**  */
  id: string

  /**  */
  createdAt: Date

  /**  */
  updatedAt: Date

  /**  */
  rule: string

  /**  */
  resolvedTime?: Date

  /**  */
  status: EnumApplicationFlaggedSetStatus

  /**  */
  listingId: string
}

export interface ApplicationFlaggedSetPaginationMeta {
  /**  */
  totalFlagged: number

  /**  */
  currentPage: number

  /**  */
  itemCount: number

  /**  */
  itemsPerPage: number

  /**  */
  totalItems: number

  /**  */
  totalPages: number
}

export interface PaginatedApplicationFlaggedSet {
  /**  */
  items: ApplicationFlaggedSet[]

  /**  */
  meta: ApplicationFlaggedSetPaginationMeta
}

export interface ApplicationFlaggedSetResolve {
  /**  */
  afsId: string

  /**  */
  applications: Id[]
}

export interface Asset {
  /**  */
  id: string

  /**  */
  createdAt: Date

  /**  */
  updatedAt: Date

  /**  */
  fileId: string

  /**  */
  label: string
}

export interface PaperApplication {
  /**  */
  language: Language

  /**  */
  file?: CombinedFileTypes

  /**  */
  id: string

  /**  */
  createdAt: Date

  /**  */
  updatedAt: Date
}

export interface ApplicationMethod {
  /**  */
  type: ApplicationMethodType

  /**  */
  paperApplications?: PaperApplication[]

  /**  */
  listing: Id

  /**  */
  id: string

  /**  */
  createdAt: Date

  /**  */
  updatedAt: Date

  /**  */
  label?: string

  /**  */
  externalReference?: string

  /**  */
  acceptsPostmarkedApplications?: boolean

  /**  */
  phoneNumber?: string
}

export interface AssetCreate {
  /**  */
  fileId: string

  /**  */
  label: string
}

export interface PaperApplicationCreate {
  /**  */
  language: Language

  /**  */
  file?: CombinedFileTypes
}

export interface ApplicationMethodCreate {
  /**  */
  type: ApplicationMethodType

  /**  */
  paperApplications?: PaperApplicationCreate[]

  /**  */
  label?: string

  /**  */
  externalReference?: string

  /**  */
  acceptsPostmarkedApplications?: boolean

  /**  */
  phoneNumber?: string

  /**  */
  listing: Id
}

export interface AssetUpdate {
  /**  */
  id?: string

  /**  */
  createdAt?: Date

  /**  */
  updatedAt?: Date

  /**  */
  fileId: string

  /**  */
  label: string
}

export interface PaperApplicationUpdate {
  /**  */
  language: Language

  /**  */
  id?: string

  /**  */
  createdAt?: Date

  /**  */
  updatedAt?: Date

  /**  */
  file?: CombinedFileTypes
}

export interface ApplicationMethodUpdate {
  /**  */
  type: ApplicationMethodType

  /**  */
  id?: string

  /**  */
  createdAt?: Date

  /**  */
  updatedAt?: Date

  /**  */
  paperApplications?: PaperApplicationUpdate[]

  /**  */
  label?: string

  /**  */
  externalReference?: string

  /**  */
  acceptsPostmarkedApplications?: boolean

  /**  */
  phoneNumber?: string

  /**  */
  listing: Id
}

export interface BooleanInput {
  /**  */
  type: InputType

  /**  */
  key: string

  /**  */
  value: boolean
}

export interface TextInput {
  /**  */
  type: InputType

  /**  */
  key: string

  /**  */
  value: string
}

export interface AddressCreate {
  /**  */
  placeName?: string

  /**  */
  city: string

  /**  */
  county?: string

  /**  */
  state: string

  /**  */
  street: string

  /**  */
  street2?: string

  /**  */
  zipCode: string

  /**  */
  latitude?: number

  /**  */
  longitude?: number
}

export interface AddressInput {
  /**  */
  type: InputType

  /**  */
  key: string

  /**  */
  value: AddressCreate
}

export interface ApplicationsApiExtraModel {
  /**  */
  orderBy?: EnumApplicationsApiExtraModelOrderBy

  /**  */
  order?: EnumApplicationsApiExtraModelOrder
}

export interface PaginationMeta {
  /**  */
  currentPage: number

  /**  */
  itemCount: number

  /**  */
  itemsPerPage: number

  /**  */
  totalItems: number

  /**  */
  totalPages: number
}

export interface PaginatedApplication {
  /**  */
  items: Application[]

  /**  */
  meta: PaginationMeta
}

export interface ApplicantCreate {
  /**  */
  address: AddressCreate

  /**  */
  workAddress: AddressCreate

  /**  */
  firstName?: string

  /**  */
  middleName?: string

  /**  */
  lastName?: string

  /**  */
  birthMonth?: string

  /**  */
  birthDay?: string

  /**  */
  birthYear?: string

  /**  */
  emailAddress?: string

  /**  */
  noEmail?: boolean

  /**  */
  phoneNumber?: string

  /**  */
  phoneNumberType?: string

  /**  */
  noPhone?: boolean

  /**  */
  workInRegion?: string
}

export interface AlternateContactCreate {
  /**  */
  mailingAddress: AddressCreate

  /**  */
  type?: string

  /**  */
  otherType?: string

  /**  */
  firstName?: string

  /**  */
  lastName?: string

  /**  */
  agency?: string

  /**  */
  phoneNumber?: string

  /**  */
  emailAddress?: string
}

export interface AccessibilityCreate {
  /**  */
  mobility?: boolean

  /**  */
  vision?: boolean

  /**  */
  hearing?: boolean
}

export interface DemographicsCreate {
  /**  */
  ethnicity?: string

  /**  */
  gender?: string

  /**  */
  sexualOrientation?: string

  /**  */
  howDidYouHear: string[]

  /**  */
  race?: string[]
}

export interface HouseholdMemberCreate {
  /**  */
  address: AddressCreate

  /**  */
  workAddress: AddressCreate

  /**  */
  orderId?: number

  /**  */
  firstName?: string

  /**  */
  middleName?: string

  /**  */
  lastName?: string

  /**  */
  birthMonth?: string

  /**  */
  birthDay?: string

  /**  */
  birthYear?: string

  /**  */
  emailAddress?: string

  /**  */
  noEmail?: boolean

  /**  */
  phoneNumber?: string

  /**  */
  phoneNumberType?: string

  /**  */
  noPhone?: boolean

  /**  */
  sameAddress?: string

  /**  */
  relationship?: string

  /**  */
  workInRegion?: string
}

export interface ApplicationCreate {
  /**  */
  incomePeriod?: IncomePeriod

  /**  */
  status: ApplicationStatus

  /**  */
  language?: Language

  /**  */
  submissionType: ApplicationSubmissionType

  /**  */
  listing: Id

  /**  */
  applicant: ApplicantCreate

  /**  */
  mailingAddress: AddressCreate

  /**  */
  alternateAddress: AddressCreate

  /**  */
  alternateContact: AlternateContactCreate

  /**  */
  accessibility: AccessibilityCreate

  /**  */
  demographics: DemographicsCreate

  /**  */
  householdMembers: HouseholdMemberCreate[]

  /**  */
  preferredUnit: Id[]

  /**  */
  appUrl?: string

  /**  */
  additionalPhone?: boolean

  /**  */
  additionalPhoneNumber?: string

  /**  */
  additionalPhoneNumberType?: string

  /**  */
  contactPreferences: string[]

  /**  */
  householdSize?: number

  /**  */
  housingStatus?: string

  /**  */
  sendMailToMailingAddress?: boolean

  /**  */
  householdExpectingChanges?: boolean

  /**  */
  householdStudent?: boolean

  /**  */
  incomeVouchers?: boolean

  /**  */
  income?: string

  /**  */
  preferences: ApplicationPreference[]

  /**  */
  programs?: ApplicationProgram[]

  /**  */
  acceptedTerms?: boolean

  /**  */
  submissionDate?: Date
}

export interface AddressUpdate {
  /**  */
  id?: string

  /**  */
  createdAt?: Date

  /**  */
  updatedAt?: Date

  /**  */
  placeName?: string

  /**  */
  city: string

  /**  */
  county?: string

  /**  */
  state: string

  /**  */
  street: string

  /**  */
  street2?: string

  /**  */
  zipCode: string

  /**  */
  latitude?: number

  /**  */
  longitude?: number
}

export interface ApplicantUpdate {
  /**  */
  id?: string

  /**  */
  createdAt?: Date

  /**  */
  updatedAt?: Date

  /**  */
  address: AddressUpdate

  /**  */
  workAddress: AddressUpdate

  /**  */
  firstName?: string

  /**  */
  middleName?: string

  /**  */
  lastName?: string

  /**  */
  birthMonth?: string

  /**  */
  birthDay?: string

  /**  */
  birthYear?: string

  /**  */
  emailAddress?: string

  /**  */
  noEmail?: boolean

  /**  */
  phoneNumber?: string

  /**  */
  phoneNumberType?: string

  /**  */
  noPhone?: boolean

  /**  */
  workInRegion?: string
}

export interface AlternateContactUpdate {
  /**  */
  id?: string

  /**  */
  createdAt?: Date

  /**  */
  updatedAt?: Date

  /**  */
  mailingAddress: AddressUpdate

  /**  */
  type?: string

  /**  */
  otherType?: string

  /**  */
  firstName?: string

  /**  */
  lastName?: string

  /**  */
  agency?: string

  /**  */
  phoneNumber?: string

  /**  */
  emailAddress?: string
}

export interface AccessibilityUpdate {
  /**  */
  id?: string

  /**  */
  createdAt?: Date

  /**  */
  updatedAt?: Date

  /**  */
  mobility?: boolean

  /**  */
  vision?: boolean

  /**  */
  hearing?: boolean
}

export interface DemographicsUpdate {
  /**  */
  id?: string

  /**  */
  createdAt?: Date

  /**  */
  updatedAt?: Date

  /**  */
  ethnicity?: string

  /**  */
  gender?: string

  /**  */
  sexualOrientation?: string

  /**  */
  howDidYouHear: string[]

  /**  */
  race?: string[]
}

export interface HouseholdMemberUpdate {
  /**  */
  id?: string

  /**  */
  createdAt?: Date

  /**  */
  updatedAt?: Date

  /**  */
  address: AddressUpdate

  /**  */
  workAddress: AddressUpdate

  /**  */
  orderId?: number

  /**  */
  firstName?: string

  /**  */
  middleName?: string

  /**  */
  lastName?: string

  /**  */
  birthMonth?: string

  /**  */
  birthDay?: string

  /**  */
  birthYear?: string

  /**  */
  emailAddress?: string

  /**  */
  noEmail?: boolean

  /**  */
  phoneNumber?: string

  /**  */
  phoneNumberType?: string

  /**  */
  noPhone?: boolean

  /**  */
  sameAddress?: string

  /**  */
  relationship?: string

  /**  */
  workInRegion?: string
}

export interface ApplicationUpdate {
  /**  */
  incomePeriod?: IncomePeriod

  /**  */
  status: ApplicationStatus

  /**  */
  language?: Language

  /**  */
  submissionType: ApplicationSubmissionType

  /**  */
  id?: string

  /**  */
  createdAt?: Date

  /**  */
  updatedAt?: Date

  /**  */
  deletedAt?: Date

  /**  */
  listing: Id

  /**  */
  applicant: ApplicantUpdate

  /**  */
  mailingAddress: AddressUpdate

  /**  */
  alternateAddress: AddressUpdate

  /**  */
  alternateContact: AlternateContactUpdate

  /**  */
  accessibility: AccessibilityUpdate

  /**  */
  demographics: DemographicsUpdate

  /**  */
  householdMembers: HouseholdMemberUpdate[]

  /**  */
  preferredUnit: Id[]

  /**  */
  appUrl?: string

  /**  */
  additionalPhone?: boolean

  /**  */
  additionalPhoneNumber?: string

  /**  */
  additionalPhoneNumberType?: string

  /**  */
  contactPreferences: string[]

  /**  */
  householdSize?: number

  /**  */
  housingStatus?: string

  /**  */
  sendMailToMailingAddress?: boolean

  /**  */
  householdExpectingChanges?: boolean

  /**  */
  householdStudent?: boolean

  /**  */
  incomeVouchers?: boolean

  /**  */
  income?: string

  /**  */
  preferences: ApplicationPreference[]

  /**  */
  programs?: ApplicationProgram[]

  /**  */
  acceptedTerms?: boolean

  /**  */
  submissionDate?: Date
}

export interface CreatePresignedUploadMetadata {
  /**  */
  parametersToSign: object
}

export interface CreatePresignedUploadMetadataResponse {
  /**  */
  signature: string
}

export interface PaginatedAssets {
  /**  */
  items: Asset[]

  /**  */
  meta: PaginationMeta
}

export interface Login {
  /**  */
  email: string

  /**  */
  password: string
}

export interface LoginResponse {
  /**  */
  accessToken: string
}

export interface IdName {
  /**  */
  id: string

  /**  */
  name: string
}

export interface UserRoles {
  /**  */
  user: Id

  /**  */
  isAdmin?: boolean

  /**  */
  isPartner?: boolean
}

export interface User {
  /**  */
  language?: Language

  /**  */
  leasingAgentInListings?: IdName[]

  /**  */
  roles?: CombinedRolesTypes

  /**  */
  jurisdictions: Jurisdiction[]

  /**  */
  id: string

  /**  */
  confirmedAt?: Date

  /**  */
  email: string

  /**  */
  firstName: string

  /**  */
  middleName?: string

  /**  */
  lastName: string

  /**  */
  dob?: Date

  /**  */
  phoneNumber?: string

  /**  */
  createdAt: Date

  /**  */
  updatedAt: Date
}

export interface UserCreate {
  /**  */
  language?: Language

  /**  */
  password: string

  /**  */
  passwordConfirmation: string

  /**  */
  emailConfirmation: string

  /**  */
  appUrl?: string

  /**  */
  jurisdictions?: Id[]

  /**  */
  email: string

  /**  */
  confirmedAt?: Date

  /**  */
  firstName: string

  /**  */
  middleName?: string

  /**  */
  lastName: string

  /**  */
  dob?: Date

  /**  */
  phoneNumber?: string
}

export interface UserBasic {
  /**  */
  language?: Language

  /**  */
  roles: UserRoles

  /**  */
  jurisdictions: Jurisdiction[]

  /**  */
  leasingAgentInListings?: Id[]

  /**  */
  id: string

  /**  */
  confirmedAt?: Date

  /**  */
  email: string

  /**  */
  firstName: string

  /**  */
  middleName?: string

  /**  */
  lastName: string

  /**  */
  dob?: Date

  /**  */
  phoneNumber?: string

  /**  */
  createdAt: Date

  /**  */
  updatedAt: Date
}

export interface Email {
  /**  */
  email: string

  /**  */
  appUrl?: string
}

export interface Status {
  /**  */
  status: string
}

export interface Confirm {
  /**  */
  token: string

  /**  */
  password?: string
}

export interface ForgotPassword {
  /**  */
  email: string

  /**  */
  appUrl?: string
}

export interface ForgotPasswordResponse {
  /**  */
  message: string
}

export interface UpdatePassword {
  /**  */
  password: string

  /**  */
  passwordConfirmation: string

  /**  */
  token: string
}

export interface UserUpdate {
  /**  */
  language?: Language

  /**  */
  id?: string

  /**  */
  email?: string

  /**  */
  createdAt?: Date

  /**  */
  updatedAt?: Date

  /**  */
  password?: string

  /**  */
  currentPassword?: string

  /**  */
  jurisdictions: Id[]

  /**  */
  leasingAgentInListings?: Id[]

  /**  */
  newEmail?: string

  /**  */
  appUrl?: string

  /**  */
  confirmedAt?: Date

  /**  */
  firstName: string

  /**  */
  middleName?: string

  /**  */
  lastName: string

  /**  */
  dob?: Date

  /**  */
  phoneNumber?: string
}

export interface UserFilterParams {
  /**  */
  $comparison: EnumUserFilterParamsComparison

  /**  */
  isPartner?: boolean

  /**  */
  isPortalUser?: boolean
}

export interface PaginatedUserList {
  /**  */
  items: User[]

  /**  */
  meta: PaginationMeta
}

export interface UserRolesCreate {
  /**  */
  isAdmin?: boolean

  /**  */
  isPartner?: boolean
}

export interface UserInvite {
  /**  */
  language?: Language

  /**  */
  roles: CombinedRolesTypes

  /**  */
  jurisdictions: Id[]

  /**  */
  leasingAgentInListings?: Id[]

  /**  */
  confirmedAt?: Date

  /**  */
  email: string

  /**  */
  firstName: string

  /**  */
  middleName?: string

  /**  */
  lastName: string

  /**  */
  dob?: Date

  /**  */
  phoneNumber?: string
}

export interface UserProfileUpdate {
  /**  */
  language?: Language

  /**  */
  password?: string

  /**  */
  currentPassword?: string

  /**  */
  jurisdictions: Id[]

  /**  */
  newEmail?: string

  /**  */
  appUrl?: string

  /**  */
  id: string

  /**  */
  firstName: string

  /**  */
  middleName?: string

  /**  */
  lastName: string

  /**  */
  dob?: Date

  /**  */
  createdAt: Date

  /**  */
  updatedAt: Date

  /**  */
  phoneNumber?: string
}

export interface JurisdictionCreate {
  /**  */
  name: string

  /**  */
  notificationsSignUpURL?: string

  /**  */
  languages: EnumJurisdictionCreateLanguages[]

  /**  */
  programs: Id[]

  /**  */
  preferences: Id[]
}

export interface JurisdictionUpdate {
  /**  */
  id?: string

  /**  */
  createdAt?: Date

  /**  */
  updatedAt?: Date

  /**  */
  name: string

  /**  */
  notificationsSignUpURL?: string

  /**  */
  languages: EnumJurisdictionUpdateLanguages[]

  /**  */
  programs: Id[]

  /**  */
  preferences: Id[]
}

export interface ListingFilterParams {
  /**  */
  $comparison: EnumListingFilterParamsComparison

  /**  */
  name?: string

  /**  */
  status?: EnumListingFilterParamsStatus

  /**  */
  neighborhood?: string

  /**  */
  bedrooms?: number

  /**  */
  zipcode?: string

  /**  */
  leasingAgents?: string

  /**  */
  jurisdiction?: string
}

export interface UnitAccessibilityPriorityType {
  /**  */
  name: string

  /**  */
  id: string

  /**  */
  createdAt: Date

  /**  */
  updatedAt: Date
}

export interface MinMaxCurrency {
  /**  */
  min: string

  /**  */
  max: string
}

export interface MinMax {
  /**  */
  min: number

  /**  */
  max: number
}

export interface UnitSummary {
  /**  */
  unitType: UnitType

  /**  */
  minIncomeRange: MinMaxCurrency

  /**  */
  occupancyRange: MinMax

  /**  */
  rentAsPercentIncomeRange: MinMax

  /**  */
  rentRange: MinMaxCurrency

  /**  */
  totalAvailable: number

  /**  */
  areaRange: MinMax

  /**  */
  floorRange?: MinMax
}

export interface UnitSummaryByAMI {
  /**  */
  percent: string

  /**  */
  byUnitType: UnitSummary[]
}

export interface HMI {
  /**  */
  columns: object

  /**  */
  rows: object[]
}

export interface UnitsSummarized {
  /**  */
  unitTypes: UnitType[]

  /**  */
  priorityTypes: UnitAccessibilityPriorityType[]

  /**  */
  amiPercentages: string[]

  /**  */
  byUnitTypeAndRent: UnitSummary[]

  /**  */
  byUnitType: UnitSummary[]

  /**  */
  byAMI: UnitSummaryByAMI[]

  /**  */
  hmi: HMI
}

export interface Asset {
  /**  */
  fileId: string

  /**  */
  label: string
<<<<<<< HEAD

  /**  */
  id: string

  /**  */
  createdAt: Date

  /**  */
  updatedAt: Date
}

export interface ListingEvent {
  /**  */
  type: ListingEventType

  /**  */
  id: string

  /**  */
  createdAt: Date

  /**  */
  updatedAt: Date

  /**  */
  startTime?: Date

  /**  */
  endTime?: Date

  /**  */
  url?: string

  /**  */
  note?: string

  /**  */
  label?: string

  /**  */
  file?: Asset
}
=======
>>>>>>> fe82f25d

  /**  */
  id: string

  /**  */
  createdAt: Date

  /**  */
  updatedAt: Date
}

export interface ListingEvent {
  /**  */
  type: ListingEventType

  /**  */
  id: string

  /**  */
  createdAt: Date

  /**  */
  updatedAt: Date

  /**  */
  startTime?: Date

  /**  */
  endTime?: Date

  /**  */
  url?: string

  /**  */
  note?: string

  /**  */
  label?: string

  /**  */
  file?: Asset
}

export interface FormMetadataExtraData {
  /**  */
  type: InputType

  /**  */
  key: string
}

export interface FormMetadataOptions {
  /**  */
  key: string

  /**  */
  extraData?: FormMetadataExtraData[]

  /**  */
  description: boolean

  /**  */
  exclusive: boolean
}

export interface FormMetadata {
  /**  */
  key: string

  /**  */
  options: FormMetadataOptions[]

  /**  */
  hideGenericDecline: boolean

  /**  */
  customSelectText: string

  /**  */
  hideFromListing: boolean
}

export interface Program {
  /**  */
  id: string

  /**  */
  createdAt: Date

  /**  */
  updatedAt: Date

  /**  */
  title?: string

  /**  */
  subtitle?: string

  /**  */
  description?: string

  /**  */
  formMetadata?: FormMetadata
}

export interface ListingProgram {
  /**  */
  program: Program

  /**  */
  ordinal?: number
}

export interface PreferenceLink {
  /**  */
  title: string

  /**  */
  url: string
}

export interface Preference {
  /**  */
  links?: PreferenceLink[]

  /**  */
  id: string

  /**  */
  createdAt: Date

  /**  */
  updatedAt: Date

  /**  */
  title?: string

  /**  */
  subtitle?: string

  /**  */
  description?: string

  /**  */
  formMetadata?: FormMetadata
}

export interface ListingPreference {
  /**  */
  preference: Preference

  /**  */
  ordinal?: number
}

export interface ReservedCommunityType {
  /**  */
  jurisdiction: Jurisdiction

  /**  */
  id: string

  /**  */
  createdAt: Date

  /**  */
  updatedAt: Date

  /**  */
  name: string

  /**  */
  description?: string
}

export interface UnitRentType {
  /**  */
  id: string

  /**  */
  createdAt: Date

  /**  */
  updatedAt: Date

  /**  */
  name: string
}

export interface UnitAccessibilityPriorityType {
  /**  */
  id: string

  /**  */
  createdAt: Date

  /**  */
  updatedAt: Date

  /**  */
  name: string
}

export interface UnitAmiChartOverride {
  /**  */
  id: string

  /**  */
  createdAt: Date

  /**  */
  updatedAt: Date

  /**  */
  items: AmiChartItem[]
}

export interface Unit {
  /**  */
  status: UnitStatus

  /**  */
  amiChart?: Id

  /**  */
  unitType?: UnitType

  /**  */
  unitRentType?: UnitRentType

  /**  */
  priorityType?: UnitAccessibilityPriorityType

  /**  */
  amiChartOverride?: UnitAmiChartOverride

  /**  */
  id: string

  /**  */
  createdAt: Date

  /**  */
  updatedAt: Date

  /**  */
  amiPercentage?: string

  /**  */
  annualIncomeMin?: string

  /**  */
  monthlyIncomeMin?: string

  /**  */
  floor?: number

  /**  */
  annualIncomeMax?: string

  /**  */
  maxOccupancy?: number

  /**  */
  minOccupancy?: number

  /**  */
  monthlyRent?: string

  /**  */
  numBathrooms?: number

  /**  */
  numBedrooms?: number

  /**  */
  number?: string

  /**  */
  sqFeet?: string

  /**  */
  monthlyRentAsPercentOfIncome?: string

  /**  */
  bmrProgramChart?: boolean
}

export interface UnitsSummary {
  /**  */
  listing: Id

  /**  */
  unitType: Id

  /**  */
  id: string

  /**  */
  monthlyRentMin?: number

  /**  */
  monthlyRentMax?: number

  /**  */
  monthlyRentAsPercentOfIncome?: string

  /**  */
  amiPercentage?: number

  /**  */
  minimumIncomeMin?: string

  /**  */
  minimumIncomeMax?: string

  /**  */
  maxOccupancy?: number

  /**  */
  minOccupancy?: number

  /**  */
  floorMin?: number

  /**  */
  floorMax?: number

  /**  */
  sqFeetMin?: string

  /**  */
  sqFeetMax?: string

  /**  */
  priorityType?: CombinedPriorityTypeTypes

  /**  */
  totalCount?: number

  /**  */
  totalAvailable?: number
}

export interface Listing {
  /**  */
  referralApplication?: ApplicationMethod

  /**  */
  applicationPickUpAddressType?: ListingApplicationAddressType

  /**  */
  applicationDropOffAddressType?: ListingApplicationAddressType

  /**  */
  status: ListingStatus

  /**  */
  reviewOrderType?: ListingReviewOrder

  /**  */
  showWaitlist: boolean

  /**  */
  unitsSummarized: UnitsSummarized

  /**  */
  applicationMethods: ApplicationMethod[]

  /**  */
  applicationPickUpAddress?: CombinedApplicationPickUpAddressTypes

  /**  */
  applicationDropOffAddress: CombinedApplicationDropOffAddressTypes

  /**  */
  applicationMailingAddress: CombinedApplicationMailingAddressTypes

  /**  */
  buildingSelectionCriteriaFile?: CombinedBuildingSelectionCriteriaFileTypes

  /**  */
  events: ListingEvent[]

  /**  */
  image?: CombinedImageTypes

  /**  */
  leasingAgentAddress?: CombinedLeasingAgentAddressTypes

  /**  */
  leasingAgents?: UserBasic[]

  /**  */
  listingPrograms?: ListingProgram[]

  /**  */
  listingPreferences: ListingPreference[]

  /**  */
  jurisdiction: IdName

  /**  */
  reservedCommunityType?: ReservedCommunityType

  /**  */
  result?: CombinedResultTypes

  /**  */
  units: Unit[]

  /**  */
  accessibility?: string

  /**  */
  amenities?: string

  /**  */
  buildingAddress: Address

  /**  */
  buildingTotalUnits?: number

  /**  */
  developer?: string

  /**  */
  householdSizeMax?: number

  /**  */
  householdSizeMin?: number

  /**  */
  neighborhood?: string

  /**  */
  petPolicy?: string

  /**  */
  smokingPolicy?: string

  /**  */
  unitsAvailable?: number

  /**  */
  unitAmenities?: string

  /**  */
  servicesOffered?: string

  /**  */
  yearBuilt?: number

  /**  */
  urlSlug: string

  /**  */
  unitsSummary?: UnitsSummary[]

  /**  */
  countyCode?: string

  /**  */
  id: string

  /**  */
  createdAt: Date

  /**  */
  updatedAt: Date

  /**  */
  additionalApplicationSubmissionNotes?: string

  /**  */
  digitalApplication?: boolean

  /**  */
  commonDigitalApplication?: boolean

  /**  */
  paperApplication?: boolean

  /**  */
  referralOpportunity?: boolean

  /**  */
  assets: AssetCreate[]

  /**  */
  applicationDueDate?: Date

  /**  */
  applicationDueTime?: Date

  /**  */
  applicationOpenDate?: Date

  /**  */
  applicationFee?: string

  /**  */
  applicationOrganization?: string

  /**  */
  applicationPickUpAddressOfficeHours?: string

  /**  */
  applicationDropOffAddressOfficeHours?: string

  /**  */
  buildingSelectionCriteria?: string

  /**  */
  costsNotIncluded?: string

  /**  */
  creditHistory?: string

  /**  */
  criminalBackground?: string

  /**  */
  depositMin?: string

  /**  */
  depositMax?: string

  /**  */
  depositHelperText?: string

  /**  */
  disableUnitsAccordion?: boolean

  /**  */
  leasingAgentEmail?: string

  /**  */
  leasingAgentName?: string

  /**  */
  leasingAgentOfficeHours?: string

  /**  */
  leasingAgentPhone?: string

  /**  */
  leasingAgentTitle?: string

  /**  */
  name: string

  /**  */
  postmarkedApplicationsReceivedByDate?: Date

  /**  */
  programRules?: string

  /**  */
  rentalAssistance?: string

  /**  */
  rentalHistory?: string

  /**  */
  requiredDocuments?: string

  /**  */
  specialNotes?: string

  /**  */
  waitlistCurrentSize?: number

  /**  */
  waitlistMaxSize?: number

  /**  */
  whatToExpect?: string

  /**  */
  applicationConfig?: object

  /**  */
  displayWaitlistSize: boolean

  /**  */
  reservedCommunityDescription?: string

  /**  */
  reservedCommunityMinAge?: number

  /**  */
  resultLink?: string

  /**  */
  isWaitlistOpen?: boolean

  /**  */
  waitlistOpenSpots?: number

  /**  */
  customMapPin?: boolean
}

export interface PaginatedListing {
  /**  */
  items: Listing[]

  /**  */
  meta: PaginationMeta
}

export interface ListingEventCreate {
  /**  */
  type: ListingEventType

  /**  */
  file?: AssetCreate

  /**  */
  startTime?: Date

  /**  */
  endTime?: Date

  /**  */
  url?: string

  /**  */
  note?: string

  /**  */
  label?: string
}

export interface UnitAmiChartOverrideCreate {
  /**  */
  items: AmiChartItem[]
}

export interface UnitCreate {
  /**  */
  status: UnitStatus

  /**  */
  amiChart?: Id

  /**  */
  unitType?: Id

  /**  */
  unitRentType?: Id

  /**  */
  priorityType?: Id

  /**  */
  amiChartOverride?: UnitAmiChartOverrideCreate

  /**  */
  amiPercentage?: string

  /**  */
  annualIncomeMin?: string

  /**  */
  monthlyIncomeMin?: string

  /**  */
  floor?: number

  /**  */
  annualIncomeMax?: string

  /**  */
  maxOccupancy?: number

  /**  */
  minOccupancy?: number

  /**  */
  monthlyRent?: string

  /**  */
  numBathrooms?: number

  /**  */
  numBedrooms?: number

  /**  */
  number?: string

  /**  */
  sqFeet?: string

  /**  */
  monthlyRentAsPercentOfIncome?: string

  /**  */
  bmrProgramChart?: boolean
}

export interface UnitsSummaryCreate {
  /**  */
  monthlyRentMin?: number

  /**  */
  monthlyRentMax?: number

  /**  */
  monthlyRentAsPercentOfIncome?: string

  /**  */
  amiPercentage?: number

  /**  */
  minimumIncomeMin?: string

  /**  */
  minimumIncomeMax?: string

  /**  */
  maxOccupancy?: number

  /**  */
  minOccupancy?: number

  /**  */
  floorMin?: number

  /**  */
  floorMax?: number

  /**  */
  sqFeetMin?: string

  /**  */
  sqFeetMax?: string

  /**  */
  priorityType?: CombinedPriorityTypeTypes

  /**  */
  totalCount?: number

  /**  */
  totalAvailable?: number

  /**  */
  listing: Id

  /**  */
  unitType: Id
}

export interface ListingPreferenceUpdate {
  /**  */
  preference: Id

  /**  */
  ordinal?: number
}

export interface ListingProgramUpdate {
  /**  */
  program: Id

  /**  */
  ordinal?: number
}

export interface ListingCreate {
  /**  */
  applicationPickUpAddressType?: ListingApplicationAddressType

  /**  */
  applicationDropOffAddressType?: ListingApplicationAddressType

  /**  */
  status: ListingStatus

  /**  */
  reviewOrderType?: ListingReviewOrder

  /**  */
  applicationMethods: ApplicationMethodCreate[]

  /**  */
  applicationPickUpAddress?: CombinedApplicationPickUpAddressTypes

  /**  */
  applicationDropOffAddress: CombinedApplicationDropOffAddressTypes

  /**  */
  applicationMailingAddress: CombinedApplicationMailingAddressTypes

  /**  */
  buildingSelectionCriteriaFile?: CombinedBuildingSelectionCriteriaFileTypes

  /**  */
  events: ListingEventCreate[]

  /**  */
  image?: CombinedImageTypes

  /**  */
  leasingAgentAddress?: CombinedLeasingAgentAddressTypes

  /**  */
  leasingAgents?: Id[]

  /**  */
  units: UnitCreate[]

  /**  */
  accessibility?: string

  /**  */
  amenities?: string

  /**  */
  buildingAddress?: CombinedBuildingAddressTypes

  /**  */
  buildingTotalUnits?: number

  /**  */
  developer?: string

  /**  */
  householdSizeMax?: number

  /**  */
  householdSizeMin?: number

  /**  */
  neighborhood?: string

  /**  */
  petPolicy?: string

  /**  */
  smokingPolicy?: string

  /**  */
  unitsAvailable?: number

  /**  */
  unitAmenities?: string

  /**  */
  servicesOffered?: string

  /**  */
  yearBuilt?: number

  /**  */
  jurisdiction: Id

  /**  */
  reservedCommunityType?: Id

  /**  */
  result?: CombinedResultTypes

  /**  */
  unitsSummary?: UnitsSummaryCreate[]

  /**  */
  listingPreferences: ListingPreferenceUpdate[]

  /**  */
  listingPrograms?: ListingProgramUpdate[]

  /**  */
  additionalApplicationSubmissionNotes?: string

  /**  */
  digitalApplication?: boolean

  /**  */
  commonDigitalApplication?: boolean

  /**  */
  paperApplication?: boolean

  /**  */
  referralOpportunity?: boolean

  /**  */
  assets: AssetCreate[]

  /**  */
  applicationDueDate?: Date

  /**  */
  applicationDueTime?: Date

  /**  */
  applicationOpenDate?: Date

  /**  */
  applicationFee?: string

  /**  */
  applicationOrganization?: string

  /**  */
  applicationPickUpAddressOfficeHours?: string

  /**  */
  applicationDropOffAddressOfficeHours?: string

  /**  */
  buildingSelectionCriteria?: string

  /**  */
  costsNotIncluded?: string

  /**  */
  creditHistory?: string

  /**  */
  criminalBackground?: string

  /**  */
  depositMin?: string

  /**  */
  depositMax?: string

  /**  */
  depositHelperText?: string

  /**  */
  disableUnitsAccordion?: boolean

  /**  */
  leasingAgentEmail?: string

  /**  */
  leasingAgentName?: string

  /**  */
  leasingAgentOfficeHours?: string

  /**  */
  leasingAgentPhone?: string

  /**  */
  leasingAgentTitle?: string

  /**  */
  name: string

  /**  */
  postmarkedApplicationsReceivedByDate?: Date

  /**  */
  programRules?: string

  /**  */
  rentalAssistance?: string

  /**  */
  rentalHistory?: string

  /**  */
  requiredDocuments?: string

  /**  */
  specialNotes?: string

  /**  */
  waitlistCurrentSize?: number

  /**  */
  waitlistMaxSize?: number

  /**  */
  whatToExpect?: string

  /**  */
  applicationConfig?: object

  /**  */
  displayWaitlistSize: boolean

  /**  */
  reservedCommunityDescription?: string

  /**  */
  reservedCommunityMinAge?: number

  /**  */
  resultLink?: string

  /**  */
  isWaitlistOpen?: boolean

  /**  */
  waitlistOpenSpots?: number

  /**  */
  customMapPin?: boolean

  /**  */
  countyCode?: string
}

export interface ListingEventUpdate {
  /**  */
  type: ListingEventType

  /**  */
  id?: string

  /**  */
  createdAt?: Date

  /**  */
  updatedAt?: Date

  /**  */
  file?: AssetUpdate

  /**  */
  startTime?: Date

  /**  */
  endTime?: Date

  /**  */
  url?: string

  /**  */
  note?: string

  /**  */
  label?: string
}

export interface UnitAmiChartOverrideUpdate {
  /**  */
  id?: string

  /**  */
  createdAt?: Date

  /**  */
  updatedAt?: Date

  /**  */
  items: AmiChartItem[]
}

export interface UnitUpdate {
  /**  */
  status: UnitStatus

  /**  */
  id?: string

  /**  */
  createdAt?: Date

  /**  */
  updatedAt?: Date

  /**  */
  amiChart?: Id

  /**  */
  unitType?: Id

  /**  */
  unitRentType?: Id

  /**  */
  priorityType?: Id

  /**  */
  amiChartOverride?: UnitAmiChartOverrideUpdate

  /**  */
  amiPercentage?: string

  /**  */
  annualIncomeMin?: string

  /**  */
  monthlyIncomeMin?: string

  /**  */
  floor?: number

  /**  */
  annualIncomeMax?: string

  /**  */
  maxOccupancy?: number

  /**  */
  minOccupancy?: number

  /**  */
  monthlyRent?: string

  /**  */
  numBathrooms?: number

  /**  */
  numBedrooms?: number

  /**  */
  number?: string

  /**  */
  sqFeet?: string

  /**  */
  monthlyRentAsPercentOfIncome?: string

  /**  */
  bmrProgramChart?: boolean
}

export interface UnitsSummaryUpdate {
  /**  */
  id: string

  /**  */
  monthlyRentMin?: number

  /**  */
  monthlyRentMax?: number

  /**  */
  monthlyRentAsPercentOfIncome?: string

  /**  */
  amiPercentage?: number

  /**  */
  minimumIncomeMin?: string

  /**  */
  minimumIncomeMax?: string

  /**  */
  maxOccupancy?: number

  /**  */
  minOccupancy?: number

  /**  */
  floorMin?: number

  /**  */
  floorMax?: number

  /**  */
  sqFeetMin?: string

  /**  */
  sqFeetMax?: string

  /**  */
  priorityType?: CombinedPriorityTypeTypes

  /**  */
  totalCount?: number

  /**  */
  totalAvailable?: number

  /**  */
  listing: Id

  /**  */
  unitType: Id
}

export interface ListingUpdate {
  /**  */
  applicationPickUpAddressType?: ListingApplicationAddressType

  /**  */
  applicationDropOffAddressType?: ListingApplicationAddressType

  /**  */
  status: ListingStatus

  /**  */
  reviewOrderType?: ListingReviewOrder

  /**  */
  id?: string

  /**  */
  createdAt?: Date

  /**  */
  updatedAt?: Date

  /**  */
  applicationMethods: ApplicationMethodUpdate[]

  /**  */
  applicationPickUpAddress?: CombinedApplicationPickUpAddressTypes

  /**  */
  applicationDropOffAddress: CombinedApplicationDropOffAddressTypes

  /**  */
  applicationMailingAddress: CombinedApplicationMailingAddressTypes

  /**  */
  buildingSelectionCriteriaFile?: CombinedBuildingSelectionCriteriaFileTypes

  /**  */
  events: ListingEventUpdate[]

  /**  */
  image?: CombinedImageTypes

  /**  */
  leasingAgentAddress?: CombinedLeasingAgentAddressTypes

  /**  */
  leasingAgents?: Id[]

  /**  */
  units: UnitUpdate[]

  /**  */
  accessibility?: string

  /**  */
  amenities?: string

  /**  */
  buildingAddress?: CombinedBuildingAddressTypes

  /**  */
  buildingTotalUnits?: number

  /**  */
  developer?: string

  /**  */
  householdSizeMax?: number

  /**  */
  householdSizeMin?: number

  /**  */
  neighborhood?: string

  /**  */
  petPolicy?: string

  /**  */
  smokingPolicy?: string

  /**  */
  unitsAvailable?: number

  /**  */
  unitAmenities?: string

  /**  */
  servicesOffered?: string

  /**  */
  yearBuilt?: number

  /**  */
  jurisdiction: Id

  /**  */
  reservedCommunityType?: Id

  /**  */
  result?: AssetUpdate

  /**  */
  unitsSummary?: UnitsSummaryUpdate[]

  /**  */
  listingPreferences: ListingPreferenceUpdate[]

  /**  */
  listingPrograms?: ListingProgramUpdate[]

  /**  */
  additionalApplicationSubmissionNotes?: string

  /**  */
  digitalApplication?: boolean

  /**  */
  commonDigitalApplication?: boolean

  /**  */
  paperApplication?: boolean

  /**  */
  referralOpportunity?: boolean

  /**  */
  assets: AssetCreate[]

  /**  */
  applicationDueDate?: Date

  /**  */
  applicationDueTime?: Date

  /**  */
  applicationOpenDate?: Date

  /**  */
  applicationFee?: string

  /**  */
  applicationOrganization?: string

  /**  */
  applicationPickUpAddressOfficeHours?: string

  /**  */
  applicationDropOffAddressOfficeHours?: string

  /**  */
  buildingSelectionCriteria?: string

  /**  */
  costsNotIncluded?: string

  /**  */
  creditHistory?: string

  /**  */
  criminalBackground?: string

  /**  */
  depositMin?: string

  /**  */
  depositMax?: string

  /**  */
  depositHelperText?: string

  /**  */
  disableUnitsAccordion?: boolean

  /**  */
  leasingAgentEmail?: string

  /**  */
  leasingAgentName?: string

  /**  */
  leasingAgentOfficeHours?: string

  /**  */
  leasingAgentPhone?: string

  /**  */
  leasingAgentTitle?: string

  /**  */
  name: string

  /**  */
  postmarkedApplicationsReceivedByDate?: Date

  /**  */
  programRules?: string

  /**  */
  rentalAssistance?: string

  /**  */
  rentalHistory?: string

  /**  */
  requiredDocuments?: string

  /**  */
  specialNotes?: string

  /**  */
  waitlistCurrentSize?: number

  /**  */
  waitlistMaxSize?: number

  /**  */
  whatToExpect?: string

  /**  */
  applicationConfig?: object

  /**  */
  displayWaitlistSize: boolean

  /**  */
  reservedCommunityDescription?: string

  /**  */
  reservedCommunityMinAge?: number

  /**  */
  resultLink?: string

  /**  */
  isWaitlistOpen?: boolean

  /**  */
  waitlistOpenSpots?: number

  /**  */
  customMapPin?: boolean

  /**  */
  countyCode?: string
}

export interface PreferencesFilterParams {
  /**  */
  $comparison: EnumPreferencesFilterParamsComparison

  /**  */
  jurisdiction?: string
}

export interface PreferenceCreate {
  /**  */
  links?: PreferenceLink[]

  /**  */
  title?: string

  /**  */
  subtitle?: string

  /**  */
  description?: string

  /**  */
  formMetadata?: FormMetadata
}

export interface PreferenceUpdate {
  /**  */
  links?: PreferenceLink[]

  /**  */
  title?: string

  /**  */
  subtitle?: string

  /**  */
  description?: string

  /**  */
  formMetadata?: FormMetadata

  /**  */
  id: string
}

<<<<<<< HEAD
export interface ProgramCreate {
  /**  */
  title?: string

  /**  */
  subtitle?: string

  /**  */
  description?: string

  /**  */
  formMetadata?: FormMetadata
}

export interface ProgramUpdate {
  /**  */
  title?: string

  /**  */
  subtitle?: string

  /**  */
  description?: string

  /**  */
  formMetadata?: FormMetadata

  /**  */
  id: string
}

=======
>>>>>>> fe82f25d
export interface Property {
  /**  */
  units: Unit[]

  /**  */
  buildingAddress: Address

  /**  */
  id: string

  /**  */
  createdAt: Date

  /**  */
  updatedAt: Date

  /**  */
  accessibility?: string

  /**  */
  amenities?: string

  /**  */
  buildingTotalUnits?: number

  /**  */
  developer?: string

  /**  */
  householdSizeMax?: number

  /**  */
  householdSizeMin?: number

  /**  */
  neighborhood?: string

  /**  */
  petPolicy?: string

  /**  */
  smokingPolicy?: string

  /**  */
  unitsAvailable?: number

  /**  */
  unitAmenities?: string

  /**  */
  servicesOffered?: string

  /**  */
  yearBuilt?: number
}

export interface PropertyCreate {
  /**  */
  buildingAddress: AddressUpdate

  /**  */
  units: UnitCreate[]

  /**  */
  accessibility?: string

  /**  */
  amenities?: string

  /**  */
  buildingTotalUnits?: number

  /**  */
  developer?: string

  /**  */
  householdSizeMax?: number

  /**  */
  householdSizeMin?: number

  /**  */
  neighborhood?: string

  /**  */
  petPolicy?: string

  /**  */
  smokingPolicy?: string

  /**  */
  unitsAvailable?: number

  /**  */
  unitAmenities?: string

  /**  */
  servicesOffered?: string

  /**  */
  yearBuilt?: number
}

export interface PropertyUpdate {
  /**  */
  id?: string

  /**  */
  createdAt?: Date

  /**  */
  updatedAt?: Date

  /**  */
  buildingAddress: AddressUpdate

  /**  */
  units: UnitUpdate[]

  /**  */
  accessibility?: string

  /**  */
  amenities?: string

  /**  */
  buildingTotalUnits?: number

  /**  */
  developer?: string

  /**  */
  householdSizeMax?: number

  /**  */
  householdSizeMin?: number

  /**  */
  neighborhood?: string

  /**  */
  petPolicy?: string

  /**  */
  smokingPolicy?: string

  /**  */
  unitsAvailable?: number

  /**  */
  unitAmenities?: string

  /**  */
  servicesOffered?: string

  /**  */
  yearBuilt?: number
}

export interface PropertyGroup {
  /**  */
  properties: Id[]

  /**  */
  id: string

  /**  */
  createdAt: Date

  /**  */
  updatedAt: Date

  /**  */
  name: string
}

export interface PropertyGroupCreate {
  /**  */
  name: string

  /**  */
  properties: Id[]
}

export interface PropertyGroupUpdate {
  /**  */
  name: string

  /**  */
  properties: Id[]

  /**  */
  id: string
}

export interface ProgramsFilterParams {
  /**  */
  $comparison: EnumProgramsFilterParamsComparison

  /**  */
  jurisdiction?: string
}

export interface ProgramCreate {
  /**  */
  title?: string

  /**  */
  subtitle?: string

  /**  */
  description?: string

  /**  */
  formMetadata?: FormMetadata
}

export interface ProgramUpdate {
  /**  */
  title?: string

  /**  */
  subtitle?: string

  /**  */
  description?: string

  /**  */
  formMetadata?: FormMetadata

  /**  */
  id: string
}

export interface ReservedCommunityTypeCreate {
  /**  */
  jurisdiction: Id

  /**  */
  name: string

  /**  */
  description?: string
}

export interface ReservedCommunityTypeUpdate {
  /**  */
  jurisdiction: Id

  /**  */
  name: string

  /**  */
  description?: string

  /**  */
  id: string
}

export interface Translation {
  /**  */
  language: Language

  /**  */
  jurisdiction: Id

  /**  */
  id: string

  /**  */
  createdAt: Date

  /**  */
  updatedAt: Date

  /**  */
  translations: object
}

export interface TranslationCreate {
  /**  */
  language: Language

  /**  */
  translations: object

  /**  */
  jurisdiction: Id
}

export interface TranslationUpdate {
  /**  */
  language: Language

  /**  */
  id?: string

  /**  */
  createdAt?: Date

  /**  */
  updatedAt?: Date

  /**  */
  translations: object

  /**  */
  jurisdiction: Id
}

export interface UnitTypeCreate {
  /**  */
  name: string

  /**  */
  numBedrooms: number
}

export interface UnitTypeUpdate {
  /**  */
  name: string

  /**  */
  numBedrooms: number

  /**  */
  id: string
}

export interface UnitRentTypeCreate {
  /**  */
  name: string
}

export interface UnitRentTypeUpdate {
  /**  */
  name: string

  /**  */
  id: string
}

export interface UnitAccessibilityPriorityTypeCreate {
  /**  */
  name: string
}

export interface UnitAccessibilityPriorityTypeUpdate {
  /**  */
  name: string

  /**  */
  id: string
}
export enum EnumJurisdictionLanguages {
  "en" = "en",
  "es" = "es",
  "vi" = "vi",
  "zh" = "zh",
}
export enum IncomePeriod {
  "perMonth" = "perMonth",
  "perYear" = "perYear",
}

export enum ApplicationStatus {
  "draft" = "draft",
  "submitted" = "submitted",
  "removed" = "removed",
}

export enum Language {
  "en" = "en",
  "es" = "es",
  "vi" = "vi",
  "zh" = "zh",
}

export enum ApplicationSubmissionType {
  "paper" = "paper",
  "electronical" = "electronical",
}
export type AllExtraDataTypes = BooleanInput | TextInput | AddressInput
export enum EnumApplicationFlaggedSetStatus {
  "flagged" = "flagged",
  "resolved" = "resolved",
}
export enum ApplicationMethodType {
  "Internal" = "Internal",
  "FileDownload" = "FileDownload",
  "ExternalLink" = "ExternalLink",
  "PaperPickup" = "PaperPickup",
  "POBox" = "POBox",
  "LeasingAgent" = "LeasingAgent",
  "Referral" = "Referral",
}
export type CombinedFileTypes = AssetUpdate
export enum InputType {
  "boolean" = "boolean",
  "text" = "text",
  "address" = "address",
  "hhMemberSelect" = "hhMemberSelect",
}
export enum EnumApplicationsApiExtraModelOrderBy {
  "firstName" = "firstName",
  "lastName" = "lastName",
  "submissionDate" = "submissionDate",
  "createdAt" = "createdAt",
}
export enum EnumApplicationsApiExtraModelOrder {
  "ASC" = "ASC",
  "DESC" = "DESC",
}
export type CombinedRolesTypes = UserRolesCreate
export enum EnumUserFilterParamsComparison {
  "=" = "=",
  "<>" = "<>",
  "IN" = "IN",
  ">=" = ">=",
  "NA" = "NA",
}
export enum EnumJurisdictionCreateLanguages {
  "en" = "en",
  "es" = "es",
  "vi" = "vi",
  "zh" = "zh",
}
export enum EnumJurisdictionUpdateLanguages {
  "en" = "en",
  "es" = "es",
  "vi" = "vi",
  "zh" = "zh",
}
export enum EnumListingFilterParamsComparison {
  "=" = "=",
  "<>" = "<>",
  "IN" = "IN",
  ">=" = ">=",
  "NA" = "NA",
}
export enum EnumListingFilterParamsStatus {
  "active" = "active",
  "pending" = "pending",
  "closed" = "closed",
}
export enum OrderByFieldsEnum {
  "mostRecentlyUpdated" = "mostRecentlyUpdated",
  "applicationDates" = "applicationDates",
}

export enum ListingApplicationAddressType {
  "leasingAgent" = "leasingAgent",
  "mailingAddress" = "mailingAddress",
}

export enum ListingStatus {
  "active" = "active",
  "pending" = "pending",
  "closed" = "closed",
}

export enum ListingReviewOrder {
  "lottery" = "lottery",
  "firstComeFirstServe" = "firstComeFirstServe",
}

export enum ListingEventType {
  "openHouse" = "openHouse",
  "publicLottery" = "publicLottery",
  "lotteryResults" = "lotteryResults",
}

export enum UnitStatus {
  "unknown" = "unknown",
  "available" = "available",
  "occupied" = "occupied",
  "unavailable" = "unavailable",
}
export type CombinedPriorityTypeTypes = UnitAccessibilityPriorityType
export type CombinedApplicationPickUpAddressTypes = AddressUpdate
export type CombinedApplicationDropOffAddressTypes = AddressUpdate
export type CombinedApplicationMailingAddressTypes = AddressUpdate
export type CombinedBuildingSelectionCriteriaFileTypes = AssetUpdate
export type CombinedImageTypes = AssetUpdate
export type CombinedLeasingAgentAddressTypes = AddressUpdate
export type CombinedResultTypes = AssetCreate
export type CombinedBuildingAddressTypes = AddressUpdate
export enum EnumPreferencesFilterParamsComparison {
  "=" = "=",
  "<>" = "<>",
  "IN" = "IN",
  ">=" = ">=",
  "NA" = "NA",
<<<<<<< HEAD
=======
}
export enum EnumProgramsFilterParamsComparison {
  "=" = "=",
  "<>" = "<>",
  "IN" = "IN",
  ">=" = ">=",
  "NA" = "NA",
>>>>>>> fe82f25d
}<|MERGE_RESOLUTION|>--- conflicted
+++ resolved
@@ -4463,7 +4463,6 @@
 
   /**  */
   label: string
-<<<<<<< HEAD
 
   /**  */
   id: string
@@ -4506,9 +4505,47 @@
   /**  */
   file?: Asset
 }
-=======
->>>>>>> fe82f25d
-
+
+export interface FormMetadataExtraData {
+  /**  */
+  type: InputType
+
+  /**  */
+  key: string
+}
+
+export interface FormMetadataOptions {
+  /**  */
+  key: string
+
+  /**  */
+  extraData?: FormMetadataExtraData[]
+
+  /**  */
+  description: boolean
+
+  /**  */
+  exclusive: boolean
+}
+
+export interface FormMetadata {
+  /**  */
+  key: string
+
+  /**  */
+  options: FormMetadataOptions[]
+
+  /**  */
+  hideGenericDecline: boolean
+
+  /**  */
+  customSelectText: string
+
+  /**  */
+  hideFromListing: boolean
+}
+
+export interface Program {
   /**  */
   id: string
 
@@ -4517,1507 +4554,1391 @@
 
   /**  */
   updatedAt: Date
-}
-
-export interface ListingEvent {
+
+  /**  */
+  title?: string
+
+  /**  */
+  subtitle?: string
+
+  /**  */
+  description?: string
+
+  /**  */
+  formMetadata?: FormMetadata
+}
+
+export interface ListingProgram {
+  /**  */
+  program: Program
+
+  /**  */
+  ordinal?: number
+}
+
+export interface PreferenceLink {
+  /**  */
+  title: string
+
+  /**  */
+  url: string
+}
+
+export interface Preference {
+  /**  */
+  links?: PreferenceLink[]
+
+  /**  */
+  id: string
+
+  /**  */
+  createdAt: Date
+
+  /**  */
+  updatedAt: Date
+
+  /**  */
+  title?: string
+
+  /**  */
+  subtitle?: string
+
+  /**  */
+  description?: string
+
+  /**  */
+  formMetadata?: FormMetadata
+}
+
+export interface ListingPreference {
+  /**  */
+  preference: Preference
+
+  /**  */
+  ordinal?: number
+}
+
+export interface ReservedCommunityType {
+  /**  */
+  jurisdiction: Jurisdiction
+
+  /**  */
+  id: string
+
+  /**  */
+  createdAt: Date
+
+  /**  */
+  updatedAt: Date
+
+  /**  */
+  name: string
+
+  /**  */
+  description?: string
+}
+
+export interface UnitRentType {
+  /**  */
+  id: string
+
+  /**  */
+  createdAt: Date
+
+  /**  */
+  updatedAt: Date
+
+  /**  */
+  name: string
+}
+
+export interface UnitAccessibilityPriorityType {
+  /**  */
+  id: string
+
+  /**  */
+  createdAt: Date
+
+  /**  */
+  updatedAt: Date
+
+  /**  */
+  name: string
+}
+
+export interface UnitAmiChartOverride {
+  /**  */
+  id: string
+
+  /**  */
+  createdAt: Date
+
+  /**  */
+  updatedAt: Date
+
+  /**  */
+  items: AmiChartItem[]
+}
+
+export interface Unit {
+  /**  */
+  status: UnitStatus
+
+  /**  */
+  amiChart?: Id
+
+  /**  */
+  unitType?: UnitType
+
+  /**  */
+  unitRentType?: UnitRentType
+
+  /**  */
+  priorityType?: UnitAccessibilityPriorityType
+
+  /**  */
+  amiChartOverride?: UnitAmiChartOverride
+
+  /**  */
+  id: string
+
+  /**  */
+  createdAt: Date
+
+  /**  */
+  updatedAt: Date
+
+  /**  */
+  amiPercentage?: string
+
+  /**  */
+  annualIncomeMin?: string
+
+  /**  */
+  monthlyIncomeMin?: string
+
+  /**  */
+  floor?: number
+
+  /**  */
+  annualIncomeMax?: string
+
+  /**  */
+  maxOccupancy?: number
+
+  /**  */
+  minOccupancy?: number
+
+  /**  */
+  monthlyRent?: string
+
+  /**  */
+  numBathrooms?: number
+
+  /**  */
+  numBedrooms?: number
+
+  /**  */
+  number?: string
+
+  /**  */
+  sqFeet?: string
+
+  /**  */
+  monthlyRentAsPercentOfIncome?: string
+
+  /**  */
+  bmrProgramChart?: boolean
+}
+
+export interface UnitsSummary {
+  /**  */
+  listing: Id
+
+  /**  */
+  unitType: Id
+
+  /**  */
+  id: string
+
+  /**  */
+  monthlyRentMin?: number
+
+  /**  */
+  monthlyRentMax?: number
+
+  /**  */
+  monthlyRentAsPercentOfIncome?: string
+
+  /**  */
+  amiPercentage?: number
+
+  /**  */
+  minimumIncomeMin?: string
+
+  /**  */
+  minimumIncomeMax?: string
+
+  /**  */
+  maxOccupancy?: number
+
+  /**  */
+  minOccupancy?: number
+
+  /**  */
+  floorMin?: number
+
+  /**  */
+  floorMax?: number
+
+  /**  */
+  sqFeetMin?: string
+
+  /**  */
+  sqFeetMax?: string
+
+  /**  */
+  priorityType?: CombinedPriorityTypeTypes
+
+  /**  */
+  totalCount?: number
+
+  /**  */
+  totalAvailable?: number
+}
+
+export interface Listing {
+  /**  */
+  referralApplication?: ApplicationMethod
+
+  /**  */
+  applicationPickUpAddressType?: ListingApplicationAddressType
+
+  /**  */
+  applicationDropOffAddressType?: ListingApplicationAddressType
+
+  /**  */
+  status: ListingStatus
+
+  /**  */
+  reviewOrderType?: ListingReviewOrder
+
+  /**  */
+  showWaitlist: boolean
+
+  /**  */
+  unitsSummarized: UnitsSummarized
+
+  /**  */
+  applicationMethods: ApplicationMethod[]
+
+  /**  */
+  applicationPickUpAddress?: CombinedApplicationPickUpAddressTypes
+
+  /**  */
+  applicationDropOffAddress: CombinedApplicationDropOffAddressTypes
+
+  /**  */
+  applicationMailingAddress: CombinedApplicationMailingAddressTypes
+
+  /**  */
+  buildingSelectionCriteriaFile?: CombinedBuildingSelectionCriteriaFileTypes
+
+  /**  */
+  events: ListingEvent[]
+
+  /**  */
+  image?: CombinedImageTypes
+
+  /**  */
+  leasingAgentAddress?: CombinedLeasingAgentAddressTypes
+
+  /**  */
+  leasingAgents?: UserBasic[]
+
+  /**  */
+  listingPrograms?: ListingProgram[]
+
+  /**  */
+  listingPreferences: ListingPreference[]
+
+  /**  */
+  jurisdiction: IdName
+
+  /**  */
+  reservedCommunityType?: ReservedCommunityType
+
+  /**  */
+  result?: CombinedResultTypes
+
+  /**  */
+  units: Unit[]
+
+  /**  */
+  accessibility?: string
+
+  /**  */
+  amenities?: string
+
+  /**  */
+  buildingAddress: Address
+
+  /**  */
+  buildingTotalUnits?: number
+
+  /**  */
+  developer?: string
+
+  /**  */
+  householdSizeMax?: number
+
+  /**  */
+  householdSizeMin?: number
+
+  /**  */
+  neighborhood?: string
+
+  /**  */
+  petPolicy?: string
+
+  /**  */
+  smokingPolicy?: string
+
+  /**  */
+  unitsAvailable?: number
+
+  /**  */
+  unitAmenities?: string
+
+  /**  */
+  servicesOffered?: string
+
+  /**  */
+  yearBuilt?: number
+
+  /**  */
+  urlSlug: string
+
+  /**  */
+  unitsSummary?: UnitsSummary[]
+
+  /**  */
+  countyCode?: string
+
+  /**  */
+  id: string
+
+  /**  */
+  createdAt: Date
+
+  /**  */
+  updatedAt: Date
+
+  /**  */
+  additionalApplicationSubmissionNotes?: string
+
+  /**  */
+  digitalApplication?: boolean
+
+  /**  */
+  commonDigitalApplication?: boolean
+
+  /**  */
+  paperApplication?: boolean
+
+  /**  */
+  referralOpportunity?: boolean
+
+  /**  */
+  assets: AssetCreate[]
+
+  /**  */
+  applicationDueDate?: Date
+
+  /**  */
+  applicationDueTime?: Date
+
+  /**  */
+  applicationOpenDate?: Date
+
+  /**  */
+  applicationFee?: string
+
+  /**  */
+  applicationOrganization?: string
+
+  /**  */
+  applicationPickUpAddressOfficeHours?: string
+
+  /**  */
+  applicationDropOffAddressOfficeHours?: string
+
+  /**  */
+  buildingSelectionCriteria?: string
+
+  /**  */
+  costsNotIncluded?: string
+
+  /**  */
+  creditHistory?: string
+
+  /**  */
+  criminalBackground?: string
+
+  /**  */
+  depositMin?: string
+
+  /**  */
+  depositMax?: string
+
+  /**  */
+  depositHelperText?: string
+
+  /**  */
+  disableUnitsAccordion?: boolean
+
+  /**  */
+  leasingAgentEmail?: string
+
+  /**  */
+  leasingAgentName?: string
+
+  /**  */
+  leasingAgentOfficeHours?: string
+
+  /**  */
+  leasingAgentPhone?: string
+
+  /**  */
+  leasingAgentTitle?: string
+
+  /**  */
+  name: string
+
+  /**  */
+  postmarkedApplicationsReceivedByDate?: Date
+
+  /**  */
+  programRules?: string
+
+  /**  */
+  rentalAssistance?: string
+
+  /**  */
+  rentalHistory?: string
+
+  /**  */
+  requiredDocuments?: string
+
+  /**  */
+  specialNotes?: string
+
+  /**  */
+  waitlistCurrentSize?: number
+
+  /**  */
+  waitlistMaxSize?: number
+
+  /**  */
+  whatToExpect?: string
+
+  /**  */
+  applicationConfig?: object
+
+  /**  */
+  displayWaitlistSize: boolean
+
+  /**  */
+  reservedCommunityDescription?: string
+
+  /**  */
+  reservedCommunityMinAge?: number
+
+  /**  */
+  resultLink?: string
+
+  /**  */
+  isWaitlistOpen?: boolean
+
+  /**  */
+  waitlistOpenSpots?: number
+
+  /**  */
+  customMapPin?: boolean
+}
+
+export interface PaginatedListing {
+  /**  */
+  items: Listing[]
+
+  /**  */
+  meta: PaginationMeta
+}
+
+export interface ListingEventCreate {
   /**  */
   type: ListingEventType
 
   /**  */
+  file?: AssetCreate
+
+  /**  */
+  startTime?: Date
+
+  /**  */
+  endTime?: Date
+
+  /**  */
+  url?: string
+
+  /**  */
+  note?: string
+
+  /**  */
+  label?: string
+}
+
+export interface UnitAmiChartOverrideCreate {
+  /**  */
+  items: AmiChartItem[]
+}
+
+export interface UnitCreate {
+  /**  */
+  status: UnitStatus
+
+  /**  */
+  amiChart?: Id
+
+  /**  */
+  unitType?: Id
+
+  /**  */
+  unitRentType?: Id
+
+  /**  */
+  priorityType?: Id
+
+  /**  */
+  amiChartOverride?: UnitAmiChartOverrideCreate
+
+  /**  */
+  amiPercentage?: string
+
+  /**  */
+  annualIncomeMin?: string
+
+  /**  */
+  monthlyIncomeMin?: string
+
+  /**  */
+  floor?: number
+
+  /**  */
+  annualIncomeMax?: string
+
+  /**  */
+  maxOccupancy?: number
+
+  /**  */
+  minOccupancy?: number
+
+  /**  */
+  monthlyRent?: string
+
+  /**  */
+  numBathrooms?: number
+
+  /**  */
+  numBedrooms?: number
+
+  /**  */
+  number?: string
+
+  /**  */
+  sqFeet?: string
+
+  /**  */
+  monthlyRentAsPercentOfIncome?: string
+
+  /**  */
+  bmrProgramChart?: boolean
+}
+
+export interface UnitsSummaryCreate {
+  /**  */
+  monthlyRentMin?: number
+
+  /**  */
+  monthlyRentMax?: number
+
+  /**  */
+  monthlyRentAsPercentOfIncome?: string
+
+  /**  */
+  amiPercentage?: number
+
+  /**  */
+  minimumIncomeMin?: string
+
+  /**  */
+  minimumIncomeMax?: string
+
+  /**  */
+  maxOccupancy?: number
+
+  /**  */
+  minOccupancy?: number
+
+  /**  */
+  floorMin?: number
+
+  /**  */
+  floorMax?: number
+
+  /**  */
+  sqFeetMin?: string
+
+  /**  */
+  sqFeetMax?: string
+
+  /**  */
+  priorityType?: CombinedPriorityTypeTypes
+
+  /**  */
+  totalCount?: number
+
+  /**  */
+  totalAvailable?: number
+
+  /**  */
+  listing: Id
+
+  /**  */
+  unitType: Id
+}
+
+export interface ListingPreferenceUpdate {
+  /**  */
+  preference: Id
+
+  /**  */
+  ordinal?: number
+}
+
+export interface ListingProgramUpdate {
+  /**  */
+  program: Id
+
+  /**  */
+  ordinal?: number
+}
+
+export interface ListingCreate {
+  /**  */
+  applicationPickUpAddressType?: ListingApplicationAddressType
+
+  /**  */
+  applicationDropOffAddressType?: ListingApplicationAddressType
+
+  /**  */
+  status: ListingStatus
+
+  /**  */
+  reviewOrderType?: ListingReviewOrder
+
+  /**  */
+  applicationMethods: ApplicationMethodCreate[]
+
+  /**  */
+  applicationPickUpAddress?: CombinedApplicationPickUpAddressTypes
+
+  /**  */
+  applicationDropOffAddress: CombinedApplicationDropOffAddressTypes
+
+  /**  */
+  applicationMailingAddress: CombinedApplicationMailingAddressTypes
+
+  /**  */
+  buildingSelectionCriteriaFile?: CombinedBuildingSelectionCriteriaFileTypes
+
+  /**  */
+  events: ListingEventCreate[]
+
+  /**  */
+  image?: CombinedImageTypes
+
+  /**  */
+  leasingAgentAddress?: CombinedLeasingAgentAddressTypes
+
+  /**  */
+  leasingAgents?: Id[]
+
+  /**  */
+  units: UnitCreate[]
+
+  /**  */
+  accessibility?: string
+
+  /**  */
+  amenities?: string
+
+  /**  */
+  buildingAddress?: CombinedBuildingAddressTypes
+
+  /**  */
+  buildingTotalUnits?: number
+
+  /**  */
+  developer?: string
+
+  /**  */
+  householdSizeMax?: number
+
+  /**  */
+  householdSizeMin?: number
+
+  /**  */
+  neighborhood?: string
+
+  /**  */
+  petPolicy?: string
+
+  /**  */
+  smokingPolicy?: string
+
+  /**  */
+  unitsAvailable?: number
+
+  /**  */
+  unitAmenities?: string
+
+  /**  */
+  servicesOffered?: string
+
+  /**  */
+  yearBuilt?: number
+
+  /**  */
+  jurisdiction: Id
+
+  /**  */
+  reservedCommunityType?: Id
+
+  /**  */
+  result?: CombinedResultTypes
+
+  /**  */
+  unitsSummary?: UnitsSummaryCreate[]
+
+  /**  */
+  listingPreferences: ListingPreferenceUpdate[]
+
+  /**  */
+  listingPrograms?: ListingProgramUpdate[]
+
+  /**  */
+  additionalApplicationSubmissionNotes?: string
+
+  /**  */
+  digitalApplication?: boolean
+
+  /**  */
+  commonDigitalApplication?: boolean
+
+  /**  */
+  paperApplication?: boolean
+
+  /**  */
+  referralOpportunity?: boolean
+
+  /**  */
+  assets: AssetCreate[]
+
+  /**  */
+  applicationDueDate?: Date
+
+  /**  */
+  applicationDueTime?: Date
+
+  /**  */
+  applicationOpenDate?: Date
+
+  /**  */
+  applicationFee?: string
+
+  /**  */
+  applicationOrganization?: string
+
+  /**  */
+  applicationPickUpAddressOfficeHours?: string
+
+  /**  */
+  applicationDropOffAddressOfficeHours?: string
+
+  /**  */
+  buildingSelectionCriteria?: string
+
+  /**  */
+  costsNotIncluded?: string
+
+  /**  */
+  creditHistory?: string
+
+  /**  */
+  criminalBackground?: string
+
+  /**  */
+  depositMin?: string
+
+  /**  */
+  depositMax?: string
+
+  /**  */
+  depositHelperText?: string
+
+  /**  */
+  disableUnitsAccordion?: boolean
+
+  /**  */
+  leasingAgentEmail?: string
+
+  /**  */
+  leasingAgentName?: string
+
+  /**  */
+  leasingAgentOfficeHours?: string
+
+  /**  */
+  leasingAgentPhone?: string
+
+  /**  */
+  leasingAgentTitle?: string
+
+  /**  */
+  name: string
+
+  /**  */
+  postmarkedApplicationsReceivedByDate?: Date
+
+  /**  */
+  programRules?: string
+
+  /**  */
+  rentalAssistance?: string
+
+  /**  */
+  rentalHistory?: string
+
+  /**  */
+  requiredDocuments?: string
+
+  /**  */
+  specialNotes?: string
+
+  /**  */
+  waitlistCurrentSize?: number
+
+  /**  */
+  waitlistMaxSize?: number
+
+  /**  */
+  whatToExpect?: string
+
+  /**  */
+  applicationConfig?: object
+
+  /**  */
+  displayWaitlistSize: boolean
+
+  /**  */
+  reservedCommunityDescription?: string
+
+  /**  */
+  reservedCommunityMinAge?: number
+
+  /**  */
+  resultLink?: string
+
+  /**  */
+  isWaitlistOpen?: boolean
+
+  /**  */
+  waitlistOpenSpots?: number
+
+  /**  */
+  customMapPin?: boolean
+
+  /**  */
+  countyCode?: string
+}
+
+export interface ListingEventUpdate {
+  /**  */
+  type: ListingEventType
+
+  /**  */
+  id?: string
+
+  /**  */
+  createdAt?: Date
+
+  /**  */
+  updatedAt?: Date
+
+  /**  */
+  file?: AssetUpdate
+
+  /**  */
+  startTime?: Date
+
+  /**  */
+  endTime?: Date
+
+  /**  */
+  url?: string
+
+  /**  */
+  note?: string
+
+  /**  */
+  label?: string
+}
+
+export interface UnitAmiChartOverrideUpdate {
+  /**  */
+  id?: string
+
+  /**  */
+  createdAt?: Date
+
+  /**  */
+  updatedAt?: Date
+
+  /**  */
+  items: AmiChartItem[]
+}
+
+export interface UnitUpdate {
+  /**  */
+  status: UnitStatus
+
+  /**  */
+  id?: string
+
+  /**  */
+  createdAt?: Date
+
+  /**  */
+  updatedAt?: Date
+
+  /**  */
+  amiChart?: Id
+
+  /**  */
+  unitType?: Id
+
+  /**  */
+  unitRentType?: Id
+
+  /**  */
+  priorityType?: Id
+
+  /**  */
+  amiChartOverride?: UnitAmiChartOverrideUpdate
+
+  /**  */
+  amiPercentage?: string
+
+  /**  */
+  annualIncomeMin?: string
+
+  /**  */
+  monthlyIncomeMin?: string
+
+  /**  */
+  floor?: number
+
+  /**  */
+  annualIncomeMax?: string
+
+  /**  */
+  maxOccupancy?: number
+
+  /**  */
+  minOccupancy?: number
+
+  /**  */
+  monthlyRent?: string
+
+  /**  */
+  numBathrooms?: number
+
+  /**  */
+  numBedrooms?: number
+
+  /**  */
+  number?: string
+
+  /**  */
+  sqFeet?: string
+
+  /**  */
+  monthlyRentAsPercentOfIncome?: string
+
+  /**  */
+  bmrProgramChart?: boolean
+}
+
+export interface UnitsSummaryUpdate {
+  /**  */
   id: string
 
   /**  */
-  createdAt: Date
-
-  /**  */
-  updatedAt: Date
-
-  /**  */
-  startTime?: Date
-
-  /**  */
-  endTime?: Date
-
-  /**  */
-  url?: string
-
-  /**  */
-  note?: string
-
-  /**  */
-  label?: string
-
-  /**  */
-  file?: Asset
-}
-
-export interface FormMetadataExtraData {
-  /**  */
-  type: InputType
-
-  /**  */
-  key: string
-}
-
-export interface FormMetadataOptions {
-  /**  */
-  key: string
-
-  /**  */
-  extraData?: FormMetadataExtraData[]
-
-  /**  */
-  description: boolean
-
-  /**  */
-  exclusive: boolean
-}
-
-export interface FormMetadata {
-  /**  */
-  key: string
-
-  /**  */
-  options: FormMetadataOptions[]
-
-  /**  */
-  hideGenericDecline: boolean
-
-  /**  */
-  customSelectText: string
-
-  /**  */
-  hideFromListing: boolean
-}
-
-export interface Program {
+  monthlyRentMin?: number
+
+  /**  */
+  monthlyRentMax?: number
+
+  /**  */
+  monthlyRentAsPercentOfIncome?: string
+
+  /**  */
+  amiPercentage?: number
+
+  /**  */
+  minimumIncomeMin?: string
+
+  /**  */
+  minimumIncomeMax?: string
+
+  /**  */
+  maxOccupancy?: number
+
+  /**  */
+  minOccupancy?: number
+
+  /**  */
+  floorMin?: number
+
+  /**  */
+  floorMax?: number
+
+  /**  */
+  sqFeetMin?: string
+
+  /**  */
+  sqFeetMax?: string
+
+  /**  */
+  priorityType?: CombinedPriorityTypeTypes
+
+  /**  */
+  totalCount?: number
+
+  /**  */
+  totalAvailable?: number
+
+  /**  */
+  listing: Id
+
+  /**  */
+  unitType: Id
+}
+
+export interface ListingUpdate {
+  /**  */
+  applicationPickUpAddressType?: ListingApplicationAddressType
+
+  /**  */
+  applicationDropOffAddressType?: ListingApplicationAddressType
+
+  /**  */
+  status: ListingStatus
+
+  /**  */
+  reviewOrderType?: ListingReviewOrder
+
+  /**  */
+  id?: string
+
+  /**  */
+  createdAt?: Date
+
+  /**  */
+  updatedAt?: Date
+
+  /**  */
+  applicationMethods: ApplicationMethodUpdate[]
+
+  /**  */
+  applicationPickUpAddress?: CombinedApplicationPickUpAddressTypes
+
+  /**  */
+  applicationDropOffAddress: CombinedApplicationDropOffAddressTypes
+
+  /**  */
+  applicationMailingAddress: CombinedApplicationMailingAddressTypes
+
+  /**  */
+  buildingSelectionCriteriaFile?: CombinedBuildingSelectionCriteriaFileTypes
+
+  /**  */
+  events: ListingEventUpdate[]
+
+  /**  */
+  image?: CombinedImageTypes
+
+  /**  */
+  leasingAgentAddress?: CombinedLeasingAgentAddressTypes
+
+  /**  */
+  leasingAgents?: Id[]
+
+  /**  */
+  units: UnitUpdate[]
+
+  /**  */
+  accessibility?: string
+
+  /**  */
+  amenities?: string
+
+  /**  */
+  buildingAddress?: CombinedBuildingAddressTypes
+
+  /**  */
+  buildingTotalUnits?: number
+
+  /**  */
+  developer?: string
+
+  /**  */
+  householdSizeMax?: number
+
+  /**  */
+  householdSizeMin?: number
+
+  /**  */
+  neighborhood?: string
+
+  /**  */
+  petPolicy?: string
+
+  /**  */
+  smokingPolicy?: string
+
+  /**  */
+  unitsAvailable?: number
+
+  /**  */
+  unitAmenities?: string
+
+  /**  */
+  servicesOffered?: string
+
+  /**  */
+  yearBuilt?: number
+
+  /**  */
+  jurisdiction: Id
+
+  /**  */
+  reservedCommunityType?: Id
+
+  /**  */
+  result?: AssetUpdate
+
+  /**  */
+  unitsSummary?: UnitsSummaryUpdate[]
+
+  /**  */
+  listingPreferences: ListingPreferenceUpdate[]
+
+  /**  */
+  listingPrograms?: ListingProgramUpdate[]
+
+  /**  */
+  additionalApplicationSubmissionNotes?: string
+
+  /**  */
+  digitalApplication?: boolean
+
+  /**  */
+  commonDigitalApplication?: boolean
+
+  /**  */
+  paperApplication?: boolean
+
+  /**  */
+  referralOpportunity?: boolean
+
+  /**  */
+  assets: AssetCreate[]
+
+  /**  */
+  applicationDueDate?: Date
+
+  /**  */
+  applicationDueTime?: Date
+
+  /**  */
+  applicationOpenDate?: Date
+
+  /**  */
+  applicationFee?: string
+
+  /**  */
+  applicationOrganization?: string
+
+  /**  */
+  applicationPickUpAddressOfficeHours?: string
+
+  /**  */
+  applicationDropOffAddressOfficeHours?: string
+
+  /**  */
+  buildingSelectionCriteria?: string
+
+  /**  */
+  costsNotIncluded?: string
+
+  /**  */
+  creditHistory?: string
+
+  /**  */
+  criminalBackground?: string
+
+  /**  */
+  depositMin?: string
+
+  /**  */
+  depositMax?: string
+
+  /**  */
+  depositHelperText?: string
+
+  /**  */
+  disableUnitsAccordion?: boolean
+
+  /**  */
+  leasingAgentEmail?: string
+
+  /**  */
+  leasingAgentName?: string
+
+  /**  */
+  leasingAgentOfficeHours?: string
+
+  /**  */
+  leasingAgentPhone?: string
+
+  /**  */
+  leasingAgentTitle?: string
+
+  /**  */
+  name: string
+
+  /**  */
+  postmarkedApplicationsReceivedByDate?: Date
+
+  /**  */
+  programRules?: string
+
+  /**  */
+  rentalAssistance?: string
+
+  /**  */
+  rentalHistory?: string
+
+  /**  */
+  requiredDocuments?: string
+
+  /**  */
+  specialNotes?: string
+
+  /**  */
+  waitlistCurrentSize?: number
+
+  /**  */
+  waitlistMaxSize?: number
+
+  /**  */
+  whatToExpect?: string
+
+  /**  */
+  applicationConfig?: object
+
+  /**  */
+  displayWaitlistSize: boolean
+
+  /**  */
+  reservedCommunityDescription?: string
+
+  /**  */
+  reservedCommunityMinAge?: number
+
+  /**  */
+  resultLink?: string
+
+  /**  */
+  isWaitlistOpen?: boolean
+
+  /**  */
+  waitlistOpenSpots?: number
+
+  /**  */
+  customMapPin?: boolean
+
+  /**  */
+  countyCode?: string
+}
+
+export interface PreferencesFilterParams {
+  /**  */
+  $comparison: EnumPreferencesFilterParamsComparison
+
+  /**  */
+  jurisdiction?: string
+}
+
+export interface PreferenceCreate {
+  /**  */
+  links?: PreferenceLink[]
+
+  /**  */
+  title?: string
+
+  /**  */
+  subtitle?: string
+
+  /**  */
+  description?: string
+
+  /**  */
+  formMetadata?: FormMetadata
+}
+
+export interface PreferenceUpdate {
+  /**  */
+  links?: PreferenceLink[]
+
+  /**  */
+  title?: string
+
+  /**  */
+  subtitle?: string
+
+  /**  */
+  description?: string
+
+  /**  */
+  formMetadata?: FormMetadata
+
   /**  */
   id: string
-
-  /**  */
-  createdAt: Date
-
-  /**  */
-  updatedAt: Date
-
-  /**  */
-  title?: string
-
-  /**  */
-  subtitle?: string
-
-  /**  */
-  description?: string
-
-  /**  */
-  formMetadata?: FormMetadata
-}
-
-export interface ListingProgram {
-  /**  */
-  program: Program
-
-  /**  */
-  ordinal?: number
-}
-
-export interface PreferenceLink {
-  /**  */
-  title: string
-
-  /**  */
-  url: string
-}
-
-export interface Preference {
-  /**  */
-  links?: PreferenceLink[]
-
-  /**  */
-  id: string
-
-  /**  */
-  createdAt: Date
-
-  /**  */
-  updatedAt: Date
-
-  /**  */
-  title?: string
-
-  /**  */
-  subtitle?: string
-
-  /**  */
-  description?: string
-
-  /**  */
-  formMetadata?: FormMetadata
-}
-
-export interface ListingPreference {
-  /**  */
-  preference: Preference
-
-  /**  */
-  ordinal?: number
-}
-
-export interface ReservedCommunityType {
-  /**  */
-  jurisdiction: Jurisdiction
-
-  /**  */
-  id: string
-
-  /**  */
-  createdAt: Date
-
-  /**  */
-  updatedAt: Date
-
-  /**  */
-  name: string
-
-  /**  */
-  description?: string
-}
-
-export interface UnitRentType {
-  /**  */
-  id: string
-
-  /**  */
-  createdAt: Date
-
-  /**  */
-  updatedAt: Date
-
-  /**  */
-  name: string
-}
-
-export interface UnitAccessibilityPriorityType {
-  /**  */
-  id: string
-
-  /**  */
-  createdAt: Date
-
-  /**  */
-  updatedAt: Date
-
-  /**  */
-  name: string
-}
-
-export interface UnitAmiChartOverride {
-  /**  */
-  id: string
-
-  /**  */
-  createdAt: Date
-
-  /**  */
-  updatedAt: Date
-
-  /**  */
-  items: AmiChartItem[]
-}
-
-export interface Unit {
-  /**  */
-  status: UnitStatus
-
-  /**  */
-  amiChart?: Id
-
-  /**  */
-  unitType?: UnitType
-
-  /**  */
-  unitRentType?: UnitRentType
-
-  /**  */
-  priorityType?: UnitAccessibilityPriorityType
-
-  /**  */
-  amiChartOverride?: UnitAmiChartOverride
-
-  /**  */
-  id: string
-
-  /**  */
-  createdAt: Date
-
-  /**  */
-  updatedAt: Date
-
-  /**  */
-  amiPercentage?: string
-
-  /**  */
-  annualIncomeMin?: string
-
-  /**  */
-  monthlyIncomeMin?: string
-
-  /**  */
-  floor?: number
-
-  /**  */
-  annualIncomeMax?: string
-
-  /**  */
-  maxOccupancy?: number
-
-  /**  */
-  minOccupancy?: number
-
-  /**  */
-  monthlyRent?: string
-
-  /**  */
-  numBathrooms?: number
-
-  /**  */
-  numBedrooms?: number
-
-  /**  */
-  number?: string
-
-  /**  */
-  sqFeet?: string
-
-  /**  */
-  monthlyRentAsPercentOfIncome?: string
-
-  /**  */
-  bmrProgramChart?: boolean
-}
-
-export interface UnitsSummary {
-  /**  */
-  listing: Id
-
-  /**  */
-  unitType: Id
-
-  /**  */
-  id: string
-
-  /**  */
-  monthlyRentMin?: number
-
-  /**  */
-  monthlyRentMax?: number
-
-  /**  */
-  monthlyRentAsPercentOfIncome?: string
-
-  /**  */
-  amiPercentage?: number
-
-  /**  */
-  minimumIncomeMin?: string
-
-  /**  */
-  minimumIncomeMax?: string
-
-  /**  */
-  maxOccupancy?: number
-
-  /**  */
-  minOccupancy?: number
-
-  /**  */
-  floorMin?: number
-
-  /**  */
-  floorMax?: number
-
-  /**  */
-  sqFeetMin?: string
-
-  /**  */
-  sqFeetMax?: string
-
-  /**  */
-  priorityType?: CombinedPriorityTypeTypes
-
-  /**  */
-  totalCount?: number
-
-  /**  */
-  totalAvailable?: number
-}
-
-export interface Listing {
-  /**  */
-  referralApplication?: ApplicationMethod
-
-  /**  */
-  applicationPickUpAddressType?: ListingApplicationAddressType
-
-  /**  */
-  applicationDropOffAddressType?: ListingApplicationAddressType
-
-  /**  */
-  status: ListingStatus
-
-  /**  */
-  reviewOrderType?: ListingReviewOrder
-
-  /**  */
-  showWaitlist: boolean
-
-  /**  */
-  unitsSummarized: UnitsSummarized
-
-  /**  */
-  applicationMethods: ApplicationMethod[]
-
-  /**  */
-  applicationPickUpAddress?: CombinedApplicationPickUpAddressTypes
-
-  /**  */
-  applicationDropOffAddress: CombinedApplicationDropOffAddressTypes
-
-  /**  */
-  applicationMailingAddress: CombinedApplicationMailingAddressTypes
-
-  /**  */
-  buildingSelectionCriteriaFile?: CombinedBuildingSelectionCriteriaFileTypes
-
-  /**  */
-  events: ListingEvent[]
-
-  /**  */
-  image?: CombinedImageTypes
-
-  /**  */
-  leasingAgentAddress?: CombinedLeasingAgentAddressTypes
-
-  /**  */
-  leasingAgents?: UserBasic[]
-
-  /**  */
-  listingPrograms?: ListingProgram[]
-
-  /**  */
-  listingPreferences: ListingPreference[]
-
-  /**  */
-  jurisdiction: IdName
-
-  /**  */
-  reservedCommunityType?: ReservedCommunityType
-
-  /**  */
-  result?: CombinedResultTypes
-
-  /**  */
-  units: Unit[]
-
-  /**  */
-  accessibility?: string
-
-  /**  */
-  amenities?: string
-
-  /**  */
-  buildingAddress: Address
-
-  /**  */
-  buildingTotalUnits?: number
-
-  /**  */
-  developer?: string
-
-  /**  */
-  householdSizeMax?: number
-
-  /**  */
-  householdSizeMin?: number
-
-  /**  */
-  neighborhood?: string
-
-  /**  */
-  petPolicy?: string
-
-  /**  */
-  smokingPolicy?: string
-
-  /**  */
-  unitsAvailable?: number
-
-  /**  */
-  unitAmenities?: string
-
-  /**  */
-  servicesOffered?: string
-
-  /**  */
-  yearBuilt?: number
-
-  /**  */
-  urlSlug: string
-
-  /**  */
-  unitsSummary?: UnitsSummary[]
-
-  /**  */
-  countyCode?: string
-
-  /**  */
-  id: string
-
-  /**  */
-  createdAt: Date
-
-  /**  */
-  updatedAt: Date
-
-  /**  */
-  additionalApplicationSubmissionNotes?: string
-
-  /**  */
-  digitalApplication?: boolean
-
-  /**  */
-  commonDigitalApplication?: boolean
-
-  /**  */
-  paperApplication?: boolean
-
-  /**  */
-  referralOpportunity?: boolean
-
-  /**  */
-  assets: AssetCreate[]
-
-  /**  */
-  applicationDueDate?: Date
-
-  /**  */
-  applicationDueTime?: Date
-
-  /**  */
-  applicationOpenDate?: Date
-
-  /**  */
-  applicationFee?: string
-
-  /**  */
-  applicationOrganization?: string
-
-  /**  */
-  applicationPickUpAddressOfficeHours?: string
-
-  /**  */
-  applicationDropOffAddressOfficeHours?: string
-
-  /**  */
-  buildingSelectionCriteria?: string
-
-  /**  */
-  costsNotIncluded?: string
-
-  /**  */
-  creditHistory?: string
-
-  /**  */
-  criminalBackground?: string
-
-  /**  */
-  depositMin?: string
-
-  /**  */
-  depositMax?: string
-
-  /**  */
-  depositHelperText?: string
-
-  /**  */
-  disableUnitsAccordion?: boolean
-
-  /**  */
-  leasingAgentEmail?: string
-
-  /**  */
-  leasingAgentName?: string
-
-  /**  */
-  leasingAgentOfficeHours?: string
-
-  /**  */
-  leasingAgentPhone?: string
-
-  /**  */
-  leasingAgentTitle?: string
-
-  /**  */
-  name: string
-
-  /**  */
-  postmarkedApplicationsReceivedByDate?: Date
-
-  /**  */
-  programRules?: string
-
-  /**  */
-  rentalAssistance?: string
-
-  /**  */
-  rentalHistory?: string
-
-  /**  */
-  requiredDocuments?: string
-
-  /**  */
-  specialNotes?: string
-
-  /**  */
-  waitlistCurrentSize?: number
-
-  /**  */
-  waitlistMaxSize?: number
-
-  /**  */
-  whatToExpect?: string
-
-  /**  */
-  applicationConfig?: object
-
-  /**  */
-  displayWaitlistSize: boolean
-
-  /**  */
-  reservedCommunityDescription?: string
-
-  /**  */
-  reservedCommunityMinAge?: number
-
-  /**  */
-  resultLink?: string
-
-  /**  */
-  isWaitlistOpen?: boolean
-
-  /**  */
-  waitlistOpenSpots?: number
-
-  /**  */
-  customMapPin?: boolean
-}
-
-export interface PaginatedListing {
-  /**  */
-  items: Listing[]
-
-  /**  */
-  meta: PaginationMeta
-}
-
-export interface ListingEventCreate {
-  /**  */
-  type: ListingEventType
-
-  /**  */
-  file?: AssetCreate
-
-  /**  */
-  startTime?: Date
-
-  /**  */
-  endTime?: Date
-
-  /**  */
-  url?: string
-
-  /**  */
-  note?: string
-
-  /**  */
-  label?: string
-}
-
-export interface UnitAmiChartOverrideCreate {
-  /**  */
-  items: AmiChartItem[]
-}
-
-export interface UnitCreate {
-  /**  */
-  status: UnitStatus
-
-  /**  */
-  amiChart?: Id
-
-  /**  */
-  unitType?: Id
-
-  /**  */
-  unitRentType?: Id
-
-  /**  */
-  priorityType?: Id
-
-  /**  */
-  amiChartOverride?: UnitAmiChartOverrideCreate
-
-  /**  */
-  amiPercentage?: string
-
-  /**  */
-  annualIncomeMin?: string
-
-  /**  */
-  monthlyIncomeMin?: string
-
-  /**  */
-  floor?: number
-
-  /**  */
-  annualIncomeMax?: string
-
-  /**  */
-  maxOccupancy?: number
-
-  /**  */
-  minOccupancy?: number
-
-  /**  */
-  monthlyRent?: string
-
-  /**  */
-  numBathrooms?: number
-
-  /**  */
-  numBedrooms?: number
-
-  /**  */
-  number?: string
-
-  /**  */
-  sqFeet?: string
-
-  /**  */
-  monthlyRentAsPercentOfIncome?: string
-
-  /**  */
-  bmrProgramChart?: boolean
-}
-
-export interface UnitsSummaryCreate {
-  /**  */
-  monthlyRentMin?: number
-
-  /**  */
-  monthlyRentMax?: number
-
-  /**  */
-  monthlyRentAsPercentOfIncome?: string
-
-  /**  */
-  amiPercentage?: number
-
-  /**  */
-  minimumIncomeMin?: string
-
-  /**  */
-  minimumIncomeMax?: string
-
-  /**  */
-  maxOccupancy?: number
-
-  /**  */
-  minOccupancy?: number
-
-  /**  */
-  floorMin?: number
-
-  /**  */
-  floorMax?: number
-
-  /**  */
-  sqFeetMin?: string
-
-  /**  */
-  sqFeetMax?: string
-
-  /**  */
-  priorityType?: CombinedPriorityTypeTypes
-
-  /**  */
-  totalCount?: number
-
-  /**  */
-  totalAvailable?: number
-
-  /**  */
-  listing: Id
-
-  /**  */
-  unitType: Id
-}
-
-export interface ListingPreferenceUpdate {
-  /**  */
-  preference: Id
-
-  /**  */
-  ordinal?: number
-}
-
-export interface ListingProgramUpdate {
-  /**  */
-  program: Id
-
-  /**  */
-  ordinal?: number
-}
-
-export interface ListingCreate {
-  /**  */
-  applicationPickUpAddressType?: ListingApplicationAddressType
-
-  /**  */
-  applicationDropOffAddressType?: ListingApplicationAddressType
-
-  /**  */
-  status: ListingStatus
-
-  /**  */
-  reviewOrderType?: ListingReviewOrder
-
-  /**  */
-  applicationMethods: ApplicationMethodCreate[]
-
-  /**  */
-  applicationPickUpAddress?: CombinedApplicationPickUpAddressTypes
-
-  /**  */
-  applicationDropOffAddress: CombinedApplicationDropOffAddressTypes
-
-  /**  */
-  applicationMailingAddress: CombinedApplicationMailingAddressTypes
-
-  /**  */
-  buildingSelectionCriteriaFile?: CombinedBuildingSelectionCriteriaFileTypes
-
-  /**  */
-  events: ListingEventCreate[]
-
-  /**  */
-  image?: CombinedImageTypes
-
-  /**  */
-  leasingAgentAddress?: CombinedLeasingAgentAddressTypes
-
-  /**  */
-  leasingAgents?: Id[]
-
-  /**  */
-  units: UnitCreate[]
-
-  /**  */
-  accessibility?: string
-
-  /**  */
-  amenities?: string
-
-  /**  */
-  buildingAddress?: CombinedBuildingAddressTypes
-
-  /**  */
-  buildingTotalUnits?: number
-
-  /**  */
-  developer?: string
-
-  /**  */
-  householdSizeMax?: number
-
-  /**  */
-  householdSizeMin?: number
-
-  /**  */
-  neighborhood?: string
-
-  /**  */
-  petPolicy?: string
-
-  /**  */
-  smokingPolicy?: string
-
-  /**  */
-  unitsAvailable?: number
-
-  /**  */
-  unitAmenities?: string
-
-  /**  */
-  servicesOffered?: string
-
-  /**  */
-  yearBuilt?: number
-
-  /**  */
-  jurisdiction: Id
-
-  /**  */
-  reservedCommunityType?: Id
-
-  /**  */
-  result?: CombinedResultTypes
-
-  /**  */
-  unitsSummary?: UnitsSummaryCreate[]
-
-  /**  */
-  listingPreferences: ListingPreferenceUpdate[]
-
-  /**  */
-  listingPrograms?: ListingProgramUpdate[]
-
-  /**  */
-  additionalApplicationSubmissionNotes?: string
-
-  /**  */
-  digitalApplication?: boolean
-
-  /**  */
-  commonDigitalApplication?: boolean
-
-  /**  */
-  paperApplication?: boolean
-
-  /**  */
-  referralOpportunity?: boolean
-
-  /**  */
-  assets: AssetCreate[]
-
-  /**  */
-  applicationDueDate?: Date
-
-  /**  */
-  applicationDueTime?: Date
-
-  /**  */
-  applicationOpenDate?: Date
-
-  /**  */
-  applicationFee?: string
-
-  /**  */
-  applicationOrganization?: string
-
-  /**  */
-  applicationPickUpAddressOfficeHours?: string
-
-  /**  */
-  applicationDropOffAddressOfficeHours?: string
-
-  /**  */
-  buildingSelectionCriteria?: string
-
-  /**  */
-  costsNotIncluded?: string
-
-  /**  */
-  creditHistory?: string
-
-  /**  */
-  criminalBackground?: string
-
-  /**  */
-  depositMin?: string
-
-  /**  */
-  depositMax?: string
-
-  /**  */
-  depositHelperText?: string
-
-  /**  */
-  disableUnitsAccordion?: boolean
-
-  /**  */
-  leasingAgentEmail?: string
-
-  /**  */
-  leasingAgentName?: string
-
-  /**  */
-  leasingAgentOfficeHours?: string
-
-  /**  */
-  leasingAgentPhone?: string
-
-  /**  */
-  leasingAgentTitle?: string
-
-  /**  */
-  name: string
-
-  /**  */
-  postmarkedApplicationsReceivedByDate?: Date
-
-  /**  */
-  programRules?: string
-
-  /**  */
-  rentalAssistance?: string
-
-  /**  */
-  rentalHistory?: string
-
-  /**  */
-  requiredDocuments?: string
-
-  /**  */
-  specialNotes?: string
-
-  /**  */
-  waitlistCurrentSize?: number
-
-  /**  */
-  waitlistMaxSize?: number
-
-  /**  */
-  whatToExpect?: string
-
-  /**  */
-  applicationConfig?: object
-
-  /**  */
-  displayWaitlistSize: boolean
-
-  /**  */
-  reservedCommunityDescription?: string
-
-  /**  */
-  reservedCommunityMinAge?: number
-
-  /**  */
-  resultLink?: string
-
-  /**  */
-  isWaitlistOpen?: boolean
-
-  /**  */
-  waitlistOpenSpots?: number
-
-  /**  */
-  customMapPin?: boolean
-
-  /**  */
-  countyCode?: string
-}
-
-export interface ListingEventUpdate {
-  /**  */
-  type: ListingEventType
-
-  /**  */
-  id?: string
-
-  /**  */
-  createdAt?: Date
-
-  /**  */
-  updatedAt?: Date
-
-  /**  */
-  file?: AssetUpdate
-
-  /**  */
-  startTime?: Date
-
-  /**  */
-  endTime?: Date
-
-  /**  */
-  url?: string
-
-  /**  */
-  note?: string
-
-  /**  */
-  label?: string
-}
-
-export interface UnitAmiChartOverrideUpdate {
-  /**  */
-  id?: string
-
-  /**  */
-  createdAt?: Date
-
-  /**  */
-  updatedAt?: Date
-
-  /**  */
-  items: AmiChartItem[]
-}
-
-export interface UnitUpdate {
-  /**  */
-  status: UnitStatus
-
-  /**  */
-  id?: string
-
-  /**  */
-  createdAt?: Date
-
-  /**  */
-  updatedAt?: Date
-
-  /**  */
-  amiChart?: Id
-
-  /**  */
-  unitType?: Id
-
-  /**  */
-  unitRentType?: Id
-
-  /**  */
-  priorityType?: Id
-
-  /**  */
-  amiChartOverride?: UnitAmiChartOverrideUpdate
-
-  /**  */
-  amiPercentage?: string
-
-  /**  */
-  annualIncomeMin?: string
-
-  /**  */
-  monthlyIncomeMin?: string
-
-  /**  */
-  floor?: number
-
-  /**  */
-  annualIncomeMax?: string
-
-  /**  */
-  maxOccupancy?: number
-
-  /**  */
-  minOccupancy?: number
-
-  /**  */
-  monthlyRent?: string
-
-  /**  */
-  numBathrooms?: number
-
-  /**  */
-  numBedrooms?: number
-
-  /**  */
-  number?: string
-
-  /**  */
-  sqFeet?: string
-
-  /**  */
-  monthlyRentAsPercentOfIncome?: string
-
-  /**  */
-  bmrProgramChart?: boolean
-}
-
-export interface UnitsSummaryUpdate {
-  /**  */
-  id: string
-
-  /**  */
-  monthlyRentMin?: number
-
-  /**  */
-  monthlyRentMax?: number
-
-  /**  */
-  monthlyRentAsPercentOfIncome?: string
-
-  /**  */
-  amiPercentage?: number
-
-  /**  */
-  minimumIncomeMin?: string
-
-  /**  */
-  minimumIncomeMax?: string
-
-  /**  */
-  maxOccupancy?: number
-
-  /**  */
-  minOccupancy?: number
-
-  /**  */
-  floorMin?: number
-
-  /**  */
-  floorMax?: number
-
-  /**  */
-  sqFeetMin?: string
-
-  /**  */
-  sqFeetMax?: string
-
-  /**  */
-  priorityType?: CombinedPriorityTypeTypes
-
-  /**  */
-  totalCount?: number
-
-  /**  */
-  totalAvailable?: number
-
-  /**  */
-  listing: Id
-
-  /**  */
-  unitType: Id
-}
-
-export interface ListingUpdate {
-  /**  */
-  applicationPickUpAddressType?: ListingApplicationAddressType
-
-  /**  */
-  applicationDropOffAddressType?: ListingApplicationAddressType
-
-  /**  */
-  status: ListingStatus
-
-  /**  */
-  reviewOrderType?: ListingReviewOrder
-
-  /**  */
-  id?: string
-
-  /**  */
-  createdAt?: Date
-
-  /**  */
-  updatedAt?: Date
-
-  /**  */
-  applicationMethods: ApplicationMethodUpdate[]
-
-  /**  */
-  applicationPickUpAddress?: CombinedApplicationPickUpAddressTypes
-
-  /**  */
-  applicationDropOffAddress: CombinedApplicationDropOffAddressTypes
-
-  /**  */
-  applicationMailingAddress: CombinedApplicationMailingAddressTypes
-
-  /**  */
-  buildingSelectionCriteriaFile?: CombinedBuildingSelectionCriteriaFileTypes
-
-  /**  */
-  events: ListingEventUpdate[]
-
-  /**  */
-  image?: CombinedImageTypes
-
-  /**  */
-  leasingAgentAddress?: CombinedLeasingAgentAddressTypes
-
-  /**  */
-  leasingAgents?: Id[]
-
-  /**  */
-  units: UnitUpdate[]
-
-  /**  */
-  accessibility?: string
-
-  /**  */
-  amenities?: string
-
-  /**  */
-  buildingAddress?: CombinedBuildingAddressTypes
-
-  /**  */
-  buildingTotalUnits?: number
-
-  /**  */
-  developer?: string
-
-  /**  */
-  householdSizeMax?: number
-
-  /**  */
-  householdSizeMin?: number
-
-  /**  */
-  neighborhood?: string
-
-  /**  */
-  petPolicy?: string
-
-  /**  */
-  smokingPolicy?: string
-
-  /**  */
-  unitsAvailable?: number
-
-  /**  */
-  unitAmenities?: string
-
-  /**  */
-  servicesOffered?: string
-
-  /**  */
-  yearBuilt?: number
-
-  /**  */
-  jurisdiction: Id
-
-  /**  */
-  reservedCommunityType?: Id
-
-  /**  */
-  result?: AssetUpdate
-
-  /**  */
-  unitsSummary?: UnitsSummaryUpdate[]
-
-  /**  */
-  listingPreferences: ListingPreferenceUpdate[]
-
-  /**  */
-  listingPrograms?: ListingProgramUpdate[]
-
-  /**  */
-  additionalApplicationSubmissionNotes?: string
-
-  /**  */
-  digitalApplication?: boolean
-
-  /**  */
-  commonDigitalApplication?: boolean
-
-  /**  */
-  paperApplication?: boolean
-
-  /**  */
-  referralOpportunity?: boolean
-
-  /**  */
-  assets: AssetCreate[]
-
-  /**  */
-  applicationDueDate?: Date
-
-  /**  */
-  applicationDueTime?: Date
-
-  /**  */
-  applicationOpenDate?: Date
-
-  /**  */
-  applicationFee?: string
-
-  /**  */
-  applicationOrganization?: string
-
-  /**  */
-  applicationPickUpAddressOfficeHours?: string
-
-  /**  */
-  applicationDropOffAddressOfficeHours?: string
-
-  /**  */
-  buildingSelectionCriteria?: string
-
-  /**  */
-  costsNotIncluded?: string
-
-  /**  */
-  creditHistory?: string
-
-  /**  */
-  criminalBackground?: string
-
-  /**  */
-  depositMin?: string
-
-  /**  */
-  depositMax?: string
-
-  /**  */
-  depositHelperText?: string
-
-  /**  */
-  disableUnitsAccordion?: boolean
-
-  /**  */
-  leasingAgentEmail?: string
-
-  /**  */
-  leasingAgentName?: string
-
-  /**  */
-  leasingAgentOfficeHours?: string
-
-  /**  */
-  leasingAgentPhone?: string
-
-  /**  */
-  leasingAgentTitle?: string
-
-  /**  */
-  name: string
-
-  /**  */
-  postmarkedApplicationsReceivedByDate?: Date
-
-  /**  */
-  programRules?: string
-
-  /**  */
-  rentalAssistance?: string
-
-  /**  */
-  rentalHistory?: string
-
-  /**  */
-  requiredDocuments?: string
-
-  /**  */
-  specialNotes?: string
-
-  /**  */
-  waitlistCurrentSize?: number
-
-  /**  */
-  waitlistMaxSize?: number
-
-  /**  */
-  whatToExpect?: string
-
-  /**  */
-  applicationConfig?: object
-
-  /**  */
-  displayWaitlistSize: boolean
-
-  /**  */
-  reservedCommunityDescription?: string
-
-  /**  */
-  reservedCommunityMinAge?: number
-
-  /**  */
-  resultLink?: string
-
-  /**  */
-  isWaitlistOpen?: boolean
-
-  /**  */
-  waitlistOpenSpots?: number
-
-  /**  */
-  customMapPin?: boolean
-
-  /**  */
-  countyCode?: string
-}
-
-export interface PreferencesFilterParams {
-  /**  */
-  $comparison: EnumPreferencesFilterParamsComparison
-
-  /**  */
-  jurisdiction?: string
-}
-
-export interface PreferenceCreate {
-  /**  */
-  links?: PreferenceLink[]
-
-  /**  */
-  title?: string
-
-  /**  */
-  subtitle?: string
-
-  /**  */
-  description?: string
-
-  /**  */
-  formMetadata?: FormMetadata
-}
-
-export interface PreferenceUpdate {
-  /**  */
-  links?: PreferenceLink[]
-
-  /**  */
-  title?: string
-
-  /**  */
-  subtitle?: string
-
-  /**  */
-  description?: string
-
-  /**  */
-  formMetadata?: FormMetadata
-
-  /**  */
-  id: string
-}
-
-<<<<<<< HEAD
-export interface ProgramCreate {
-  /**  */
-  title?: string
-
-  /**  */
-  subtitle?: string
-
-  /**  */
-  description?: string
-
-  /**  */
-  formMetadata?: FormMetadata
-}
-
-export interface ProgramUpdate {
-  /**  */
-  title?: string
-
-  /**  */
-  subtitle?: string
-
-  /**  */
-  description?: string
-
-  /**  */
-  formMetadata?: FormMetadata
-
-  /**  */
-  id: string
-}
-
-=======
->>>>>>> fe82f25d
+}
+
 export interface Property {
   /**  */
   units: Unit[]
@@ -6511,8 +6432,6 @@
   "IN" = "IN",
   ">=" = ">=",
   "NA" = "NA",
-<<<<<<< HEAD
-=======
 }
 export enum EnumProgramsFilterParamsComparison {
   "=" = "=",
@@ -6520,5 +6439,4 @@
   "IN" = "IN",
   ">=" = ">=",
   "NA" = "NA",
->>>>>>> fe82f25d
 }
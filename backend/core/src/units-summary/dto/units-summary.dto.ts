import { OmitType } from "@nestjs/swagger"
import { Expose, Type } from "class-transformer"
import { IsString, IsUUID, ValidateNested } from "class-validator"
import { IdDto } from "../../shared/dto/id.dto"
import { ValidationsGroupsEnum } from "../../shared/types/validations-groups-enum"
import { UnitsSummary } from "../entities/units-summary.entity"

<<<<<<< HEAD
export class UnitsSummaryDto extends OmitType(UnitsSummary, ["listing"] as const) {
=======
export class UnitsSummaryDto extends OmitType(UnitsSummary, ["listing", "unitType"] as const) {
>>>>>>> 90746359
  @Expose()
  @ValidateNested({ groups: [ValidationsGroupsEnum.default] })
  @Type(() => IdDto)
  listing: IdDto
<<<<<<< HEAD
=======

  @Expose()
  @ValidateNested({ groups: [ValidationsGroupsEnum.default] })
  @Type(() => IdDto)
  unitType: IdDto
>>>>>>> 90746359
}

export class UnitsSummaryCreateDto extends OmitType(UnitsSummaryDto, ["id"] as const) {}
export class UnitsSummaryUpdateDto extends OmitType(UnitsSummaryCreateDto, [] as const) {
  @Expose()
  @IsString({ groups: [ValidationsGroupsEnum.default] })
  @IsUUID()
  id: string
}<|MERGE_RESOLUTION|>--- conflicted
+++ resolved
@@ -5,23 +5,16 @@
 import { ValidationsGroupsEnum } from "../../shared/types/validations-groups-enum"
 import { UnitsSummary } from "../entities/units-summary.entity"
 
-<<<<<<< HEAD
-export class UnitsSummaryDto extends OmitType(UnitsSummary, ["listing"] as const) {
-=======
 export class UnitsSummaryDto extends OmitType(UnitsSummary, ["listing", "unitType"] as const) {
->>>>>>> 90746359
   @Expose()
   @ValidateNested({ groups: [ValidationsGroupsEnum.default] })
   @Type(() => IdDto)
   listing: IdDto
-<<<<<<< HEAD
-=======
 
   @Expose()
   @ValidateNested({ groups: [ValidationsGroupsEnum.default] })
   @Type(() => IdDto)
   unitType: IdDto
->>>>>>> 90746359
 }
 
 export class UnitsSummaryCreateDto extends OmitType(UnitsSummaryDto, ["id"] as const) {}

--- conflicted
+++ resolved
@@ -217,10 +217,6 @@
   listingPreferences: ListingPreferenceUpdateDto[]
 
   @Expose()
-<<<<<<< HEAD
-  @IsOptional({ groups: [ValidationsGroupsEnum.default], each: true })
-=======
->>>>>>> fe82f25d
   @IsDefined({ groups: [ValidationsGroupsEnum.default] })
   @ValidateNested({ groups: [ValidationsGroupsEnum.default], each: true })
   @Type(() => ListingProgramUpdateDto)

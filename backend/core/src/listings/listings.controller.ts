import {
  Body,
  CacheInterceptor,
  CACHE_MANAGER,
  Controller,
  Delete,
  Get,
  Inject,
  Param,
  Post,
  Put,
  Query,
  UseGuards,
  UseInterceptors,
  UsePipes,
  ValidationPipe,
  ClassSerializerInterceptor,
  Headers,
} from "@nestjs/common"
import { ListingsService } from "./listings.service"
import { ApiBearerAuth, ApiExtraModels, ApiOperation, ApiTags } from "@nestjs/swagger"
import { Cache } from "cache-manager"
<<<<<<< HEAD
import {
  ListingCreateDto,
  ListingDto,
  ListingUpdateDto,
  PaginatedListingDto,
  ListingsQueryParams,
  ListingFilterParams,
  ListingsRetrieveQueryParams,
} from "./dto/listing.dto"
=======
import { ListingDto } from "./dto/listing.dto"
>>>>>>> 90746359
import { ResourceType } from "../auth/decorators/resource-type.decorator"
import { OptionalAuthGuard } from "../auth/guards/optional-auth.guard"
import { AuthzGuard } from "../auth/guards/authz.guard"
import { mapTo } from "../shared/mapTo"
import { defaultValidationPipeOptions } from "../shared/default-validation-pipe-options"
import { Language } from "../shared/types/language-enum"
import { ListingLangCacheInterceptor } from "../cache/listing-lang-cache.interceptor"
import { PaginatedListingDto } from "./dto/paginated-listing.dto"
import { ListingCreateDto } from "./dto/listing-create.dto"
import { ListingUpdateDto } from "./dto/listing-update.dto"
import { ListingFilterParams } from "./dto/listing-filter-params"
import { ListingsQueryParams } from "./dto/listings-query-params"
import { ListingsRetrieveQueryParams } from "./dto/listings-retrieve-query-params"
import { ListingCreateValidationPipe } from "./validation-pipes/listing-create-validation-pipe"
import { ListingUpdateValidationPipe } from "./validation-pipes/listing-update-validation-pipe"

@Controller("listings")
@ApiTags("listings")
@ApiBearerAuth()
@ResourceType("listing")
@ApiExtraModels(ListingFilterParams)
@UseGuards(OptionalAuthGuard, AuthzGuard)
export class ListingsController {
  cacheKeys: string[]
  constructor(
    @Inject(CACHE_MANAGER) private cacheManager: Cache,
    private readonly listingsService: ListingsService
  ) {}

  // TODO: Limit requests to defined fields
  @Get()
  @ApiExtraModels(ListingFilterParams)
  @ApiOperation({ summary: "List listings", operationId: "list" })
  // ClassSerializerInterceptor has to come after CacheInterceptor
  @UseInterceptors(CacheInterceptor, ClassSerializerInterceptor)
  @UsePipes(new ValidationPipe(defaultValidationPipeOptions))
  public async getAll(@Query() queryParams: ListingsQueryParams): Promise<PaginatedListingDto> {
    return mapTo(PaginatedListingDto, await this.listingsService.list(queryParams))
  }

  @Post()
  @ApiOperation({ summary: "Create listing", operationId: "create" })
  @UsePipes(new ListingCreateValidationPipe(defaultValidationPipeOptions))
  async create(@Body() listingDto: ListingCreateDto): Promise<ListingDto> {
    const listing = await this.listingsService.create(listingDto)
    await this.cacheManager.reset()
    return mapTo(ListingDto, listing)
  }

  @Get(`:listingId`)
  @ApiOperation({ summary: "Get listing by id", operationId: "retrieve" })
  @UseInterceptors(ListingLangCacheInterceptor, ClassSerializerInterceptor)
  @UsePipes(new ValidationPipe(defaultValidationPipeOptions))
  async retrieve(
    @Headers("language") language: Language,
    @Param("listingId") listingId: string,
    @Query() queryParams: ListingsRetrieveQueryParams
  ): Promise<ListingDto> {
    if (listingId === undefined || listingId === "undefined") {
      return mapTo(ListingDto, {})
    }
    return mapTo(
      ListingDto,
      await this.listingsService.findOne(listingId, language, queryParams.view)
    )
  }

  @Put(`:listingId`)
  @ApiOperation({ summary: "Update listing by id", operationId: "update" })
  @UsePipes(new ListingUpdateValidationPipe(defaultValidationPipeOptions))
  async update(
    @Param("listingId") listingId: string,
    @Body() listingUpdateDto: ListingUpdateDto
  ): Promise<ListingDto> {
    const listing = await this.listingsService.update(listingUpdateDto)
    await this.cacheManager.reset()
    return mapTo(ListingDto, listing)
  }

  @Delete(`:listingId`)
  @ApiOperation({ summary: "Delete listing by id", operationId: "delete" })
  @UsePipes(new ValidationPipe(defaultValidationPipeOptions))
  async delete(@Param("listingId") listingId: string) {
    await this.listingsService.delete(listingId)
    await this.cacheManager.reset()
  }
}<|MERGE_RESOLUTION|>--- conflicted
+++ resolved
@@ -20,19 +20,7 @@
 import { ListingsService } from "./listings.service"
 import { ApiBearerAuth, ApiExtraModels, ApiOperation, ApiTags } from "@nestjs/swagger"
 import { Cache } from "cache-manager"
-<<<<<<< HEAD
-import {
-  ListingCreateDto,
-  ListingDto,
-  ListingUpdateDto,
-  PaginatedListingDto,
-  ListingsQueryParams,
-  ListingFilterParams,
-  ListingsRetrieveQueryParams,
-} from "./dto/listing.dto"
-=======
 import { ListingDto } from "./dto/listing.dto"
->>>>>>> 90746359
 import { ResourceType } from "../auth/decorators/resource-type.decorator"
 import { OptionalAuthGuard } from "../auth/guards/optional-auth.guard"
 import { AuthzGuard } from "../auth/guards/authz.guard"

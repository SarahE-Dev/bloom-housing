import { Injectable, NotFoundException } from "@nestjs/common"
import jp from "jsonpath"
import { Listing } from "./entities/listing.entity"
import { InjectRepository } from "@nestjs/typeorm"
import { Pagination } from "nestjs-typeorm-paginate"
<<<<<<< HEAD
import { In, Repository } from "typeorm"
=======
import { In, OrderByCondition, Repository } from "typeorm"
>>>>>>> 90746359
import { plainToClass } from "class-transformer"
import { PropertyCreateDto, PropertyUpdateDto } from "../property/dto/property.dto"
import { addFilters } from "../shared/filter"
import { getView } from "./views/view"
import { summarizeUnits } from "../shared/units-transformations"
import { Language } from "../../types"
import { TranslationsService } from "../translations/translations.service"
import { AmiChart } from "../ami-charts/entities/ami-chart.entity"
<<<<<<< HEAD
=======
import { HttpException, HttpStatus } from "@nestjs/common"
import { OrderByFieldsEnum } from "./types/listing-orderby-enum"
import { ListingCreateDto } from "./dto/listing-create.dto"
import { ListingUpdateDto } from "./dto/listing-update.dto"
import { ListingFilterParams } from "./dto/listing-filter-params"
import { ListingsQueryParams } from "./dto/listings-query-params"
import { filterTypeToFieldMap } from "./dto/filter-type-to-field-map"
>>>>>>> 90746359

@Injectable()
export class ListingsService {
  constructor(
    @InjectRepository(Listing) private readonly listingRepository: Repository<Listing>,
    @InjectRepository(AmiChart) private readonly amiChartsRepository: Repository<AmiChart>,
    private readonly translationService: TranslationsService
  ) {}

  private getFullyJoinedQueryBuilder() {
    return getView(this.listingRepository.createQueryBuilder("listings"), "full").getViewQb()
  }

  public async list(params: ListingsQueryParams): Promise<Pagination<Listing>> {
    const getOrderByCondition = (params: ListingsQueryParams): OrderByCondition => {
      switch (params.orderBy) {
        case OrderByFieldsEnum.mostRecentlyUpdated:
          return { "listings.updated_at": "DESC" }
        case OrderByFieldsEnum.applicationDates:
        case undefined:
          // Default to ordering by applicationDates (i.e. applicationDueDate
          // and applicationOpenDate) if no orderBy param is specified.
          return {
            "listings.applicationDueDate": "ASC",
            "listings.applicationOpenDate": "DESC",
          }
        default:
          throw new HttpException(
            `OrderBy parameter not recognized or not yet implemented.`,
            HttpStatus.NOT_IMPLEMENTED
          )
      }
    }

    // Inner query to get the sorted listing ids of the listings to display
    // TODO(avaleske): Only join the tables we need for the filters that are applied
    const innerFilteredQuery = this.listingRepository
      .createQueryBuilder("listings")
      .select("listings.id", "listings_id")
      .leftJoin("listings.property", "property")
      .leftJoin("listings.leasingAgents", "leasingAgents")
<<<<<<< HEAD
=======
      .leftJoin("property.buildingAddress", "buildingAddress")
>>>>>>> 90746359
      .leftJoin("property.units", "units")
      .leftJoin("units.unitType", "unitTypeRef")
      .groupBy("listings.id")
      .orderBy(getOrderByCondition(params))

    if (params.filter) {
      addFilters<Array<ListingFilterParams>, typeof filterTypeToFieldMap>(
        params.filter,
        filterTypeToFieldMap,
        innerFilteredQuery
      )
    }

    // TODO(avaleske): Typescript doesn't realize that the `paginate` bool is a
    // type guard, but it will in version 4.4. Once this codebase is upgraded to
    // v4.4, remove the extra type assertions on `params.limit` below.
    const paginate = params.limit !== "all" && params.limit > 0 && params.page > 0
    if (paginate) {
      // Calculate the number of listings to skip (because they belong to lower page numbers).
      const offset = (params.page - 1) * (params.limit as number)
      // Add the limit and offset to the inner query, so we only do the full
      // join on the listings we want to show.
      innerFilteredQuery.offset(offset).limit(params.limit as number)
    }
    const view = getView(this.listingRepository.createQueryBuilder("listings"), params.view)

    let listings = await view
      .getViewQb()
      .andWhere("listings.id IN (" + innerFilteredQuery.getQuery() + ")")
      // Set the inner WHERE params on the outer query, as noted in the TypeORM docs.
      // (WHERE params are the values passed to andWhere() that TypeORM escapes
      // and substitues for the `:paramName` placeholders in the WHERE clause.)
      .setParameters(innerFilteredQuery.getParameters())
      .orderBy(getOrderByCondition(params))
      // Order by units.maxOccupancy is applied last so that it affects the order
      // of units _within_ a listing, rather than the overall listing order)
      .addOrderBy("units.max_occupancy", "ASC", "NULLS LAST")
      .getMany()

    // get summarized units from view
    listings = view.mapUnitSummary(listings)
    // Set pagination info
    const itemsPerPage = paginate ? (params.limit as number) : listings.length
    const totalItems = paginate ? await innerFilteredQuery.getCount() : listings.length
    const paginationInfo = {
      currentPage: paginate ? params.page : 1,
      itemCount: listings.length,
      itemsPerPage: itemsPerPage,
      totalItems: totalItems,
      totalPages: Math.ceil(totalItems / itemsPerPage), // will be 1 if no pagination
    }

    // TODO(https://github.com/CityOfDetroit/bloom/issues/135): Decide whether to remove jsonpath
    if (params.jsonpath) {
      listings = jp.query(listings, params.jsonpath)
    }

    // There is a bug in nestjs-typeorm-paginate's handling of complex, nested
    // queries (https://github.com/nestjsx/nestjs-typeorm-paginate/issues/6) so
    // we build the pagination metadata manually. Additional details are in
    // https://github.com/CityOfDetroit/bloom/issues/56#issuecomment-865202733
    const paginatedListings: Pagination<Listing> = {
      items: listings,
      meta: paginationInfo,
      // nestjs-typeorm-paginate leaves these empty if no route is defined
      // This matches what other paginated endpoints, such as the applications
      // service, currently return.
      links: {
        first: "",
        previous: "",
        next: "",
        last: "",
      },
    }
    return paginatedListings
  }

  async create(listingDto: ListingCreateDto) {
    const listing = this.listingRepository.create({
      ...listingDto,
      property: plainToClass(PropertyCreateDto, listingDto),
    })
    const saveResult = await listing.save()
    return saveResult
  }

  async update(listingDto: ListingUpdateDto) {
    const qb = this.getFullyJoinedQueryBuilder()
    qb.where("listings.id = :id", { id: listingDto.id })
    const listing = await qb.getOne()

    if (!listing) {
      throw new NotFoundException()
    }
    listingDto.units.forEach((unit) => {
      if (!unit.id) {
        delete unit.id
      }
    })
    Object.assign(listing, {
      ...plainToClass(Listing, listingDto, { excludeExtraneousValues: true }),
      property: plainToClass(
        PropertyUpdateDto,
        {
          // NOTE: Create a property out of fields encapsulated in listingDto
          ...listingDto,
          // NOTE: Since we use the entire listingDto to create a property object the listing ID
          //  would overwrite propertyId fetched from DB
          id: listing.property.id,
        },
        { excludeExtraneousValues: true }
      ),
    })

    return await this.listingRepository.save(listing)
  }

  async delete(listingId: string) {
    const listing = await this.listingRepository.findOneOrFail({
      where: { id: listingId },
    })
    return await this.listingRepository.remove(listing)
  }

  async findOne(listingId: string, lang: Language = Language.en, view = "full") {
    const qb = getView(this.listingRepository.createQueryBuilder("listings"), view).getViewQb()
    const result = await qb
      .where("listings.id = :id", { id: listingId })
      .orderBy({
        "preferences.ordinal": "ASC",
      })
      .getOne()
    if (!result) {
      throw new NotFoundException()
    }

    if (lang !== Language.en) {
      await this.translationService.translateListing(result, lang)
    }

    await this.addUnitsSummarized(result)
    return result
  }

  private async addUnitsSummarized(listing: Listing) {
    if (Array.isArray(listing.property.units) && listing.property.units.length > 0) {
      const amiCharts = await this.amiChartsRepository.find({
        where: { id: In(listing.property.units.map((unit) => unit.amiChartId)) },
      })
      listing.unitsSummarized = summarizeUnits(listing.property.units, amiCharts)
    }
    return listing
  }
}<|MERGE_RESOLUTION|>--- conflicted
+++ resolved
@@ -3,11 +3,7 @@
 import { Listing } from "./entities/listing.entity"
 import { InjectRepository } from "@nestjs/typeorm"
 import { Pagination } from "nestjs-typeorm-paginate"
-<<<<<<< HEAD
-import { In, Repository } from "typeorm"
-=======
 import { In, OrderByCondition, Repository } from "typeorm"
->>>>>>> 90746359
 import { plainToClass } from "class-transformer"
 import { PropertyCreateDto, PropertyUpdateDto } from "../property/dto/property.dto"
 import { addFilters } from "../shared/filter"
@@ -16,8 +12,6 @@
 import { Language } from "../../types"
 import { TranslationsService } from "../translations/translations.service"
 import { AmiChart } from "../ami-charts/entities/ami-chart.entity"
-<<<<<<< HEAD
-=======
 import { HttpException, HttpStatus } from "@nestjs/common"
 import { OrderByFieldsEnum } from "./types/listing-orderby-enum"
 import { ListingCreateDto } from "./dto/listing-create.dto"
@@ -25,7 +19,6 @@
 import { ListingFilterParams } from "./dto/listing-filter-params"
 import { ListingsQueryParams } from "./dto/listings-query-params"
 import { filterTypeToFieldMap } from "./dto/filter-type-to-field-map"
->>>>>>> 90746359
 
 @Injectable()
 export class ListingsService {
@@ -67,10 +60,7 @@
       .select("listings.id", "listings_id")
       .leftJoin("listings.property", "property")
       .leftJoin("listings.leasingAgents", "leasingAgents")
-<<<<<<< HEAD
-=======
       .leftJoin("property.buildingAddress", "buildingAddress")
->>>>>>> 90746359
       .leftJoin("property.units", "units")
       .leftJoin("units.unitType", "unitTypeRef")
       .groupBy("listings.id")

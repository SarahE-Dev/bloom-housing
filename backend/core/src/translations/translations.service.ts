--- conflicted
+++ resolved
@@ -40,21 +40,12 @@
 >(Translation) {
   public async getTranslationByLanguageAndJurisdictionOrDefaultEn(
     language: Language,
-<<<<<<< HEAD
-    jurisdictionId: string
-=======
     jurisdictionId: string | null
->>>>>>> 90746359
   ) {
     try {
       return await this.findOne({
         where: {
           language,
-<<<<<<< HEAD
-          jurisdiction: {
-            id: jurisdictionId,
-          },
-=======
           ...(jurisdictionId && {
             jurisdiction: {
               id: jurisdictionId,
@@ -63,7 +54,6 @@
           ...(!jurisdictionId && {
             jurisdiction: null,
           }),
->>>>>>> 90746359
         },
       })
     } catch (e) {
@@ -72,11 +62,6 @@
         return this.findOne({
           where: {
             language: Language.en,
-<<<<<<< HEAD
-            jurisdiction: {
-              id: jurisdictionId,
-            },
-=======
             ...(jurisdictionId && {
               jurisdiction: {
                 id: jurisdictionId,
@@ -85,7 +70,6 @@
             ...(!jurisdictionId && {
               jurisdiction: null,
             }),
->>>>>>> 90746359
           },
         })
       } else {

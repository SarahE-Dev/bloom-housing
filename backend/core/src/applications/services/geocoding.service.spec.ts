--- conflicted
+++ resolved
@@ -206,7 +206,7 @@
     ]
     it("should save the validated value as extraData", () => {
       const response = service.validateRadiusPreferences(
-        (preferences as unknown) as ApplicationMultiselectQuestion[],
+        preferences as unknown as ApplicationMultiselectQuestion[],
         listing as Listing
       )
       expect(response).toEqual([
@@ -247,11 +247,6 @@
         },
       ],
     }
-<<<<<<< HEAD
-    it("should save the validated value as extraData", async () => {
-      await service.validateRadiusPreferences(
-        application as unknown as Application,
-=======
     const preferenceAddress = { ...address, latitude: 38.89485, longitude: -77.04251 }
 
     const preference = {
@@ -271,8 +266,7 @@
     }
     it("should save the validated value as extraData for map layer", async () => {
       const response = await service.validateGeoLayerPreferences(
-        ([preference] as unknown) as ApplicationMultiselectQuestion[],
->>>>>>> 3c0a0759
+        [preference] as unknown as ApplicationMultiselectQuestion[],
         listing as Listing
       )
       expect(response).toEqual([
@@ -385,8 +379,8 @@
 
     it("should save all updated preferences", async () => {
       await service.validateGeocodingPreferences(
-        (application as unknown) as Application,
-        (listing as unknown) as Listing
+        application as unknown as Application,
+        listing as unknown as Listing
       )
 
       expect(applicationRepoUpdate).toBeCalledWith(

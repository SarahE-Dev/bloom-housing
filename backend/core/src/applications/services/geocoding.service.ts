import { FeatureCollection, point, polygons } from "@turf/helpers"
import buffer from "@turf/buffer"
import booleanPointInPolygon from "@turf/boolean-point-in-polygon"
import pointsWithinPolygon from "@turf/points-within-polygon"
import { InjectRepository } from "@nestjs/typeorm"
import { In, Repository } from "typeorm"
import { Address } from "../../shared/entities/address.entity"
import { Application } from "../entities/application.entity"
import { MapLayer } from "../../map-layers/entities/map-layer.entity"
import { Listing } from "../../listings/entities/listing.entity"
import { ValidationMethod } from "../../multiselect-question/types/validation-method-enum"
import { MultiselectOption } from "../../multiselect-question/types/multiselect-option"
import { ApplicationMultiselectQuestion } from "../entities/application-multiselect-question.entity"
import { ApplicationMultiselectQuestionOption } from "../types/application-multiselect-question-option"
import { InputType } from "../../shared/types/input-type"
import { GeocodingValues } from "../../shared/types/geocoding-values"

export class GeocodingService {
  constructor(
    @InjectRepository(Application) private readonly applicationRepository: Repository<Application>,
    @InjectRepository(MapLayer) private readonly mapLayerRepository: Repository<MapLayer>
  ) {}

  public async validateGeocodingPreferences(application: Application, listing: Listing) {
    let preferences = application.preferences
    preferences = this.validateRadiusPreferences(preferences, listing)
    preferences = await this.validateGeoLayerPreferences(preferences, listing)

    await this.applicationRepository.update({ id: application.id }, { preferences: preferences })
  }

  verifyRadius(
    preferenceAddress: Address,
    radius: number,
    listingAddress: Address
  ): GeocodingValues {
    try {
      if (preferenceAddress.latitude && preferenceAddress.longitude) {
        const preferencePoint = point([
          Number.parseFloat(preferenceAddress.longitude.toString()),
          Number.parseFloat(preferenceAddress.latitude.toString()),
        ])
        const listingPoint = point([
          Number.parseFloat(listingAddress.longitude.toString()),
          Number.parseFloat(listingAddress.latitude.toString()),
        ])
        const calculatedBuffer = buffer(listingPoint.geometry, radius, { units: "miles" })
        return booleanPointInPolygon(preferencePoint, calculatedBuffer)
          ? GeocodingValues.true
          : GeocodingValues.false
      }
    } catch (e) {
      console.log("error happened while calculating radius")
    }
    return GeocodingValues.unknown
  }

  verifyLayers(
    preferenceAddress: Address,
    featureCollectionLayers: FeatureCollection
  ): GeocodingValues {
    try {
      if (preferenceAddress.latitude && preferenceAddress.longitude) {
        const preferencePoint = point([
          Number.parseFloat(preferenceAddress.longitude.toString()),
          Number.parseFloat(preferenceAddress.latitude.toString()),
        ])

        // Convert the features to the format that turfjs wants
        const polygonsFromFeature = []
        featureCollectionLayers.features.forEach((feature) => {
          if (feature.geometry.type === "MultiPolygon" || feature.geometry.type === "Polygon") {
            feature.geometry.coordinates.forEach((coordinate) => {
              polygonsFromFeature.push(coordinate)
            })
          }
        })
        const layer = polygons(polygonsFromFeature)

        const points = pointsWithinPolygon(preferencePoint, layer)
        if (points && points.features?.length) {
          return GeocodingValues.true
        }

        return GeocodingValues.false
      }
    } catch (e) {
      console.log("e", e)
    }
    // If the geocoding value was not able to be verified we need to set it as "unknown"
    // in order to signify we are unable to automatically verify and manually checking will need to be done
    return GeocodingValues.unknown
  }

  /**
   * Checks if there are any preferences that have a validation method of radius, validates those preferences addresses,
   * and then adds the appropriate validation check field to those preferences
   *
   * @param preferences
   * @param listing
   * @returns the preferences with the geocoding verified field added to preferences that have validation method of radius
   */
  public validateRadiusPreferences(
    preferences: ApplicationMultiselectQuestion[],
    listing: Listing
  ): ApplicationMultiselectQuestion[] {
    // Get all radius preferences from the listing
    const radiusPreferenceOptions: MultiselectOption[] = listing.listingMultiselectQuestions.reduce(
      (options, multiselectQuestion) => {
        const newOptions = multiselectQuestion.multiselectQuestion.options?.filter(
          (option) => option.validationMethod === ValidationMethod.radius
        )
        return [...options, ...newOptions]
      },
      []
    )
    // If there are any radius preferences do the calculation and save the new preferences
    if (radiusPreferenceOptions.length) {
<<<<<<< HEAD
      const preferences: ApplicationMultiselectQuestion[] = application.preferences.map(
        (preference) => {
          const newPreferenceOptions: ApplicationMultiselectQuestionOption[] =
            preference.options.map((option) => {
              const addressData = option.extraData.find((data) => data.type === InputType.address)
              if (option.checked && addressData) {
                const foundOption = radiusPreferenceOptions.find(
                  (preferenceOption) => preferenceOption.text === option.key
=======
      const newPreferences: ApplicationMultiselectQuestion[] = preferences.map((preference) => {
        const newPreferenceOptions: ApplicationMultiselectQuestionOption[] = preference.options.map(
          (option) => {
            const addressData = option.extraData?.find((data) => data.type === InputType.address)
            if (option.checked && addressData) {
              const foundOption = radiusPreferenceOptions.find(
                (preferenceOption) => preferenceOption.text === option.key
              )
              if (foundOption) {
                const geocodingVerified = this.verifyRadius(
                  addressData.value as Address,
                  foundOption.radiusSize,
                  listing.buildingAddress
>>>>>>> 3c0a0759
                )
                return {
                  ...option,
                  extraData: [
                    ...option.extraData,
                    {
                      key: "geocodingVerified",
                      type: InputType.text,
                      value: geocodingVerified,
                    },
                  ],
                }
              }
<<<<<<< HEAD
              return option
            })
          return { ...preference, options: newPreferenceOptions }
=======
            }
            return option
          }
        )
        return { ...preference, options: newPreferenceOptions }
      })
      return newPreferences
    }
    return preferences
  }

  /**
   * Checks if there are any preferences that have a validation method of 'map', validates those preferences addresses,
   * and then adds the appropriate validation check field to those preferences
   *
   * @param preferences
   * @param listing
   * @returns all preferences on the application
   */
  public async validateGeoLayerPreferences(
    preferences: ApplicationMultiselectQuestion[],
    listing: Listing
  ): Promise<ApplicationMultiselectQuestion[]> {
    // Get all map layer preferences from the listing
    const mapPreferenceOptions: MultiselectOption[] = listing.listingMultiselectQuestions?.reduce(
      (options, multiselectQuestion) => {
        const newOptions = multiselectQuestion.multiselectQuestion?.options?.filter(
          (option) => option.validationMethod === ValidationMethod.map
        )
        return [...options, ...newOptions]
      },
      []
    )

    const preferencesOptions = (
      preference: ApplicationMultiselectQuestion,
      mapLayers: MapLayer[]
    ): ApplicationMultiselectQuestionOption[] => {
      const preferenceOptions = []
      preference.options.forEach((option) => {
        const addressData = option.extraData?.find((data) => data.type === InputType.address)
        if (option.checked && addressData) {
          const foundOption = mapPreferenceOptions.find(
            (preferenceOption) => preferenceOption.text === option.key
          )
          if (foundOption && foundOption.mapLayerId) {
            const layer = mapLayers.find((layer) => layer.id === foundOption.mapLayerId)
            const geocodingVerified = this.verifyLayers(
              addressData.value as Address,
              layer?.featureCollection
            )
            preferenceOptions.push({
              ...option,
              extraData: [
                ...option.extraData,
                {
                  key: "geocodingVerified",
                  type: InputType.text,
                  value: geocodingVerified,
                },
              ],
            })
            return
          }
>>>>>>> 3c0a0759
        }
        preferenceOptions.push(option)
      })
      return preferenceOptions
    }
    if (mapPreferenceOptions?.length) {
      const newPreferences = []
      const mapLayers = await this.mapLayerRepository.findBy({
        id: In(mapPreferenceOptions.map((option) => option.mapLayerId)),
      })
      preferences.forEach((preference) => {
        const newPreferenceOptions = preferencesOptions(preference, mapLayers)
        newPreferences.push({ ...preference, options: newPreferenceOptions })
      })
      return newPreferences
    }
    return preferences
  }
}<|MERGE_RESOLUTION|>--- conflicted
+++ resolved
@@ -116,16 +116,6 @@
     )
     // If there are any radius preferences do the calculation and save the new preferences
     if (radiusPreferenceOptions.length) {
-<<<<<<< HEAD
-      const preferences: ApplicationMultiselectQuestion[] = application.preferences.map(
-        (preference) => {
-          const newPreferenceOptions: ApplicationMultiselectQuestionOption[] =
-            preference.options.map((option) => {
-              const addressData = option.extraData.find((data) => data.type === InputType.address)
-              if (option.checked && addressData) {
-                const foundOption = radiusPreferenceOptions.find(
-                  (preferenceOption) => preferenceOption.text === option.key
-=======
       const newPreferences: ApplicationMultiselectQuestion[] = preferences.map((preference) => {
         const newPreferenceOptions: ApplicationMultiselectQuestionOption[] = preference.options.map(
           (option) => {
@@ -139,7 +129,6 @@
                   addressData.value as Address,
                   foundOption.radiusSize,
                   listing.buildingAddress
->>>>>>> 3c0a0759
                 )
                 return {
                   ...option,
@@ -153,11 +142,6 @@
                   ],
                 }
               }
-<<<<<<< HEAD
-              return option
-            })
-          return { ...preference, options: newPreferenceOptions }
-=======
             }
             return option
           }
@@ -222,7 +206,6 @@
             })
             return
           }
->>>>>>> 3c0a0759
         }
         preferenceOptions.push(option)
       })

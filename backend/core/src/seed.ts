import { SeederModule } from "./seeder/seeder.module"
import { NestFactory } from "@nestjs/core"
import yargs from "yargs"
import { UserService } from "./auth/services/user.service"
import { plainToClass } from "class-transformer"
import { Repository } from "typeorm"
import { getRepositoryToken } from "@nestjs/typeorm"
import { User } from "./auth/entities/user.entity"
import { makeNewApplication } from "./seeds/applications"
import { INestApplicationContext } from "@nestjs/common"
import { ListingDefaultSeed } from "./seeds/listings/listing-default-seed"
import {
  defaultLeasingAgents,
<<<<<<< HEAD
  getDisabilityOrMentalIlnessProgram,
=======
  getDisabilityOrMentalIllnessProgram,
>>>>>>> fe82f25d
  getHousingSituationProgram,
  getServedInMilitaryProgram,
  getTayProgram,
  getDisplaceePreference,
  getHopwaPreference,
  getLiveWorkPreference,
  getPbvPreference,
} from "./seeds/listings/shared"
import { ListingDefaultSanJoseSeed } from "./seeds/listings/listing-default-sanjose-seed"
import { Listing } from "./listings/entities/listing.entity"
import { ListingColiseumSeed } from "./seeds/listings/listing-coliseum-seed"
import { ListingDefaultOpenSoonSeed } from "./seeds/listings/listing-default-open-soon"
import { ListingDefaultOnePreferenceSeed } from "./seeds/listings/listing-default-one-preference-seed"
import { ListingDefaultNoPreferenceSeed } from "./seeds/listings/listing-default-no-preference-seed"
import { ListingTritonSeed, ListingTritonSeedDetroit } from "./seeds/listings/listing-triton-seed"
import { ListingDefaultBmrChartSeed } from "./seeds/listings/listing-default-bmr-chart-seed"
import { ApplicationMethodsService } from "./application-methods/application-methods.service"
import { ApplicationMethodType } from "./application-methods/types/application-method-type-enum"
import { AuthContext } from "./auth/types/auth-context"
import { ListingDefaultReservedSeed } from "./seeds/listings/listing-default-reserved-seed"
import { ListingDefaultFCFSSeed } from "./seeds/listings/listing-default-fcfs-seed"
import { UserRoles } from "./auth/entities/user-roles.entity"
import { ListingDefaultMultipleAMI } from "./seeds/listings/listing-default-multiple-ami"
import { ListingDefaultMultipleAMIAndPercentages } from "./seeds/listings/listing-default-multiple-ami-and-percentages"
import { ListingDefaultMissingAMI } from "./seeds/listings/listing-default-missing-ami"
import { AmiChartDefaultSeed } from "./seeds/ami-charts/default-ami-chart"
import { createJurisdictions } from "./seeds/jurisdictions"
import { Jurisdiction } from "./jurisdictions/entities/jurisdiction.entity"
import { UserCreateDto } from "./auth/dto/user-create.dto"
import { UnitTypesService } from "./unit-types/unit-types.service"
import { Preference } from "./preferences/entities/preference.entity"
import { Program } from "./program/entities/program.entity"
import { AmiDefaultMissingAMI } from "./seeds/ami-charts/missing-household-ami-levels"
import { AmiDefaultTriton } from "./seeds/ami-charts/triton-ami-chart"
import { AmiDefaultTritonDetroit } from "./seeds/ami-charts/triton-ami-chart-detroit"
import { AmiDefaultSanJose } from "./seeds/ami-charts/default-ami-chart-san-jose"
import { AmiDefaultSanMateo } from "./seeds/ami-charts/default-ami-chart-san-mateo"

const argv = yargs.scriptName("seed").options({
  test: { type: "boolean", default: false },
}).argv

// Note: if changing this list of seeds, you must also change the
// number in listings.e2e-spec.ts.
// eslint-disable-next-line @typescript-eslint/no-explicit-any
const listingSeeds: any[] = [
  ListingDefaultSeed,
  ListingColiseumSeed,
  ListingDefaultOpenSoonSeed,
  ListingDefaultOnePreferenceSeed,
  ListingDefaultNoPreferenceSeed,
  ListingDefaultBmrChartSeed,
  ListingTritonSeed,
  ListingDefaultReservedSeed,
  ListingDefaultFCFSSeed,
  ListingDefaultMultipleAMI,
  ListingDefaultMultipleAMIAndPercentages,
  ListingDefaultMissingAMI,
  ListingDefaultSanJoseSeed,
  ListingTritonSeedDetroit,
]

const amiSeeds: any[] = [
  AmiChartDefaultSeed,
  AmiDefaultMissingAMI,
  AmiDefaultTriton,
  AmiDefaultTritonDetroit,
  AmiDefaultSanJose,
  AmiDefaultSanMateo,
]

export function getSeedListingsCount() {
  return listingSeeds.length
}

export async function createLeasingAgents(
  app: INestApplicationContext,
  rolesRepo: Repository<UserRoles>,
  jurisdictions: Jurisdiction[]
) {
  const usersService = await app.resolve<UserService>(UserService)
  const leasingAgents = await Promise.all(
    defaultLeasingAgents.map(
      async (leasingAgent) =>
        await usersService.createPublicUser(
          plainToClass(UserCreateDto, {
            ...leasingAgent,
            jurisdictions: [jurisdictions[0]],
          }),
          new AuthContext(null)
        )
    )
  )
  await Promise.all([
    leasingAgents.map(async (agent: User) => {
      const roles: UserRoles = { user: agent, isPartner: true }
      await rolesRepo.save(roles)
      await usersService.confirm({ token: agent.confirmationToken })
    }),
  ])
  return leasingAgents
}

export async function createPreferences(
  app: INestApplicationContext,
  jurisdictions: Jurisdiction[]
) {
  const preferencesRepository = app.get<Repository<Preference>>(getRepositoryToken(Preference))
  const preferencesToSave = []

  jurisdictions.forEach((jurisdiction) => {
    preferencesToSave.push(
      getLiveWorkPreference(jurisdiction.name),
      getPbvPreference(jurisdiction.name),
      getHopwaPreference(jurisdiction.name),
      getDisplaceePreference(jurisdiction.name)
    )
  })

  const preferences = await preferencesRepository.save(preferencesToSave)

  for (const jurisdiction of jurisdictions) {
    jurisdiction.preferences = preferences.filter((preference) => {
      const jurisdictionName = preference.title.split("-").pop()
      return jurisdictionName === ` ${jurisdiction.name}`
    })
  }
  const jurisdictionsRepository = app.get<Repository<Jurisdiction>>(
    getRepositoryToken(Jurisdiction)
  )
  await jurisdictionsRepository.save(jurisdictions)
  return preferences
}

export async function createPrograms(app: INestApplicationContext, jurisdictions: Jurisdiction[]) {
  const programsRepository = app.get<Repository<Program>>(getRepositoryToken(Program))
  const programs = await programsRepository.save([
    getServedInMilitaryProgram(),
    getTayProgram(),
<<<<<<< HEAD
    getDisabilityOrMentalIlnessProgram(),
=======
    getDisabilityOrMentalIllnessProgram(),
>>>>>>> fe82f25d
    getHousingSituationProgram(),
  ])

  for (const jurisdiction of jurisdictions) {
    jurisdiction.programs = programs
  }
  const jurisdictionsRepository = app.get<Repository<Jurisdiction>>(
    getRepositoryToken(Jurisdiction)
  )
  await jurisdictionsRepository.save(jurisdictions)

  return programs
}

const seedAmiCharts = async (app: INestApplicationContext) => {
  const allSeeds = amiSeeds.map((amiSeed) => app.get<AmiChartDefaultSeed>(amiSeed))
  const amiCharts = []
  for (const chart of allSeeds) {
    const amiChart = await chart.seed()
    amiCharts.push(amiChart)
  }
  return amiCharts
}

const seedListings = async (
  app: INestApplicationContext,
  rolesRepo: Repository<UserRoles>,
  jurisdictions: Jurisdiction[]
) => {
  const seeds = []
  const leasingAgents = await createLeasingAgents(app, rolesRepo, jurisdictions)
  await createPreferences(app, jurisdictions)
  const allSeeds = listingSeeds.map((listingSeed) => app.get<ListingDefaultSeed>(listingSeed))
  const listingRepository = app.get<Repository<Listing>>(getRepositoryToken(Listing))
  const applicationMethodsService = await app.resolve<ApplicationMethodsService>(
    ApplicationMethodsService
  )

  for (const [index, listingSeed] of allSeeds.entries()) {
    const everyOtherAgent = index % 2 ? leasingAgents[0] : leasingAgents[1]
    const listing: Listing & { jurisdictionName?: string } = await listingSeed.seed()
    // set jurisdiction based off of the name provided on the seed
    listing.jurisdiction = jurisdictions.find(
      (jurisdiction) => jurisdiction.name === listing.jurisdictionName
    )
    listing.leasingAgents = [everyOtherAgent]
    const applicationMethods = await applicationMethodsService.create({
      type: ApplicationMethodType.Internal,
      acceptsPostmarkedApplications: false,
      externalReference: "",
      label: "Label",
      paperApplications: [],
      listing,
    })
    listing.applicationMethods = [applicationMethods]
    await listingRepository.save(listing)

    seeds.push(listing)
  }

  return seeds
}

async function seed() {
  const app = await NestFactory.create(SeederModule.forRoot({ test: argv.test }))
  // Starts listening for shutdown hooks
  app.enableShutdownHooks()
  const userService = await app.resolve<UserService>(UserService)

  const userRepo = app.get<Repository<User>>(getRepositoryToken(User))
  const rolesRepo = app.get<Repository<UserRoles>>(getRepositoryToken(UserRoles))
  const jurisdictions = await createJurisdictions(app)
  await createPrograms(app, jurisdictions)
  await seedAmiCharts(app)
  const listings = await seedListings(app, rolesRepo, jurisdictions)

  const user1 = await userService.createPublicUser(
    plainToClass(UserCreateDto, {
      email: "test@example.com",
      emailConfirmation: "test@example.com",
      firstName: "First",
      middleName: "Mid",
      lastName: "Last",
      dob: new Date(),
      password: "abcdef",
      passwordConfirmation: "abcdef",
      jurisdictions: [jurisdictions[0]],
    }),
    new AuthContext(null)
  )
  await userService.confirm({ token: user1.confirmationToken })

  const user2 = await userService.createPublicUser(
    plainToClass(UserCreateDto, {
      email: "test2@example.com",
      emailConfirmation: "test2@example.com",
      firstName: "Second",
      middleName: "Mid",
      lastName: "Last",
      dob: new Date(),
      password: "ghijkl",
      passwordConfirmation: "ghijkl",
      jurisdictions: [jurisdictions[0]],
    }),
    new AuthContext(null)
  )
  await userService.confirm({ token: user2.confirmationToken })

  const admin = await userService.createPublicUser(
    plainToClass(UserCreateDto, {
      email: "admin@example.com",
      emailConfirmation: "admin@example.com",
      firstName: "Second",
      middleName: "Mid",
      lastName: "Last",
      dob: new Date(),
      password: "abcdef",
      passwordConfirmation: "abcdef",
      jurisdictions,
    }),
    new AuthContext(null)
  )

  const unitTypesService = await app.resolve<UnitTypesService>(UnitTypesService)

  const unitTypes = await unitTypesService.list()

  for (let i = 0; i < 10; i++) {
    for (const listing of listings) {
      await Promise.all([
        await makeNewApplication(app, listing, unitTypes, user1),
        await makeNewApplication(app, listing, unitTypes, user2),
      ])
    }
  }

  await userRepo.save(admin)
  const roles: UserRoles = { user: admin, isPartner: true, isAdmin: true }
  await rolesRepo.save(roles)

  await userService.confirm({ token: admin.confirmationToken })
  await app.close()
}

void seed()<|MERGE_RESOLUTION|>--- conflicted
+++ resolved
@@ -11,11 +11,7 @@
 import { ListingDefaultSeed } from "./seeds/listings/listing-default-seed"
 import {
   defaultLeasingAgents,
-<<<<<<< HEAD
-  getDisabilityOrMentalIlnessProgram,
-=======
   getDisabilityOrMentalIllnessProgram,
->>>>>>> fe82f25d
   getHousingSituationProgram,
   getServedInMilitaryProgram,
   getTayProgram,
@@ -155,11 +151,7 @@
   const programs = await programsRepository.save([
     getServedInMilitaryProgram(),
     getTayProgram(),
-<<<<<<< HEAD
-    getDisabilityOrMentalIlnessProgram(),
-=======
     getDisabilityOrMentalIllnessProgram(),
->>>>>>> fe82f25d
     getHousingSituationProgram(),
   ])
 

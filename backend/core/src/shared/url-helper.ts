--- conflicted
+++ resolved
@@ -23,15 +23,10 @@
 export const listingUrlSlug = (listing: Listing): string => {
   const { name } = listing
 
-<<<<<<< HEAD
-  const { city, street, state } = listing?.property?.buildingAddress
-  return formatUrlSlug([name, street, city, state].join(" "))
-=======
   if (listing?.property?.buildingAddress) {
     const { city, street, state } = listing?.property?.buildingAddress
     return formatUrlSlug([name, street, city, state].join(" "))
   } else {
     return formatUrlSlug(name)
   }
->>>>>>> 90746359
 }
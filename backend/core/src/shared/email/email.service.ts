--- conflicted
+++ resolved
@@ -42,10 +42,6 @@
     const language = user.language || Language.en
     const jurisdiction = await this.jurisdictionResolverService.getJurisdiction()
     void (await this.loadTranslations(jurisdiction, language))
-<<<<<<< HEAD
-    const confirmationUrl = `${appUrl}?token=${user.confirmationToken}`
-=======
->>>>>>> 90746359
     if (this.configService.get<string>("NODE_ENV") === "production") {
       Logger.log(
         `Preparing to send a welcome email to ${user.email} from ${this.configService.get<string>(
@@ -135,17 +131,10 @@
     )
   }
 
-<<<<<<< HEAD
-  private async loadTranslations(jurisdction: Jurisdiction, language: Language) {
-    const translation = await this.translationService.getTranslationByLanguageAndJurisdictionOrDefaultEn(
-      language,
-      jurisdction.id
-=======
   private async loadTranslations(jurisdiction: Jurisdiction | null, language: Language) {
     const translation = await this.translationService.getTranslationByLanguageAndJurisdictionOrDefaultEn(
       language,
       jurisdiction ? jurisdiction.id : null
->>>>>>> 90746359
     )
     this.polyglot.replace(translation.translations)
   }

--- conflicted
+++ resolved
@@ -42,7 +42,6 @@
     return null
   }
   const showUnitType = units[0].bmrProgramChart
-<<<<<<< HEAD
 
   type ChartAndPercentage = {
     percentage: number
@@ -81,53 +80,14 @@
   ]
   const hmiRows = [] as AnyDict[]
 
-=======
-
-  type ChartAndPercentage = {
-    percentage: number
-    chart: AmiChart
-  }
-
-  // All unique AMI percentages across all units
-  const allPercentages: number[] = [
-    ...new Set(
-      units.filter((item) => item != null).map((unit) => parseInt(unit.amiPercentage, 10))
-    ),
-  ].sort(function (a, b) {
-    return a - b
-  })
-
-  // All unique combinations of an AMI percentage and an AMI chart across all units
-  const uniquePercentageChartSet: ChartAndPercentage[] = [
-    ...new Set(
-      units
-        .map((unit) => {
-          return { percentage: parseInt(unit.amiPercentage, 10), chart: unit.amiChart }
-        })
-        .map((item) => JSON.stringify(item))
-    ),
-  ].map((uniqueSetString) => JSON.parse(uniqueSetString))
-
-  const hmiHeaders = {
-    sizeColumn: showUnitType ? "t.unitType" : "listings.householdSize",
-  } as AnyDict
-  const bmrHeaders = ["Studio", "1 BR", "2 BR", "3 BR", "4 BR"]
-  const hmiRows = [] as AnyDict[]
-
->>>>>>> 15d53d01
   // 1. If there are multiple AMI levels, show each AMI level (max income per
   //    year only) for each size (number of cols = the size col + # ami levels)
   // 2. If there is only one AMI level, show max income per month and per
   //    year for each size (number of cols = the size col + 2 for each income style)
   if (allPercentages.length > 1) {
     allPercentages.forEach((percent) => {
-<<<<<<< HEAD
       // Pass translation with its respective argument with format `key*argumentName:argumentValue`
       hmiHeaders[`ami${percent}`] = `listings.percentAMIUnit*percent:${percent}`
-=======
-      // Pass translation with its respective argument with format `key,argumentName:argumentValue`
-      hmiHeaders[`ami${percent}`] = `listings.percentAMIUnit,percent:${percent}`
->>>>>>> 15d53d01
     })
   } else {
     hmiHeaders["maxIncomeMonth"] = "listings.maxIncomeMonth"
@@ -146,7 +106,6 @@
 
   const getYearlyRangeValue = (incomeRange: MinMaxCurrency) => {
     return incomeRange.min === incomeRange.max
-<<<<<<< HEAD
       ? `listings.annualIncome*income:${incomeRange.min}`
       : `listings.annualIncomeRange*from:${incomeRange.min}*to:${incomeRange.max}`
   }
@@ -161,18 +120,7 @@
     return incomeRange.min === incomeRange.max
       ? `listings.monthlyIncome*income:${incomeMin}`
       : `listings.monthlyIncomeRange*from:${incomeMin}*to:${incomeMax}`
-=======
-      ? incomeRange.min
-      : `${incomeRange.min} - ${incomeRange.max}`
-  }
-
-  const getMonthlyRangeValue = (incomeRange: MinMaxCurrency) => {
-    return incomeRange.min === incomeRange.max
-      ? usd.format(parseFloat(incomeRange.min.replace(/[^0-9.-]+/g, "")) / 12)
-      : `${usd.format(parseFloat(incomeRange.min.replace(/[^0-9.-]+/g, "")) / 12)} - ${usd.format(
-          parseFloat(incomeRange.max.replace(/[^0-9.-]+/g, "")) / 12
-        )}`
->>>>>>> 15d53d01
+
   }
 
   // Build row data by household size

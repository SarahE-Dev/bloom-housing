import { ListingSeedType, PropertySeedType, UnitSeedType } from "./listings"
import {
  getDate,
  getDefaultAmiChart,
  getDefaultAssets,
  getHopwaPreference,
  getLiveWorkPreference,
  getPbvPreference,
  PriorityTypes,
} from "./shared"
import { AmiChart } from "../../ami-charts/entities/ami-chart.entity"
import { CSVFormattingType } from "../../csv/types/csv-formatting-type-enum"
import { ListingStatus } from "../../listings/types/listing-status-enum"
import { Listing } from "../../listings/entities/listing.entity"
import { BaseEntity, DeepPartial } from "typeorm"
import { ListingDefaultSeed } from "./listing-default-seed"
import { UnitStatus } from "../../units/types/unit-status-enum"
import { ListingReviewOrder } from "../../listings/types/listing-review-order-enum"
import { CountyCode } from "../../shared/types/county-code"
<<<<<<< HEAD
=======
import { UnitCreateDto } from "../../units/dto/unit-create.dto"
>>>>>>> 90746359

const coliseumProperty: PropertySeedType = {
  accessibility:
    "Fifteen (15) units are designed for residents with mobility impairments per HUD/U.F.A.S. guidelines with one (1) of these units further designed for residents with auditory or visual impairments.  There are two (2) additional units with features for those with auditory or visual impairments.  All the other units are adaptable. Accessible features in the property include: * 36” wide entries and doorways * Kitchens built to the accessibility standards of the California Building Code, including appliance controls and switch outlets within reach, and work surfaces and storage at accessible heights * Bathrooms built to the accessibility standards of the California Building Code, including grab bars, flexible shower spray hose, switch outlets within reach, and in-tub seats. * Closet rods and shelves at mobility height. * Window blinds/shades able to be used without grasping or twisting * Units for the Hearing & Visually Impaired will have a horn & strobe for fire alarm and a flashing light doorbell. The 44 non-ADA units are built to Adaptable standards.",
  amenities: "Community room, bike parking, courtyard off the community room, 2nd floor courtyard.",
  buildingAddress: {
    county: "Alameda",
    city: "Oakland",
    street: "3300 Hawley Street",
    zipCode: "94621",
    state: "CA",
    latitude: 37.7549632,
    longitude: -122.1968792,
  },
  buildingTotalUnits: 58,
  developer: "Resources for Community Development",
  neighborhood: "Coliseum",
  petPolicy: "Permitted",
  servicesOffered:
    "Residential supportive services are provided to all residents on a volunteer basis.",
  smokingPolicy: "No Smoking",
  unitAmenities: null,
  unitsAvailable: 46,
  yearBuilt: 2021,
}
const coliseumUnits: Array<UnitSeedType> = [
  {
    amiChart: getDefaultAmiChart() as AmiChart,
    amiPercentage: "30",
    annualIncomeMax: "36990",
    annualIncomeMin: "0",
    bmrProgramChart: false,
    floor: 1,
    maxOccupancy: 3,
    minOccupancy: 1,
    monthlyIncomeMin: "0",
    monthlyRent: null,
    monthlyRentAsPercentOfIncome: "30",
    numBathrooms: 1,
    numBedrooms: 1,
    number: null,
    sqFeet: "486",
    status: UnitStatus.available,
  },
  {
    amiChart: getDefaultAmiChart() as AmiChart,
    amiPercentage: "30",
    annualIncomeMax: "36990",
    annualIncomeMin: "0",
    bmrProgramChart: false,
    floor: 1,
    maxOccupancy: 3,
    minOccupancy: 1,
    monthlyIncomeMin: "0",
    monthlyRent: null,
    monthlyRentAsPercentOfIncome: "30",
    numBathrooms: 1,
    numBedrooms: 1,
    number: null,
    sqFeet: "491",
    status: UnitStatus.available,
  },
  {
    amiChart: getDefaultAmiChart() as AmiChart,
    amiPercentage: "30",
    annualIncomeMax: "36990",
    annualIncomeMin: "0",
    bmrProgramChart: false,
    floor: 1,
    maxOccupancy: 3,
    minOccupancy: 1,
    monthlyIncomeMin: "0",
    monthlyRent: null,
    monthlyRentAsPercentOfIncome: "30",
    numBathrooms: 1,
    numBedrooms: 1,
    number: null,
    sqFeet: "491",
    status: UnitStatus.available,
  },
  {
    amiChart: getDefaultAmiChart() as AmiChart,
    amiPercentage: "50",
    annualIncomeMax: "61650",
    annualIncomeMin: "38520",
    bmrProgramChart: false,
    floor: 1,
    maxOccupancy: 3,
    minOccupancy: 1,
    monthlyIncomeMin: "3210",
    monthlyRent: "1284",
    monthlyRentAsPercentOfIncome: null,
    numBathrooms: 1,
    numBedrooms: 1,
    number: null,
    sqFeet: "491",
    status: UnitStatus.available,
  },
  {
    amiChart: getDefaultAmiChart() as AmiChart,
    amiPercentage: "30",
    annualIncomeMax: "44400",
    annualIncomeMin: "0",
    bmrProgramChart: false,
    floor: 1,
    maxOccupancy: 4,
    minOccupancy: 2,
    monthlyIncomeMin: "0",
    monthlyRent: null,
    monthlyRentAsPercentOfIncome: "30",
    numBathrooms: 1,
    numBedrooms: 2,
    number: null,
    sqFeet: "748",
    status: UnitStatus.available,
  },
  {
    amiChart: getDefaultAmiChart() as AmiChart,
    amiPercentage: "30",
    annualIncomeMax: "44400",
    annualIncomeMin: "0",
    bmrProgramChart: false,
    floor: 1,
    maxOccupancy: 4,
    minOccupancy: 2,
    monthlyIncomeMin: "0",
    monthlyRent: null,
    monthlyRentAsPercentOfIncome: "30",
    numBathrooms: 1,
    numBedrooms: 2,
    number: null,
    sqFeet: "785",
    status: UnitStatus.available,
  },
  {
    amiChart: getDefaultAmiChart() as AmiChart,
    amiPercentage: "30",
    annualIncomeMax: "44400",
    annualIncomeMin: "0",
    bmrProgramChart: false,
    floor: 1,
    maxOccupancy: 4,
    minOccupancy: 2,
    monthlyIncomeMin: "0",
    monthlyRent: null,
    monthlyRentAsPercentOfIncome: "30",
    numBathrooms: 1,
    numBedrooms: 2,
    number: null,
    sqFeet: "785",
    status: UnitStatus.available,
  },
  {
    amiChart: getDefaultAmiChart() as AmiChart,
    amiPercentage: "30",
    annualIncomeMax: "44400",
    annualIncomeMin: "0",
    bmrProgramChart: false,
    floor: 1,
    maxOccupancy: 4,
    minOccupancy: 2,
    monthlyIncomeMin: "0",
    monthlyRent: null,
    monthlyRentAsPercentOfIncome: "30",
    numBathrooms: 1,
    numBedrooms: 2,
    number: null,
    sqFeet: "785",
    status: UnitStatus.available,
  },
  {
    amiChart: getDefaultAmiChart() as AmiChart,
    amiPercentage: "30",
    annualIncomeMax: "44400",
    annualIncomeMin: "0",
    bmrProgramChart: false,
    floor: 1,
    maxOccupancy: 4,
    minOccupancy: 2,
    monthlyIncomeMin: "0",
    monthlyRent: null,
    monthlyRentAsPercentOfIncome: "30",
    numBathrooms: 1,
    numBedrooms: 2,
    number: null,
    sqFeet: "785",
    status: UnitStatus.available,
  },
  {
    amiChart: getDefaultAmiChart() as AmiChart,
    amiPercentage: "30",
    annualIncomeMax: "44400",
    annualIncomeMin: "0",
    bmrProgramChart: false,
    floor: 1,
    maxOccupancy: 4,
    minOccupancy: 2,
    monthlyIncomeMin: "0",
    monthlyRent: null,
    monthlyRentAsPercentOfIncome: "30",
    numBathrooms: 1,
    numBedrooms: 2,
    number: null,
    sqFeet: "785",
    status: UnitStatus.available,
  },
  {
    amiChart: getDefaultAmiChart() as AmiChart,
    amiPercentage: "30",
    annualIncomeMax: "44400",
    annualIncomeMin: "0",
    bmrProgramChart: false,
    floor: 1,
    maxOccupancy: 4,
    minOccupancy: 2,
    monthlyIncomeMin: "0",
    monthlyRent: null,
    monthlyRentAsPercentOfIncome: "30",
    numBathrooms: 1,
    numBedrooms: 2,
    number: null,
    sqFeet: "785",
    status: UnitStatus.available,
  },
  {
    amiChart: getDefaultAmiChart() as AmiChart,
    amiPercentage: "30",
    annualIncomeMax: "44400",
    annualIncomeMin: "0",
    bmrProgramChart: false,
    floor: 1,
    maxOccupancy: 4,
    minOccupancy: 2,
    monthlyIncomeMin: "0",
    monthlyRent: null,
    monthlyRentAsPercentOfIncome: "30",
    numBathrooms: 1,
    numBedrooms: 2,
    number: null,
    sqFeet: "785",
    status: UnitStatus.available,
  },
  {
    amiChart: getDefaultAmiChart() as AmiChart,
    amiPercentage: "30",
    annualIncomeMax: "44400",
    annualIncomeMin: "0",
    bmrProgramChart: false,
    floor: 1,
    maxOccupancy: 4,
    minOccupancy: 2,
    monthlyIncomeMin: "0",
    monthlyRent: null,
    monthlyRentAsPercentOfIncome: "30",
    numBathrooms: 1,
    numBedrooms: 2,
    number: null,
    sqFeet: "785",
    status: UnitStatus.available,
  },
  {
    amiChart: getDefaultAmiChart() as AmiChart,
    amiPercentage: "30",
    annualIncomeMax: "44400",
    annualIncomeMin: "0",
    bmrProgramChart: false,
    floor: 1,
    maxOccupancy: 4,
    minOccupancy: 2,
    monthlyIncomeMin: "0",
    monthlyRent: null,
    monthlyRentAsPercentOfIncome: "30",
    numBathrooms: 1,
    numBedrooms: 2,
    number: null,
    sqFeet: "785",
    status: UnitStatus.available,
  },
  {
    amiChart: getDefaultAmiChart() as AmiChart,
    amiPercentage: "45",
    annualIncomeMax: "66600",
    annualIncomeMin: "41616",
    bmrProgramChart: false,
    floor: 1,
    maxOccupancy: 5,
    minOccupancy: 2,
    monthlyIncomeMin: "3468",
    monthlyRent: "1387",
    monthlyRentAsPercentOfIncome: null,
    numBathrooms: 1,
    numBedrooms: 2,
    number: null,
    sqFeet: "748",
    status: UnitStatus.available,
  },
  {
    amiChart: getDefaultAmiChart() as AmiChart,
    amiPercentage: "45",
    annualIncomeMax: "66600",
    annualIncomeMin: "41616",
    bmrProgramChart: false,
    floor: 1,
    maxOccupancy: 5,
    minOccupancy: 2,
    monthlyIncomeMin: "3468",
    monthlyRent: "1387",
    monthlyRentAsPercentOfIncome: null,
    numBathrooms: 1,
    numBedrooms: 2,
    number: null,
    sqFeet: "748",
    status: UnitStatus.available,
  },
  {
    amiChart: getDefaultAmiChart() as AmiChart,
    amiPercentage: "50",
    annualIncomeMax: "74000",
    annualIncomeMin: "46236",
    bmrProgramChart: false,
    floor: 1,
    maxOccupancy: 5,
    minOccupancy: 2,
    monthlyIncomeMin: "3853",
    monthlyRent: "1541",
    monthlyRentAsPercentOfIncome: null,
    numBathrooms: 1,
    numBedrooms: 2,
    number: null,
    sqFeet: "748",
    status: UnitStatus.available,
  },
  {
    amiChart: getDefaultAmiChart() as AmiChart,
    amiPercentage: "50",
    annualIncomeMax: "74000",
    annualIncomeMin: "46236",
    bmrProgramChart: false,
    floor: 1,
    maxOccupancy: 5,
    minOccupancy: 2,
    monthlyIncomeMin: "3853",
    monthlyRent: "1541",
    monthlyRentAsPercentOfIncome: null,
    numBathrooms: 1,
    numBedrooms: 2,
    number: null,
    sqFeet: "748",
    status: UnitStatus.available,
  },
  {
    amiChart: getDefaultAmiChart() as AmiChart,
    amiPercentage: "50",
    annualIncomeMax: "74000",
    annualIncomeMin: "46236",
    bmrProgramChart: false,
    floor: 1,
    maxOccupancy: 5,
    minOccupancy: 2,
    monthlyIncomeMin: "3853",
    monthlyRent: "1541",
    monthlyRentAsPercentOfIncome: null,
    numBathrooms: 1,
    numBedrooms: 2,
    number: null,
    sqFeet: "748",
    status: UnitStatus.available,
  },
  {
    amiChart: getDefaultAmiChart() as AmiChart,
    amiPercentage: "50",
    annualIncomeMax: "74000",
    annualIncomeMin: "46236",
    bmrProgramChart: false,
    floor: 1,
    maxOccupancy: 5,
    minOccupancy: 2,
    monthlyIncomeMin: "3853",
    monthlyRent: "1541",
    monthlyRentAsPercentOfIncome: null,
    numBathrooms: 1,
    numBedrooms: 2,
    number: null,
    sqFeet: "748",
    status: UnitStatus.available,
  },
  {
    amiChart: getDefaultAmiChart() as AmiChart,
    amiPercentage: "50",
    annualIncomeMax: "74000",
    annualIncomeMin: "46236",
    bmrProgramChart: false,
    floor: 1,
    maxOccupancy: 5,
    minOccupancy: 2,
    monthlyIncomeMin: "3853",
    monthlyRent: "1541",
    monthlyRentAsPercentOfIncome: null,
    numBathrooms: 1,
    numBedrooms: 2,
    number: null,
    sqFeet: "748",
    status: UnitStatus.available,
  },
  {
    amiChart: getDefaultAmiChart() as AmiChart,
    amiPercentage: "50",
    annualIncomeMax: "74000",
    annualIncomeMin: "46236",
    bmrProgramChart: false,
    floor: 1,
    maxOccupancy: 5,
    minOccupancy: 2,
    monthlyIncomeMin: "3853",
    monthlyRent: "1541",
    monthlyRentAsPercentOfIncome: null,
    numBathrooms: 1,
    numBedrooms: 2,
    number: null,
    sqFeet: "748",
    status: UnitStatus.available,
  },
  {
    amiChart: getDefaultAmiChart() as AmiChart,
    amiPercentage: "50",
    annualIncomeMax: "74000",
    annualIncomeMin: "46236",
    bmrProgramChart: false,
    floor: 1,
    maxOccupancy: 5,
    minOccupancy: 2,
    monthlyIncomeMin: "3853",
    monthlyRent: "1541",
    monthlyRentAsPercentOfIncome: null,
    numBathrooms: 1,
    numBedrooms: 2,
    number: null,
    sqFeet: "748",
    status: UnitStatus.available,
  },
  {
    amiChart: getDefaultAmiChart() as AmiChart,
    amiPercentage: "50",
    annualIncomeMax: "74000",
    annualIncomeMin: "46236",
    bmrProgramChart: false,
    floor: 1,
    maxOccupancy: 5,
    minOccupancy: 2,
    monthlyIncomeMin: "3853",
    monthlyRent: "1541",
    monthlyRentAsPercentOfIncome: null,
    numBathrooms: 1,
    numBedrooms: 2,
    number: null,
    sqFeet: "748",
    status: UnitStatus.available,
  },
  {
    amiChart: getDefaultAmiChart() as AmiChart,
    amiPercentage: "50",
    annualIncomeMax: "74000",
    annualIncomeMin: "46236",
    bmrProgramChart: false,
    floor: 1,
    maxOccupancy: 5,
    minOccupancy: 2,
    monthlyIncomeMin: "3853",
    monthlyRent: "1541",
    monthlyRentAsPercentOfIncome: null,
    numBathrooms: 1,
    numBedrooms: 2,
    number: null,
    sqFeet: "748",
    status: UnitStatus.available,
  },
  {
    amiChart: getDefaultAmiChart() as AmiChart,
    amiPercentage: "50",
    annualIncomeMax: "74000",
    annualIncomeMin: "46236",
    bmrProgramChart: false,
    floor: 1,
    maxOccupancy: 5,
    minOccupancy: 2,
    monthlyIncomeMin: "3853",
    monthlyRent: "1541",
    monthlyRentAsPercentOfIncome: null,
    numBathrooms: 1,
    numBedrooms: 2,
    number: null,
    sqFeet: "748",
    status: UnitStatus.available,
  },
  {
    amiChart: getDefaultAmiChart() as AmiChart,
    amiPercentage: "50",
    annualIncomeMax: "74000",
    annualIncomeMin: "46236",
    bmrProgramChart: false,
    floor: 1,
    maxOccupancy: 5,
    minOccupancy: 2,
    monthlyIncomeMin: "3853",
    monthlyRent: "1541",
    monthlyRentAsPercentOfIncome: null,
    numBathrooms: 1,
    numBedrooms: 2,
    number: null,
    sqFeet: "748",
    status: UnitStatus.available,
  },
  {
    amiChart: getDefaultAmiChart() as AmiChart,
    amiPercentage: "20",
    annualIncomeMax: "31800",
    annualIncomeMin: "0",
    bmrProgramChart: false,
    floor: 2,
    maxOccupancy: 6,
    minOccupancy: 4,
    monthlyIncomeMin: "0",
    monthlyRent: null,
    monthlyRentAsPercentOfIncome: "30",
    numBathrooms: 2,
    numBedrooms: 3,
    number: null,
    sqFeet: "1029",
    status: UnitStatus.available,
  },
  {
    amiChart: getDefaultAmiChart() as AmiChart,
    amiPercentage: "20",
    annualIncomeMax: "31800",
    annualIncomeMin: "0",
    bmrProgramChart: false,
    floor: 6,
    maxOccupancy: 6,
    minOccupancy: 4,
    monthlyIncomeMin: "0",
    monthlyRent: null,
    monthlyRentAsPercentOfIncome: "30",
    numBathrooms: 2,
    numBedrooms: 3,
    number: null,
    sqFeet: "1080",
    status: UnitStatus.available,
  },
  {
    amiChart: getDefaultAmiChart() as AmiChart,
    amiPercentage: "20",
    annualIncomeMax: "31800",
    annualIncomeMin: "0",
    bmrProgramChart: false,
    floor: 2,
    maxOccupancy: 6,
    minOccupancy: 4,
    monthlyIncomeMin: "0",
    monthlyRent: null,
    monthlyRentAsPercentOfIncome: "30",
    numBathrooms: 2,
    numBedrooms: 3,
    number: null,
    sqFeet: "1029",
    status: UnitStatus.available,
  },
  {
    amiChart: getDefaultAmiChart() as AmiChart,
    amiPercentage: "45",
    annualIncomeMax: "71550",
    annualIncomeMin: "0",
    bmrProgramChart: false,
    floor: 2,
    maxOccupancy: 6,
    minOccupancy: 4,
    monthlyIncomeMin: "0",
    monthlyRent: null,
    monthlyRentAsPercentOfIncome: "30",
    numBathrooms: 2,
    numBedrooms: 3,
    number: null,
    sqFeet: "1029",
    status: UnitStatus.available,
  },
  {
    amiChart: getDefaultAmiChart() as AmiChart,
    amiPercentage: "45",
    annualIncomeMax: "71550",
    annualIncomeMin: "0",
    bmrProgramChart: false,
    floor: 2,
    maxOccupancy: 6,
    minOccupancy: 4,
    monthlyIncomeMin: "0",
    monthlyRent: null,
    monthlyRentAsPercentOfIncome: "30",
    numBathrooms: 2,
    numBedrooms: 3,
    number: null,
    sqFeet: "1029",
    status: UnitStatus.available,
  },
  {
    amiChart: getDefaultAmiChart() as AmiChart,
    amiPercentage: "45",
    annualIncomeMax: "71550",
    annualIncomeMin: "0",
    bmrProgramChart: false,
    floor: 2,
    maxOccupancy: 6,
    minOccupancy: 4,
    monthlyIncomeMin: "0",
    monthlyRent: null,
    monthlyRentAsPercentOfIncome: "30",
    numBathrooms: 2,
    numBedrooms: 3,
    number: null,
    sqFeet: "1029",
    status: UnitStatus.available,
  },
  {
    amiChart: getDefaultAmiChart() as AmiChart,
    amiPercentage: "50",
    annualIncomeMax: "79500",
    annualIncomeMin: "0",
    bmrProgramChart: false,
    floor: 2,
    maxOccupancy: 6,
    minOccupancy: 4,
    monthlyIncomeMin: "0",
    monthlyRent: null,
    monthlyRentAsPercentOfIncome: "30",
    numBathrooms: 2,
    numBedrooms: 3,
    number: null,
    sqFeet: "1029",
    status: UnitStatus.available,
  },
  {
    amiChart: getDefaultAmiChart() as AmiChart,
    amiPercentage: "50",
    annualIncomeMax: "79500",
    annualIncomeMin: "0",
    bmrProgramChart: false,
    floor: 2,
    maxOccupancy: 6,
    minOccupancy: 4,
    monthlyIncomeMin: "0",
    monthlyRent: null,
    monthlyRentAsPercentOfIncome: "30",
    numBathrooms: 2,
    numBedrooms: 3,
    number: null,
    sqFeet: "1029",
    status: UnitStatus.available,
  },
  {
    amiChart: getDefaultAmiChart() as AmiChart,
    amiPercentage: "50",
    annualIncomeMax: "79500",
    annualIncomeMin: "0",
    bmrProgramChart: false,
    floor: 2,
    maxOccupancy: 6,
    minOccupancy: 4,
    monthlyIncomeMin: "0",
    monthlyRent: null,
    monthlyRentAsPercentOfIncome: "30",
    numBathrooms: 2,
    numBedrooms: 3,
    number: null,
    sqFeet: "1029",
    status: UnitStatus.available,
  },
  {
    amiChart: getDefaultAmiChart() as AmiChart,
    amiPercentage: "50",
    annualIncomeMax: "79500",
    annualIncomeMin: "0",
    bmrProgramChart: false,
    floor: 2,
    maxOccupancy: 6,
    minOccupancy: 4,
    monthlyIncomeMin: "0",
    monthlyRent: null,
    monthlyRentAsPercentOfIncome: "30",
    numBathrooms: 2,
    numBedrooms: 3,
    number: null,
    sqFeet: "1029",
    status: UnitStatus.available,
  },
  {
    amiChart: getDefaultAmiChart() as AmiChart,
    amiPercentage: "50",
    annualIncomeMax: "79500",
    annualIncomeMin: "0",
    bmrProgramChart: false,
    floor: 2,
    maxOccupancy: 6,
    minOccupancy: 4,
    monthlyIncomeMin: "0",
    monthlyRent: null,
    monthlyRentAsPercentOfIncome: "30",
    numBathrooms: 2,
    numBedrooms: 3,
    number: null,
    sqFeet: "1029",
    status: UnitStatus.available,
  },
  {
    amiChart: getDefaultAmiChart() as AmiChart,
    amiPercentage: "50",
    annualIncomeMax: "79500",
    annualIncomeMin: "0",
    bmrProgramChart: false,
    floor: 2,
    maxOccupancy: 6,
    minOccupancy: 4,
    monthlyIncomeMin: "0",
    monthlyRent: null,
    monthlyRentAsPercentOfIncome: "30",
    numBathrooms: 2,
    numBedrooms: 3,
    number: null,
    sqFeet: "1029",
    status: UnitStatus.available,
  },
  {
    amiChart: getDefaultAmiChart() as AmiChart,
    amiPercentage: "50",
    annualIncomeMax: "84950",
    annualIncomeMin: "53436",
    bmrProgramChart: false,
    floor: 2,
    maxOccupancy: 7,
    minOccupancy: 4,
    monthlyIncomeMin: "4453",
    monthlyRent: "1781",
    monthlyRentAsPercentOfIncome: null,
    numBathrooms: 2,
    numBedrooms: 3,
    number: null,
    sqFeet: "1029",
    status: UnitStatus.available,
  },
  {
    amiChart: getDefaultAmiChart() as AmiChart,
    amiPercentage: "50",
    annualIncomeMax: "84950",
    annualIncomeMin: "53436",
    bmrProgramChart: false,
    floor: 2,
    maxOccupancy: 7,
    minOccupancy: 4,
    monthlyIncomeMin: "4453",
    monthlyRent: "1781",
    monthlyRentAsPercentOfIncome: null,
    numBathrooms: 2,
    numBedrooms: 3,
    number: null,
    sqFeet: "1029",
    status: UnitStatus.available,
  },
  {
    amiChart: getDefaultAmiChart() as AmiChart,
    amiPercentage: "50",
    annualIncomeMax: "84950",
    annualIncomeMin: "53436",
    bmrProgramChart: false,
    floor: 2,
    maxOccupancy: 7,
    minOccupancy: 4,
    monthlyIncomeMin: "4453",
    monthlyRent: "1781",
    monthlyRentAsPercentOfIncome: null,
    numBathrooms: 2,
    numBedrooms: 3,
    number: null,
    sqFeet: "1029",
    status: UnitStatus.available,
  },
  {
    amiChart: getDefaultAmiChart() as AmiChart,
    amiPercentage: "50",
    annualIncomeMax: "84950",
    annualIncomeMin: "53436",
    bmrProgramChart: false,
    floor: 2,
    maxOccupancy: 7,
    minOccupancy: 4,
    monthlyIncomeMin: "4453",
    monthlyRent: "1781",
    monthlyRentAsPercentOfIncome: null,
    numBathrooms: 2,
    numBedrooms: 3,
    number: null,
    sqFeet: "1029",
    status: UnitStatus.available,
  },
  {
    amiChart: getDefaultAmiChart() as AmiChart,
    amiPercentage: "50",
    annualIncomeMax: "84950",
    annualIncomeMin: "53436",
    bmrProgramChart: false,
    floor: 2,
    maxOccupancy: 7,
    minOccupancy: 4,
    monthlyIncomeMin: "4453",
    monthlyRent: "1781",
    monthlyRentAsPercentOfIncome: null,
    numBathrooms: 2,
    numBedrooms: 3,
    number: null,
    sqFeet: "1029",
    status: UnitStatus.available,
  },
  {
    amiChart: getDefaultAmiChart() as AmiChart,
    amiPercentage: "50",
    annualIncomeMax: "84950",
    annualIncomeMin: "53436",
    bmrProgramChart: false,
    floor: 2,
    maxOccupancy: 7,
    minOccupancy: 4,
    monthlyIncomeMin: "4453",
    monthlyRent: "1781",
    monthlyRentAsPercentOfIncome: null,
    numBathrooms: 2,
    numBedrooms: 3,
    number: null,
    sqFeet: "1029",
    status: UnitStatus.available,
  },
  {
    amiChart: getDefaultAmiChart() as AmiChart,
    amiPercentage: "50",
    annualIncomeMax: "84950",
    annualIncomeMin: "53436",
    bmrProgramChart: false,
    floor: 2,
    maxOccupancy: 7,
    minOccupancy: 4,
    monthlyIncomeMin: "4453",
    monthlyRent: "1781",
    monthlyRentAsPercentOfIncome: null,
    numBathrooms: 2,
    numBedrooms: 3,
    number: null,
    sqFeet: "1029",
    status: UnitStatus.available,
  },
]

const coliseumListing: ListingSeedType = {
  applicationAddress: {
    county: "Alameda",
    city: "Oakland",
    street: "1701 Martin Luther King Way",
    zipCode: "94621",
    state: "CA",
    latitude: 37.7549632,
    longitude: -122.1968792,
  },
  countyCode: CountyCode.alameda,
  applicationDropOffAddress: null,
  applicationDropOffAddressOfficeHours: null,
  applicationMailingAddress: null,
  applicationDueDate: getDate(1),
  applicationDueTime: null,
  applicationFee: "12",
  applicationOpenDate: getDate(-10),
  applicationOrganization: "John Stewart Company",
  applicationPickUpAddress: {
    county: "Alameda",
    city: "Oakland",
    street: "1701 Martin Luther King Way",
    zipCode: "94621",
    state: "CA",
    latitude: 37.7549632,
    longitude: -122.1968792,
  },
  image: {
    label: "test_label",
    fileId: "fileid",
  },
  applicationPickUpAddressOfficeHours: null,
  buildingSelectionCriteria: null,
  costsNotIncluded:
    "Electricity, phone, TV, internet, and cable not included. For the PBV units, deposit is one month of the tenant-paid portion of rent (30% of income).",
  creditHistory:
    "Management staff will request credit histories on each adult member of each applicant household. It is the applicant’s responsibility that at least one household member can demonstrate utilities can be put in their name. For this to be demonstrated, at least one household member must have a credit report that shows no utility accounts in default. Applicants who cannot have utilities put in their name will be considered ineligible. Any currently open bankruptcy proceeding of any of the household members will be considered a disqualifying condition. Applicants will not be considered to have a poor credit history when they were delinquent in rent because they were withholding rent due to substandard housing conditions in a manner consistent with local ordinance; or had a poor rent paying history clearly related to an excessive rent relative to their income, and responsible efforts were made to resolve the non-payment problem. If there is a finding of any kind which would negatively impact an application, the applicant will be notified in writing. The applicant then shall have 14 calendar days in which such a finding may be appealed to staff for consideration.",
  criminalBackground: null,
  CSVFormattingType: CSVFormattingType.basic,
  depositMax: "1,781",
  depositMin: "1,284",
  disableUnitsAccordion: true,
  displayWaitlistSize: false,
  leasingAgentAddress: {
    county: "Alameda",
    city: "Oakland",
    street: "1701 Martin Luther King Way",
    zipCode: "94621",
    state: "CA",
    latitude: 37.7549632,
    longitude: -122.1968792,
  },
  leasingAgentEmail: "coliseum@jsco.net",
  leasingAgentName: "",
  leasingAgentOfficeHours:
    "Tuesdays & Thursdays, 9:00am to 5:00pm | Persons with disabilities who are unable to access the on-line application may request a Reasonable Accommodation by calling (510) 649-5739 for assistance. A TDD line is available at (415) 345-4470.",
  leasingAgentPhone: "(510) 625-1632",
  leasingAgentTitle: "Property Manager",
  name: "Test: Coliseum",
  postmarkedApplicationsReceivedByDate: null,
  programRules: null,
  rentalAssistance: "",
  rentalHistory: "Two years' landlord history or homeless verification",
  requiredDocuments:
    "Application Document Checklist: https://org-housingbayarea-public-assets.s3-us-west-1.amazonaws.com/Tax+Credit+Application+Interview+Checklist.pdf",
  reviewOrderType: "firstComeFirstServe" as ListingReviewOrder,
  specialNotes:
    "Priority Units: 3 apartments are set-aside for households eligible for the HOPWA program (Housing Opportunities for Persons with AIDS), which are households where a person has been medically diagnosed with HIV/AIDS. These 3 apartments also have Project-Based Section rental subsidies (tenant pays 30% of household income). 15 apartments are for those with mobility impairments and one of these units also has features for the hearing/visually impaired. Two additional apartments have features for the hearing/visually impaired. All units require eligibility requirements beyond income qualification: The waiting list will be ordered by incorporating the Alameda County preference for eligible households in which at least one member lives or works in the County. Three (3) apartments are restricted to households eligible under the HOPWA (Housing Opportunities for Persons with AIDS), which are households where a person has been medically diagnosed with HIV/AIDS. These apartments also receive PBV’s from OHA. For the twenty-five (25) apartments that have Project-Based Section 8 Vouchers from OHA, applicants will be called for an interview in the order according to the site-based waiting list compiled from the initial application and lotter process specifically for the PBV units.  The waiting list order for these apartments will also incorporate the local preferences required by OHA.  These preferences are: * A Residency preference (Applicants who live or work in the City of Oakland at the time of the application interview and/or applicants that lived or worked in the City of Oakland at the time of submitting their initial application and can verify their previous residency/employment at the applicant interview, qualify for this preference). * A Family preference (Applicant families with two or more persons, or a single person applicant that is 62 years of age or older, or a single person applicant with a disability, qualify for this preference). * A Veteran and active members of the military preference.  Per OHA policy, a Veteran is a person who served in the active military, naval, or air service and who was discharged or released from such service under conditions other than dishonorable. * A Homeless preference.  Applicant families who meet the McKinney-Vento Act definition of homeless qualify for this preference (see definition below). Each PBV applicant will receive one point for each preference for which it is eligible and the site-based PBV waiting list will be prioritized by the number of points applicants have from these preferences. Applicants for the PBV units must comply with OHA’s policy regarding Social Security Numbers.  The applicant and all members of the applicant’s household must disclose the complete and accurate social security number (SSN) assigned to each household member, and they must provide the documentation necessary to verify each SSN. As an EveryOne Home partner, each applicant’s individual circumstances will be evaluated, alternative forms of verification and additional information submitted by the applicant will considered, and reasonable accommodations will be provided when requested and if verified and necessary. Persons with disabilities are encouraged to apply.",
  status: ListingStatus.active,
  waitlistCurrentSize: 0,
  waitlistMaxSize: 3000,
  waitlistOpenSpots: 3000,
  isWaitlistOpen: true,
  whatToExpect: null,
}

export class ListingColiseumSeed extends ListingDefaultSeed {
  async seed() {
    const priorityTypeMobilityAndHearingWithVisual = await this.unitAccessibilityPriorityTypeRepository.findOneOrFail(
      {
<<<<<<< HEAD
        name: "Mobility and Hearing & Visual",
=======
        name: PriorityTypes.mobilityHearingVisual,
>>>>>>> 90746359
      }
    )
    const priorityTypeMobilityAndMobilityWithHearingAndVisual = await this.unitAccessibilityPriorityTypeRepository.findOneOrFail(
      {
        name: PriorityTypes.mobilityHearingVisual,
      }
    )
    const priorityTypeMobilityAndHearing = await this.unitAccessibilityPriorityTypeRepository.findOneOrFail(
      {
        name: PriorityTypes.mobilityHearing,
      }
    )
    const priorityMobility = await this.unitAccessibilityPriorityTypeRepository.findOneOrFail({
      name: PriorityTypes.mobility,
    })
    const unitTypeOneBdrm = await this.unitTypeRepository.findOneOrFail({ name: "oneBdrm" })
    const unitTypeTwoBdrm = await this.unitTypeRepository.findOneOrFail({ name: "twoBdrm" })
    const unitTypeThreeBdrm = await this.unitTypeRepository.findOneOrFail({ name: "threeBdrm" })

    const alamedaJurisdiction = await this.jurisdictionRepository.findOneOrFail({
      name: CountyCode.alameda,
    })
    const amiChart = await this.amiChartRepository.save({
      ...getDefaultAmiChart(),
      jurisdiction: alamedaJurisdiction,
    })

    const property = await this.propertyRepository.save({
      ...coliseumProperty,
    })

    const unitsToBeCreated: Array<Omit<UnitCreateDto, keyof BaseEntity>> = coliseumUnits.map(
      (unit) => {
        return {
          ...unit,
          property: {
            id: property.id,
          },
          amiChart,
        }
      }
    )

    // Assign priorityTypes
    for (let i = 0; i < 3; i++) {
      unitsToBeCreated[i].priorityType = priorityTypeMobilityAndMobilityWithHearingAndVisual
    }
    for (let i = 3; i < 14; i++) {
      unitsToBeCreated[i].priorityType = priorityTypeMobilityAndHearingWithVisual
    }
    for (let i = 14; i < 27; i++) {
      unitsToBeCreated[i].priorityType = priorityTypeMobilityAndHearing
    }
    for (let i = 27; i < 46; i++) {
      unitsToBeCreated[i].priorityType = priorityMobility
    }

    // Assign unit types
    for (let i = 0; i < 4; i++) {
      unitsToBeCreated[i].unitType = unitTypeOneBdrm
    }
    for (let i = 4; i < 27; i++) {
      unitsToBeCreated[i].unitType = unitTypeTwoBdrm
    }
    for (let i = 27; i < 46; i++) {
      unitsToBeCreated[i].unitType = unitTypeThreeBdrm
    }

    await this.unitsRepository.save(unitsToBeCreated)

    const listingCreateDto: Omit<
      DeepPartial<Listing>,
      keyof BaseEntity | "urlSlug" | "showWaitlist"
    > = {
      ...coliseumListing,
      property: property,
      assets: getDefaultAssets(),
      preferences: [
        getLiveWorkPreference(),
        { ...getPbvPreference(), ordinal: 2, page: 2 },
        { ...getHopwaPreference(), ordinal: 3, page: 3 },
      ],
      events: [],
    }

    return await this.listingRepository.save(listingCreateDto)
  }
}<|MERGE_RESOLUTION|>--- conflicted
+++ resolved
@@ -17,10 +17,7 @@
 import { UnitStatus } from "../../units/types/unit-status-enum"
 import { ListingReviewOrder } from "../../listings/types/listing-review-order-enum"
 import { CountyCode } from "../../shared/types/county-code"
-<<<<<<< HEAD
-=======
 import { UnitCreateDto } from "../../units/dto/unit-create.dto"
->>>>>>> 90746359
 
 const coliseumProperty: PropertySeedType = {
   accessibility:
@@ -958,11 +955,7 @@
   async seed() {
     const priorityTypeMobilityAndHearingWithVisual = await this.unitAccessibilityPriorityTypeRepository.findOneOrFail(
       {
-<<<<<<< HEAD
-        name: "Mobility and Hearing & Visual",
-=======
         name: PriorityTypes.mobilityHearingVisual,
->>>>>>> 90746359
       }
     )
     const priorityTypeMobilityAndMobilityWithHearingAndVisual = await this.unitAccessibilityPriorityTypeRepository.findOneOrFail(

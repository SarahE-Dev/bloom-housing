--- conflicted
+++ resolved
@@ -15,11 +15,7 @@
   getDefaultListingEvents,
   getDefaultProperty,
   getDefaultUnits,
-<<<<<<< HEAD
-  getDisabilityOrMentalIlnessProgram,
-=======
   getDisabilityOrMentalIllnessProgram,
->>>>>>> fe82f25d
   getDisplaceePreference,
   getHousingSituationProgram,
   getLiveWorkPreference,
@@ -146,11 +142,7 @@
         },
         {
           program: await this.programsRepository.findOneOrFail({
-<<<<<<< HEAD
-            title: getDisabilityOrMentalIlnessProgram().title,
-=======
             title: getDisabilityOrMentalIllnessProgram().title,
->>>>>>> fe82f25d
           }),
           ordinal: 3,
         },

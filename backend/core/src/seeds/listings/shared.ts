// AMI Charts
import {
  AssetDtoSeedType,
  ListingSeedType,
  PreferenceSeedType,
  ProgramSeedType,
  PropertySeedType,
  UnitSeedType,
} from "./listings"
import { ListingStatus } from "../../listings/types/listing-status-enum"
import { InputType } from "../../shared/types/input-type"
import { AmiChart } from "../../ami-charts/entities/ami-chart.entity"
import { ListingEventType } from "../../listings/types/listing-event-type-enum"
import { ListingEventCreateDto } from "../../listings/dto/listing-event.dto"
import { UnitStatus } from "../../units/types/unit-status-enum"
import { ListingReviewOrder } from "../../listings/types/listing-review-order-enum"
import { CountyCode } from "../../shared/types/county-code"
import { UserCreateDto } from "../../auth/dto/user-create.dto"
import { defaultAmiChart } from "../ami-charts/default-ami-chart"
export const getDate = (days: number) => {
  const someDate = new Date()
  someDate.setDate(someDate.getDate() + days)
  return someDate
}

export enum PriorityTypes {
  mobility = "Mobility",
  hearing = "Hearing",
  visual = "Visual",
  hearingVisual = "Hearing and Visual",
  mobilityHearing = "Mobility and Hearing",
  mobilityVisual = "Mobility and Visual",
  mobilityHearingVisual = "Mobility, Hearing and Visual",
}

// Events
export function getDefaultListingEvents() {
  return JSON.parse(JSON.stringify(defaultListingEvents))
}

export const defaultListingEvents: Array<ListingEventCreateDto> = [
  {
    startTime: getDate(10),
    endTime: getDate(10),
    note: "Custom open house event note",
    type: ListingEventType.openHouse,
    url: "https://www.example.com",
    label: "Custom Event URL Label",
  },
  {
    startTime: getDate(10),
    endTime: getDate(10),
    note: "Custom public lottery event note",
    type: ListingEventType.publicLottery,
    url: "https://www.example2.com",
    label: "Custom Event URL Label",
  },
]

// Assets
export function getDefaultAssets() {
  return JSON.parse(JSON.stringify(defaultAssets))
}

export const defaultAssets: Array<AssetDtoSeedType> = [
  {
    label: "building",
    fileId:
      "https://regional-dahlia-staging.s3-us-west-1.amazonaws.com/listings/triton/thetriton.png",
  },
]
// Properties
export function getDefaultProperty() {
  return JSON.parse(JSON.stringify(defaultProperty))
}

export const defaultProperty: PropertySeedType = {
  accessibility: "Custom accessibility text",
  amenities: "Custom property amenities text",
  buildingAddress: {
    city: "San Francisco",
    state: "CA",
    street: "548 Market Street",
    street2: "Suite #59930",
    zipCode: "94104",
    latitude: 37.789673,
    longitude: -122.40151,
  },
  buildingTotalUnits: 100,
  developer: "Developer",
  neighborhood: "Custom neighborhood text",
  petPolicy: "Custom pet text",
  servicesOffered: "Custom services offered text",
  smokingPolicy: "Custom smoking text",
  unitAmenities: "Custom unit amenities text",
  unitsAvailable: 2,
  yearBuilt: 2021,
}

// Unit Sets
export function getDefaultUnits() {
  return JSON.parse(JSON.stringify(defaultUnits))
}

export const defaultUnits: Array<UnitSeedType> = [
  {
    amiChart: defaultAmiChart as AmiChart,
    amiPercentage: "30",
    annualIncomeMax: "45600",
    annualIncomeMin: "36168",
    bmrProgramChart: false,
    floor: 1,
    maxOccupancy: 3,
    minOccupancy: 1,
    monthlyIncomeMin: "3014",
    monthlyRent: "1219",
    monthlyRentAsPercentOfIncome: null,
    numBathrooms: 1,
    numBedrooms: 1,
    number: null,
    sqFeet: "635",
    status: UnitStatus.available,
  },
  {
    amiChart: defaultAmiChart as AmiChart,
    amiPercentage: "30",
    annualIncomeMax: "66600",
    annualIncomeMin: "41616",
    bmrProgramChart: false,
    floor: 2,
    maxOccupancy: 5,
    minOccupancy: 2,
    monthlyIncomeMin: "3468",
    monthlyRent: "1387",
    monthlyRentAsPercentOfIncome: null,
    numBathrooms: 1,
    numBedrooms: 2,
    number: null,
    sqFeet: "748",
    status: UnitStatus.available,
  },
]

export const defaultLeasingAgents: Omit<UserCreateDto, "jurisdictions">[] = [
  {
    firstName: "First",
    lastName: "Last",
    middleName: "Middle",
    email: "leasing-agent-1@example.com",
    emailConfirmation: "leasing-agent-1@example.com",
    password: "abcdef",
    passwordConfirmation: "Abcdef1",
    dob: new Date(),
  },
  {
    firstName: "First",
    lastName: "Last",
    middleName: "Middle",
    email: "leasing-agent-2@example.com",
    emailConfirmation: "leasing-agent-2@example.com",
    password: "abcdef",
    passwordConfirmation: "Abcdef1",
    dob: new Date(),
  },
]

// Listings
export function getDefaultListing() {
  return JSON.parse(JSON.stringify(defaultListing))
}

export const defaultListing: ListingSeedType = {
  jurisdictionName: "Alameda",
  countyCode: CountyCode.alameda,
  applicationDropOffAddress: null,
  applicationDropOffAddressOfficeHours: null,
  applicationMailingAddress: null,
  digitalApplication: false,
  commonDigitalApplication: false,
  paperApplication: false,
  referralOpportunity: false,
  applicationDueDate: getDate(10),
  applicationDueTime: null,
  applicationFee: "20",
  applicationOpenDate: getDate(-10),
  applicationOrganization: "Application Organization",
  applicationPickUpAddress: {
    city: "San Francisco",
    state: "CA",
    street: "548 Market Street",
    street2: "Suite #59930",
    zipCode: "94104",
    latitude: 37.789673,
    longitude: -122.40151,
  },
  applicationPickUpAddressOfficeHours: "Custom pick up address office hours text",
  buildingSelectionCriteria: "https://www.example.com",
  costsNotIncluded: "Custom costs not included text",
  creditHistory: "Custom credit history text",
  criminalBackground: "Custom criminal background text",
  depositMax: "500",
  depositMin: "500",
  disableUnitsAccordion: true,
  displayWaitlistSize: false,
  image: {
    label: "test_label",
    fileId: "fileid",
  },
  leasingAgentAddress: {
    city: "San Francisco",
    state: "CA",
    street: "548 Market Street",
    street2: "Suite #59930",
    zipCode: "94104",
    latitude: 37.789673,
    longitude: -122.40151,
  },
  leasingAgentEmail: "hello@exygy.com",
  leasingAgentName: "Leasing Agent Name",
  leasingAgentOfficeHours: "Custom leasing agent office hours",
  leasingAgentPhone: "(415) 992-7251",
  leasingAgentTitle: "Leasing Agent Title",
  listingPreferences: [],
  listingPrograms: [],
  name: "Default Listing Seed",
  postmarkedApplicationsReceivedByDate: null,
  programRules: "Custom program rules text",
  rentalAssistance: "Custom rental assistance text",
  rentalHistory: "Custom rental history text",
  requiredDocuments: "Custom required documents text",
  reviewOrderType: "lottery" as ListingReviewOrder,
  specialNotes: "Custom special notes text",
  status: ListingStatus.active,
  waitlistCurrentSize: null,
  waitlistOpenSpots: null,
  isWaitlistOpen: false,
  waitlistMaxSize: null,
  whatToExpect: "Custom what to expect text",
}

// Preferences
export function getLiveWorkPreference(jurisdictionName) {
  const preference = { ...liveWorkPreference }
  preference.title += ` - ${jurisdictionName}`
  return preference
}

export const liveWorkPreference: PreferenceSeedType = {
  title: "Live/Work in County",
  subtitle: "Live/Work in County subtitle",
  description: "At least one household member lives or works in County",
  links: [
    {
      title: "Link Title",
      url: "https://www.example.com",
    },
  ],
  formMetadata: {
    key: "liveWork",
    options: [
      {
        key: "live",
        extraData: [],
      },
      {
        key: "work",
        extraData: [],
      },
    ],
  },
}
export function getDisplaceePreference(jurisdictionName) {
  const preference = { ...displaceePreference }
  preference.title += ` - ${jurisdictionName}`
  return preference
}

export const displaceePreference: PreferenceSeedType = {
  title: "Displacee Tenant Housing",
  subtitle: "Displacee Tenant Housing subtitle",
  description:
    "At least one member of my household was displaced from a residential property due to redevelopment activity by Housing Authority or City.",
  links: [],
  formMetadata: {
    key: "displacedTenant",
    options: [
      {
        key: "general",
        extraData: [
          {
            key: "name",
            type: InputType.text,
          },
          {
            key: "address",
            type: InputType.address,
          },
        ],
      },
      {
        key: "missionCorridor",
        extraData: [
          {
            key: "name",
            type: InputType.text,
          },
          {
            key: "address",
            type: InputType.address,
          },
        ],
      },
    ],
  },
}

export function getPbvPreference(jurisdictionName) {
  const preference = { ...pbvPreference }
  preference.title += ` - ${jurisdictionName}`
  return preference
}

export const pbvPreference: PreferenceSeedType = {
  title: "Housing Authority Project-Based Voucher",
  subtitle: "",
  description:
    "You are currently applying to be in a general applicant waiting list. Of the total apartments available in this application process, several have Project-Based Vouchers for rental subsidy assistance from the Housing Authority. With that subsidy, tenant households pay 30% of their income as rent. These tenants are required to verify their income annually with the property manager as well as the Housing Authority.",
  links: [],
  formMetadata: {
    key: "PBV",
    customSelectText: "Please select any of the following that apply to you",
    hideGenericDecline: true,
    hideFromListing: true,
    options: [
      {
        key: "residency",
        extraData: [],
      },
      {
        key: "family",
        extraData: [],
      },
      {
        key: "veteran",
        extraData: [],
      },
      {
        key: "homeless",
        extraData: [],
      },
      {
        key: "noneApplyButConsider",
        exclusive: true,
        description: false,
        extraData: [],
      },
      {
        key: "doNotConsider",
        exclusive: true,
        description: false,
        extraData: [],
      },
    ],
  },
}

export function getHopwaPreference(jurisdictionName) {
  const preference = { ...hopwaPreference }
  preference.title += ` - ${jurisdictionName}`
  return preference
}

export const hopwaPreference: PreferenceSeedType = {
  title: "Housing Opportunities for Persons with AIDS",
  subtitle: "",
  description:
    "There are apartments set-aside for households eligible for the HOPWA program (Housing Opportunities for Persons with AIDS), which are households where a person has been medically diagnosed with HIV/AIDS. These apartments also have Project-Based Section rental subsidies (tenant pays 30% of household income).",
  links: [],
  formMetadata: {
    key: "HOPWA",
    customSelectText:
      "Please indicate if you are interested in applying for one of these HOPWA apartments",
    hideGenericDecline: true,
    hideFromListing: true,
    options: [
      {
        key: "hopwa",
        extraData: [],
      },
      {
        key: "doNotConsider",
        exclusive: true,
        description: false,
        extraData: [],
      },
    ],
  },
}

// programs

export function getServedInMilitaryProgram() {
  return JSON.parse(JSON.stringify(servedInMilitaryProgram))
}

export const servedInMilitaryProgram: ProgramSeedType = {
<<<<<<< HEAD
  title: "Have you or anyone in your household served in the US military?",
  subtitle: "",
  description:
    "Should your application be chosen, be prepared to provide supporting documentation.",
=======
  title: "Veteran",
  subtitle: "Should your application be chosen, be prepared to provide supporting documentation.",
  description: "Have you or anyone in your household served in the US military?",
>>>>>>> fe82f25d
  formMetadata: {
    key: "servedInMilitary",
    options: [
      {
        key: "servedInMilitary",
<<<<<<< HEAD
=======
        description: false,
>>>>>>> fe82f25d
        extraData: [],
      },
      {
        key: "doNotConsider",
<<<<<<< HEAD
        exclusive: true,
=======
        description: false,
        extraData: [],
      },
      {
        key: "preferNotToSay",
>>>>>>> fe82f25d
        description: false,
        extraData: [],
      },
    ],
  },
}

export function getTayProgram() {
  return JSON.parse(JSON.stringify(tayProgram))
}

export const tayProgram: ProgramSeedType = {
<<<<<<< HEAD
  title:
    "Are you or anyone in your household a transition age youth (TAY) aging out of foster care?",
  subtitle: "",
  description:
    "Should your application be chosen, be prepared to provide supporting documentation.",
=======
  title: "Transition Age Youth",
  subtitle: "Should your application be chosen, be prepared to provide supporting documentation.",
  description:
    "Are you or anyone in your household a transition age youth (TAY) aging out of foster care?",
>>>>>>> fe82f25d
  formMetadata: {
    key: "tay",
    options: [
      {
        key: "tay",
<<<<<<< HEAD
=======
        description: false,
>>>>>>> fe82f25d
        extraData: [],
      },
      {
        key: "doNotConsider",
<<<<<<< HEAD
        exclusive: true,
=======
        description: false,
        extraData: [],
      },
      {
        key: "preferNotToSay",
>>>>>>> fe82f25d
        description: false,
        extraData: [],
      },
    ],
  },
}

<<<<<<< HEAD
export function getDisabilityOrMentalIlnessProgram() {
  return JSON.parse(JSON.stringify(disabilityOrMentalIlnessProgram))
}

export const disabilityOrMentalIlnessProgram: ProgramSeedType = {
  title: "Do you or anyone in your household have a developmental disability or mental illness?",
  subtitle: "",
  description:
    "Should your application be chosen, be prepared to provide supporting documentation.",
=======
export function getDisabilityOrMentalIllnessProgram() {
  return JSON.parse(JSON.stringify(disabilityOrMentalIllnessProgram))
}

export const disabilityOrMentalIllnessProgram: ProgramSeedType = {
  title: "Developmental Disability",
  subtitle: "Should your application be chosen, be prepared to provide supporting documentation.",
  description:
    "Do you or anyone in your household have a developmental disability or mental illness?",
>>>>>>> fe82f25d
  formMetadata: {
    key: "disabilityOrMentalIllness",
    options: [
      {
        key: "disabilityOrMentalIllness",
<<<<<<< HEAD
=======
        description: false,
>>>>>>> fe82f25d
        extraData: [],
      },
      {
        key: "doNotConsider",
<<<<<<< HEAD
        exclusive: true,
=======
        description: false,
        extraData: [],
      },
      {
        key: "preferNotToSay",
>>>>>>> fe82f25d
        description: false,
        extraData: [],
      },
    ],
  },
}

export function getHousingSituationProgram() {
  return JSON.parse(JSON.stringify(housingSituationProgram))
}

export const housingSituationProgram: ProgramSeedType = {
<<<<<<< HEAD
  title: "Thinking about the past 30 days, do either of these describe your housing situation?",
  subtitle: "",
  description: "",
=======
  title: "Housing Situation",
  subtitle: "",
  description:
    "Thinking about the past 30 days, do either of these describe your housing situation?",
>>>>>>> fe82f25d
  formMetadata: {
    key: "housingSituation",
    options: [
      {
        key: "notPermanent",
<<<<<<< HEAD
=======
        description: true,
>>>>>>> fe82f25d
        extraData: [],
      },
      {
        key: "homeless",
<<<<<<< HEAD
=======
        description: true,
>>>>>>> fe82f25d
        extraData: [],
      },
      {
        key: "doNotConsider",
<<<<<<< HEAD
        exclusive: true,
=======
        description: false,
        extraData: [],
      },
      {
        key: "preferNotToSay",
>>>>>>> fe82f25d
        description: false,
        extraData: [],
      },
    ],
  },
}<|MERGE_RESOLUTION|>--- conflicted
+++ resolved
@@ -404,38 +404,24 @@
 }
 
 export const servedInMilitaryProgram: ProgramSeedType = {
-<<<<<<< HEAD
-  title: "Have you or anyone in your household served in the US military?",
-  subtitle: "",
-  description:
-    "Should your application be chosen, be prepared to provide supporting documentation.",
-=======
   title: "Veteran",
   subtitle: "Should your application be chosen, be prepared to provide supporting documentation.",
   description: "Have you or anyone in your household served in the US military?",
->>>>>>> fe82f25d
   formMetadata: {
     key: "servedInMilitary",
     options: [
       {
         key: "servedInMilitary",
-<<<<<<< HEAD
-=======
-        description: false,
->>>>>>> fe82f25d
+        description: false,
         extraData: [],
       },
       {
         key: "doNotConsider",
-<<<<<<< HEAD
-        exclusive: true,
-=======
         description: false,
         extraData: [],
       },
       {
         key: "preferNotToSay",
->>>>>>> fe82f25d
         description: false,
         extraData: [],
       },
@@ -448,58 +434,32 @@
 }
 
 export const tayProgram: ProgramSeedType = {
-<<<<<<< HEAD
-  title:
-    "Are you or anyone in your household a transition age youth (TAY) aging out of foster care?",
-  subtitle: "",
-  description:
-    "Should your application be chosen, be prepared to provide supporting documentation.",
-=======
   title: "Transition Age Youth",
   subtitle: "Should your application be chosen, be prepared to provide supporting documentation.",
   description:
     "Are you or anyone in your household a transition age youth (TAY) aging out of foster care?",
->>>>>>> fe82f25d
   formMetadata: {
     key: "tay",
     options: [
       {
         key: "tay",
-<<<<<<< HEAD
-=======
-        description: false,
->>>>>>> fe82f25d
+        description: false,
         extraData: [],
       },
       {
         key: "doNotConsider",
-<<<<<<< HEAD
-        exclusive: true,
-=======
         description: false,
         extraData: [],
       },
       {
         key: "preferNotToSay",
->>>>>>> fe82f25d
-        description: false,
-        extraData: [],
-      },
-    ],
-  },
-}
-
-<<<<<<< HEAD
-export function getDisabilityOrMentalIlnessProgram() {
-  return JSON.parse(JSON.stringify(disabilityOrMentalIlnessProgram))
-}
-
-export const disabilityOrMentalIlnessProgram: ProgramSeedType = {
-  title: "Do you or anyone in your household have a developmental disability or mental illness?",
-  subtitle: "",
-  description:
-    "Should your application be chosen, be prepared to provide supporting documentation.",
-=======
+        description: false,
+        extraData: [],
+      },
+    ],
+  },
+}
+
 export function getDisabilityOrMentalIllnessProgram() {
   return JSON.parse(JSON.stringify(disabilityOrMentalIllnessProgram))
 }
@@ -509,29 +469,21 @@
   subtitle: "Should your application be chosen, be prepared to provide supporting documentation.",
   description:
     "Do you or anyone in your household have a developmental disability or mental illness?",
->>>>>>> fe82f25d
   formMetadata: {
     key: "disabilityOrMentalIllness",
     options: [
       {
         key: "disabilityOrMentalIllness",
-<<<<<<< HEAD
-=======
-        description: false,
->>>>>>> fe82f25d
+        description: false,
         extraData: [],
       },
       {
         key: "doNotConsider",
-<<<<<<< HEAD
-        exclusive: true,
-=======
         description: false,
         extraData: [],
       },
       {
         key: "preferNotToSay",
->>>>>>> fe82f25d
         description: false,
         extraData: [],
       },
@@ -544,46 +496,30 @@
 }
 
 export const housingSituationProgram: ProgramSeedType = {
-<<<<<<< HEAD
-  title: "Thinking about the past 30 days, do either of these describe your housing situation?",
-  subtitle: "",
-  description: "",
-=======
   title: "Housing Situation",
   subtitle: "",
   description:
     "Thinking about the past 30 days, do either of these describe your housing situation?",
->>>>>>> fe82f25d
   formMetadata: {
     key: "housingSituation",
     options: [
       {
         key: "notPermanent",
-<<<<<<< HEAD
-=======
         description: true,
->>>>>>> fe82f25d
         extraData: [],
       },
       {
         key: "homeless",
-<<<<<<< HEAD
-=======
         description: true,
->>>>>>> fe82f25d
         extraData: [],
       },
       {
         key: "doNotConsider",
-<<<<<<< HEAD
-        exclusive: true,
-=======
         description: false,
         extraData: [],
       },
       {
         key: "preferNotToSay",
->>>>>>> fe82f25d
         description: false,
         extraData: [],
       },

import { Test, TestingModule } from "@nestjs/testing"
import { HttpException } from "@nestjs/common"
import { UserService } from "./user.service"
import { getRepositoryToken } from "@nestjs/typeorm"
import { User } from "../entities/user.entity"
import { USER_ERRORS } from "../user-errors"
import { EmailService } from "../../shared/email/email.service"
import { AuthService } from "./auth.service"
import { AuthzService } from "./authz.service"
import { PasswordService } from "./password.service"
import { JurisdictionResolverService } from "../../jurisdictions/services/jurisdiction-resolver.service"
<<<<<<< HEAD
=======
import { ConfigService } from "@nestjs/config"
import { UserCreateDto } from "../dto/user-create.dto"
import { Application } from "../../applications/entities/application.entity"
>>>>>>> 90746359

// Cypress brings in Chai types for the global expect, but we want to use jest
// expect here so we need to re-declare it.
// see: https://github.com/cypress-io/cypress/issues/1319#issuecomment-593500345
declare const expect: jest.Expect

const mockedUser = { id: "123", email: "abc@xyz.com" }
const mockUserRepo = { findOne: jest.fn().mockResolvedValue(mockedUser), save: jest.fn() }
const mockApplicationRepo = {
  createQueryBuilder: jest.fn().mockResolvedValue(mockedUser),
  save: jest.fn(),
}

describe("UserService", () => {
  let service: UserService

  beforeEach(async () => {
    process.env.APP_SECRET = "SECRET"
    const module: TestingModule = await Test.createTestingModule({
      providers: [
        UserService,
        {
          provide: getRepositoryToken(User),
          useValue: mockUserRepo,
        },
        {
          provide: getRepositoryToken(Application),
          useValue: mockApplicationRepo,
        },
        {
          provide: EmailService,
          useValue: { forgotPassword: jest.fn() },
        },
        {
          provide: AuthService,
          useValue: { generateAccessToken: jest.fn().mockReturnValue("accessToken") },
        },
        {
          provide: JurisdictionResolverService,
          useValue: {
            getJurisdiction: jest.fn(),
          },
        },
        AuthzService,
        PasswordService,
        {
          provide: ConfigService,
          useValue: { get: jest.fn() },
        },
      ],
    }).compile()

    service = await module.resolve(UserService)
  })

  it("should be defined", () => {
    expect(service).toBeDefined()
  })

  describe("createUser", () => {
    it("should return EMAIL_IN_USE error if email is already in use", async () => {
      const user: UserCreateDto = {
        email: "abc@xyz.com",
        emailConfirmation: "abc@xyz.com",
        password: "qwerty",
        passwordConfirmation: "qwerty",
        firstName: "First",
        lastName: "Last",
        dob: new Date(),
      }
      await expect(service.createUser(user, null, null)).rejects.toThrow(
        new HttpException(USER_ERRORS.EMAIL_IN_USE.message, USER_ERRORS.EMAIL_IN_USE.status)
      )
    })

    it("should return ERROR_SAVING if new user fails to save", async () => {
      const user: UserCreateDto = {
        email: "new@email.com",
        emailConfirmation: "new@email.com",
        password: "qwerty",
        passwordConfirmation: "qwerty",
        firstName: "First",
        lastName: "Last",
        dob: new Date(),
      }
      mockUserRepo.findOne = jest.fn().mockResolvedValue(null)
      mockUserRepo.save = jest.fn().mockRejectedValue(new Error("failed to save"))
      await expect(service.createUser(user, null, null)).rejects.toThrow(
        new HttpException(USER_ERRORS.ERROR_SAVING.message, USER_ERRORS.ERROR_SAVING.status)
      )

      // Reset mockUserRepo.save
      mockUserRepo.save = jest.fn()
    })
  })

  describe("forgotPassword", () => {
    it("should return 400 if email is not found", async () => {
      mockUserRepo.findOne = jest.fn().mockResolvedValue(null)
      await expect(service.forgotPassword({ email: "abc@xyz.com" })).rejects.toThrow(
        new HttpException(USER_ERRORS.NOT_FOUND.message, USER_ERRORS.NOT_FOUND.status)
      )
    })

    it("should set resetToken", async () => {
      mockUserRepo.findOne = jest.fn().mockResolvedValue({ ...mockedUser, resetToken: null })
      const user = await service.forgotPassword({ email: "abc@xyz.com" })
      expect(user["resetToken"]).toBeDefined()
    })
  })

  describe("updatePassword", () => {
    const updateDto = { password: "qwerty", passwordConfirmation: "qwerty", token: "abcefg" }
    it("should return 400 if email is not found", async () => {
      mockUserRepo.findOne = jest.fn().mockResolvedValue(null)
      await expect(service.updatePassword(updateDto)).rejects.toThrow(
        new HttpException(USER_ERRORS.TOKEN_MISSING.message, USER_ERRORS.TOKEN_MISSING.status)
      )
    })

    it("should set resetToken", async () => {
      mockUserRepo.findOne = jest.fn().mockResolvedValue({ ...mockedUser })
      // Sets resetToken
      await service.forgotPassword({ email: "abc@xyz.com" })
      const accessToken = await service.updatePassword(updateDto)
      expect(accessToken).toBeDefined()
    })
  })
})<|MERGE_RESOLUTION|>--- conflicted
+++ resolved
@@ -9,12 +9,9 @@
 import { AuthzService } from "./authz.service"
 import { PasswordService } from "./password.service"
 import { JurisdictionResolverService } from "../../jurisdictions/services/jurisdiction-resolver.service"
-<<<<<<< HEAD
-=======
 import { ConfigService } from "@nestjs/config"
 import { UserCreateDto } from "../dto/user-create.dto"
 import { Application } from "../../applications/entities/application.entity"
->>>>>>> 90746359
 
 // Cypress brings in Chai types for the global expect, but we want to use jest
 // expect here so we need to re-declare it.

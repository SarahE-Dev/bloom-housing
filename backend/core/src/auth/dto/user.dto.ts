import { OmitType } from "@nestjs/swagger"
import { User } from "../entities/user.entity"
import { Expose, Type } from "class-transformer"
import { IsDefined, IsOptional, ValidateNested } from "class-validator"
import { ValidationsGroupsEnum } from "../../shared/types/validations-groups-enum"
import { IdNameDto } from "../../shared/dto/idName.dto"
<<<<<<< HEAD
import { IdDto } from "../../shared/dto/id.dto"
import { Match } from "../../shared/decorators/match.decorator"
import { passwordRegex } from "../../shared/password-regex"
import { PaginationFactory, PaginationAllowsAllQueryParams } from "../../shared/dto/pagination.dto"
=======
>>>>>>> 90746359
import { UserRolesDto } from "./user-roles.dto"
import { JurisdictionDto } from "../../jurisdictions/dto/jurisdiction.dto"

export class UserDto extends OmitType(User, [
  "leasingAgentInListings",
  "passwordHash",
  "resetToken",
  "confirmationToken",
  "roles",
  "jurisdictions",
] as const) {
  @Expose()
  @IsOptional()
  @IsDefined({ groups: [ValidationsGroupsEnum.default] })
  @ValidateNested({ groups: [ValidationsGroupsEnum.default], each: true })
  @Type(() => IdNameDto)
  leasingAgentInListings?: IdNameDto[] | null
<<<<<<< HEAD

  @Expose()
  @IsOptional()
  @IsDefined({ groups: [ValidationsGroupsEnum.default] })
  @Type(() => UserRolesDto)
  roles?: UserRolesDto | null

  @Expose()
  @IsDefined({ groups: [ValidationsGroupsEnum.default] })
  @ValidateNested({ groups: [ValidationsGroupsEnum.default], each: true })
  @Type(() => JurisdictionDto)
  jurisdictions: JurisdictionDto[]
}

export class UserBasicDto extends OmitType(User, [
  "leasingAgentInListings",
  "passwordHash",
  "confirmationToken",
  "resetToken",
  "roles",
  "jurisdictions",
] as const) {
  @Expose()
  @IsDefined({ groups: [ValidationsGroupsEnum.default] })
  @ValidateNested({ groups: [ValidationsGroupsEnum.default], each: true })
  @Type(() => UserRolesDto)
  roles: UserRolesDto

  @Expose()
  @IsDefined({ groups: [ValidationsGroupsEnum.default] })
  @ValidateNested({ groups: [ValidationsGroupsEnum.default], each: true })
  @Type(() => JurisdictionDto)
  jurisdictions: JurisdictionDto[]
}

export class UserDtoWithAccessToken extends UserDto {
  @Expose()
  accessToken: string
}

export class EmailDto {
  @Expose()
  @IsEmail({}, { groups: [ValidationsGroupsEnum.default] })
  email: string

  @Expose()
  @IsOptional({ groups: [ValidationsGroupsEnum.default] })
  @IsString({ groups: [ValidationsGroupsEnum.default] })
  @MaxLength(256, { groups: [ValidationsGroupsEnum.default] })
  appUrl?: string | null
}

export class UserCreateDto extends OmitType(UserDto, [
  "id",
  "createdAt",
  "updatedAt",
  "leasingAgentInListings",
  "roles",
  "jurisdictions",
] as const) {
  @Expose()
  @IsString({ groups: [ValidationsGroupsEnum.default] })
  @Matches(passwordRegex, {
    message: "passwordTooWeak",
    groups: [ValidationsGroupsEnum.default],
  })
  password: string

  @Expose()
  @IsString({ groups: [ValidationsGroupsEnum.default] })
  @MaxLength(64, { groups: [ValidationsGroupsEnum.default] })
  @Match("password", { groups: [ValidationsGroupsEnum.default] })
  passwordConfirmation: string

  @Expose()
  @IsEmail({}, { groups: [ValidationsGroupsEnum.default] })
  @Match("email", { groups: [ValidationsGroupsEnum.default] })
  emailConfirmation: string

  @Expose()
  @IsOptional({ groups: [ValidationsGroupsEnum.default] })
  @IsString({ groups: [ValidationsGroupsEnum.default] })
  @MaxLength(256, { groups: [ValidationsGroupsEnum.default] })
  appUrl?: string | null

  @Expose()
  @IsOptional({ groups: [ValidationsGroupsEnum.default] })
  @ValidateNested({ groups: [ValidationsGroupsEnum.default], each: true })
  @Type(() => JurisdictionDto)
  jurisdictions?: JurisdictionDto[]
}

export class UserUpdateDto extends OmitType(UserDto, [
  "id",
  "createdAt",
  "updatedAt",
  "leasingAgentInListings",
  "roles",
  "jurisdictions",
] as const) {
  @Expose()
  @IsOptional({ groups: [ValidationsGroupsEnum.default] })
  @IsUUID(4, { groups: [ValidationsGroupsEnum.default] })
  id?: string

  @Expose()
  @IsOptional({ groups: [ValidationsGroupsEnum.default] })
  @IsDate({ groups: [ValidationsGroupsEnum.default] })
  @Type(() => Date)
  createdAt?: Date

  @Expose()
  @IsOptional({ groups: [ValidationsGroupsEnum.default] })
  @IsDate({ groups: [ValidationsGroupsEnum.default] })
  @Type(() => Date)
  updatedAt?: Date

  @Expose()
  @IsOptional({ groups: [ValidationsGroupsEnum.default] })
  @IsString({ groups: [ValidationsGroupsEnum.default] })
  @Matches(passwordRegex, {
    message: "passwordTooWeak",
    groups: [ValidationsGroupsEnum.default],
  })
  password?: string

  @Expose()
  @ValidateIf((o) => o.password, { groups: [ValidationsGroupsEnum.default] })
  @IsNotEmpty({ groups: [ValidationsGroupsEnum.default] })
  currentPassword?: string

  @Expose()
  @IsDefined({ groups: [ValidationsGroupsEnum.default] })
  @ValidateNested({ groups: [ValidationsGroupsEnum.default], each: true })
  @Type(() => IdDto)
  jurisdictions: IdDto[]
}

export class UserListQueryParams extends PaginationAllowsAllQueryParams {}

export class PaginatedUserListDto extends PaginationFactory<UserDto>(UserDto) {}
=======

  @Expose()
  @IsOptional()
  @IsDefined({ groups: [ValidationsGroupsEnum.default] })
  @Type(() => UserRolesDto)
  roles?: UserRolesDto | null

  @Expose()
  @IsDefined({ groups: [ValidationsGroupsEnum.default] })
  @ValidateNested({ groups: [ValidationsGroupsEnum.default], each: true })
  @Type(() => JurisdictionDto)
  jurisdictions: JurisdictionDto[]
}
>>>>>>> 90746359
<|MERGE_RESOLUTION|>--- conflicted
+++ resolved
@@ -4,13 +4,6 @@
 import { IsDefined, IsOptional, ValidateNested } from "class-validator"
 import { ValidationsGroupsEnum } from "../../shared/types/validations-groups-enum"
 import { IdNameDto } from "../../shared/dto/idName.dto"
-<<<<<<< HEAD
-import { IdDto } from "../../shared/dto/id.dto"
-import { Match } from "../../shared/decorators/match.decorator"
-import { passwordRegex } from "../../shared/password-regex"
-import { PaginationFactory, PaginationAllowsAllQueryParams } from "../../shared/dto/pagination.dto"
-=======
->>>>>>> 90746359
 import { UserRolesDto } from "./user-roles.dto"
 import { JurisdictionDto } from "../../jurisdictions/dto/jurisdiction.dto"
 
@@ -28,7 +21,6 @@
   @ValidateNested({ groups: [ValidationsGroupsEnum.default], each: true })
   @Type(() => IdNameDto)
   leasingAgentInListings?: IdNameDto[] | null
-<<<<<<< HEAD
 
   @Expose()
   @IsOptional()
@@ -41,147 +33,4 @@
   @ValidateNested({ groups: [ValidationsGroupsEnum.default], each: true })
   @Type(() => JurisdictionDto)
   jurisdictions: JurisdictionDto[]
-}
-
-export class UserBasicDto extends OmitType(User, [
-  "leasingAgentInListings",
-  "passwordHash",
-  "confirmationToken",
-  "resetToken",
-  "roles",
-  "jurisdictions",
-] as const) {
-  @Expose()
-  @IsDefined({ groups: [ValidationsGroupsEnum.default] })
-  @ValidateNested({ groups: [ValidationsGroupsEnum.default], each: true })
-  @Type(() => UserRolesDto)
-  roles: UserRolesDto
-
-  @Expose()
-  @IsDefined({ groups: [ValidationsGroupsEnum.default] })
-  @ValidateNested({ groups: [ValidationsGroupsEnum.default], each: true })
-  @Type(() => JurisdictionDto)
-  jurisdictions: JurisdictionDto[]
-}
-
-export class UserDtoWithAccessToken extends UserDto {
-  @Expose()
-  accessToken: string
-}
-
-export class EmailDto {
-  @Expose()
-  @IsEmail({}, { groups: [ValidationsGroupsEnum.default] })
-  email: string
-
-  @Expose()
-  @IsOptional({ groups: [ValidationsGroupsEnum.default] })
-  @IsString({ groups: [ValidationsGroupsEnum.default] })
-  @MaxLength(256, { groups: [ValidationsGroupsEnum.default] })
-  appUrl?: string | null
-}
-
-export class UserCreateDto extends OmitType(UserDto, [
-  "id",
-  "createdAt",
-  "updatedAt",
-  "leasingAgentInListings",
-  "roles",
-  "jurisdictions",
-] as const) {
-  @Expose()
-  @IsString({ groups: [ValidationsGroupsEnum.default] })
-  @Matches(passwordRegex, {
-    message: "passwordTooWeak",
-    groups: [ValidationsGroupsEnum.default],
-  })
-  password: string
-
-  @Expose()
-  @IsString({ groups: [ValidationsGroupsEnum.default] })
-  @MaxLength(64, { groups: [ValidationsGroupsEnum.default] })
-  @Match("password", { groups: [ValidationsGroupsEnum.default] })
-  passwordConfirmation: string
-
-  @Expose()
-  @IsEmail({}, { groups: [ValidationsGroupsEnum.default] })
-  @Match("email", { groups: [ValidationsGroupsEnum.default] })
-  emailConfirmation: string
-
-  @Expose()
-  @IsOptional({ groups: [ValidationsGroupsEnum.default] })
-  @IsString({ groups: [ValidationsGroupsEnum.default] })
-  @MaxLength(256, { groups: [ValidationsGroupsEnum.default] })
-  appUrl?: string | null
-
-  @Expose()
-  @IsOptional({ groups: [ValidationsGroupsEnum.default] })
-  @ValidateNested({ groups: [ValidationsGroupsEnum.default], each: true })
-  @Type(() => JurisdictionDto)
-  jurisdictions?: JurisdictionDto[]
-}
-
-export class UserUpdateDto extends OmitType(UserDto, [
-  "id",
-  "createdAt",
-  "updatedAt",
-  "leasingAgentInListings",
-  "roles",
-  "jurisdictions",
-] as const) {
-  @Expose()
-  @IsOptional({ groups: [ValidationsGroupsEnum.default] })
-  @IsUUID(4, { groups: [ValidationsGroupsEnum.default] })
-  id?: string
-
-  @Expose()
-  @IsOptional({ groups: [ValidationsGroupsEnum.default] })
-  @IsDate({ groups: [ValidationsGroupsEnum.default] })
-  @Type(() => Date)
-  createdAt?: Date
-
-  @Expose()
-  @IsOptional({ groups: [ValidationsGroupsEnum.default] })
-  @IsDate({ groups: [ValidationsGroupsEnum.default] })
-  @Type(() => Date)
-  updatedAt?: Date
-
-  @Expose()
-  @IsOptional({ groups: [ValidationsGroupsEnum.default] })
-  @IsString({ groups: [ValidationsGroupsEnum.default] })
-  @Matches(passwordRegex, {
-    message: "passwordTooWeak",
-    groups: [ValidationsGroupsEnum.default],
-  })
-  password?: string
-
-  @Expose()
-  @ValidateIf((o) => o.password, { groups: [ValidationsGroupsEnum.default] })
-  @IsNotEmpty({ groups: [ValidationsGroupsEnum.default] })
-  currentPassword?: string
-
-  @Expose()
-  @IsDefined({ groups: [ValidationsGroupsEnum.default] })
-  @ValidateNested({ groups: [ValidationsGroupsEnum.default], each: true })
-  @Type(() => IdDto)
-  jurisdictions: IdDto[]
-}
-
-export class UserListQueryParams extends PaginationAllowsAllQueryParams {}
-
-export class PaginatedUserListDto extends PaginationFactory<UserDto>(UserDto) {}
-=======
-
-  @Expose()
-  @IsOptional()
-  @IsDefined({ groups: [ValidationsGroupsEnum.default] })
-  @Type(() => UserRolesDto)
-  roles?: UserRolesDto | null
-
-  @Expose()
-  @IsDefined({ groups: [ValidationsGroupsEnum.default] })
-  @ValidateNested({ groups: [ValidationsGroupsEnum.default], each: true })
-  @Type(() => JurisdictionDto)
-  jurisdictions: JurisdictionDto[]
-}
->>>>>>> 90746359
+}
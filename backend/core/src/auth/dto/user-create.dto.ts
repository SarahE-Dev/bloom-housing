import { OmitType } from "@nestjs/swagger"
import { Expose, Type } from "class-transformer"
import { IsEmail, IsOptional, IsString, Matches, MaxLength, ValidateNested } from "class-validator"
import { ValidationsGroupsEnum } from "../../shared/types/validations-groups-enum"
import { passwordRegex } from "../../shared/password-regex"
import { Match } from "../../shared/decorators/match.decorator"
import { EnforceLowerCase } from "../../shared/decorators/enforceLowerCase.decorator"
import { UserDto } from "./user.dto"
import { IdDto } from "../../shared/dto/id.dto"

export class UserCreateDto extends OmitType(UserDto, [
  "id",
  "createdAt",
  "updatedAt",
  "leasingAgentInListings",
  "roles",
  "jurisdictions",
  "email",
<<<<<<< HEAD
  "passwordUpdatedAt",
  "passwordValidForDays",
=======
  "lastLoginAt",
  "failedLoginAttemptsCount",
>>>>>>> f0d37a39
] as const) {
  @Expose()
  @IsString({ groups: [ValidationsGroupsEnum.default] })
  @Matches(passwordRegex, {
    message: "passwordTooWeak",
    groups: [ValidationsGroupsEnum.default],
  })
  password: string

  @Expose()
  @IsString({ groups: [ValidationsGroupsEnum.default] })
  @MaxLength(64, { groups: [ValidationsGroupsEnum.default] })
  @Match("password", { groups: [ValidationsGroupsEnum.default] })
  passwordConfirmation: string

  @Expose()
  @IsEmail({}, { groups: [ValidationsGroupsEnum.default] })
  @Match("email", { groups: [ValidationsGroupsEnum.default] })
  @EnforceLowerCase()
  emailConfirmation: string

  @Expose()
  @IsOptional({ groups: [ValidationsGroupsEnum.default] })
  @IsString({ groups: [ValidationsGroupsEnum.default] })
  @MaxLength(256, { groups: [ValidationsGroupsEnum.default] })
  appUrl?: string | null

  @Expose()
  @IsOptional({ groups: [ValidationsGroupsEnum.default] })
  @ValidateNested({ groups: [ValidationsGroupsEnum.default], each: true })
  @Type(() => IdDto)
  jurisdictions?: IdDto[]

  @Expose()
  @IsEmail({}, { groups: [ValidationsGroupsEnum.default] })
  @EnforceLowerCase()
  email: string
}<|MERGE_RESOLUTION|>--- conflicted
+++ resolved
@@ -16,13 +16,10 @@
   "roles",
   "jurisdictions",
   "email",
-<<<<<<< HEAD
   "passwordUpdatedAt",
   "passwordValidForDays",
-=======
   "lastLoginAt",
   "failedLoginAttemptsCount",
->>>>>>> f0d37a39
 ] as const) {
   @Expose()
   @IsString({ groups: [ValidationsGroupsEnum.default] })

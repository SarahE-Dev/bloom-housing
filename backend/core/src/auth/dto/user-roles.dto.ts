--- conflicted
+++ resolved
@@ -7,12 +7,4 @@
   @Expose()
   @Type(() => IdDto)
   user: IdDto
-<<<<<<< HEAD
-}
-
-export class UserRolesCreateDto extends OmitType(UserRolesDto, [] as const) {}
-
-export class UserRolesUpdateDto extends OmitType(UserRolesDto, [] as const) {}
-=======
-}
->>>>>>> 90746359
+}
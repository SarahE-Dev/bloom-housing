import { OmitType } from "@nestjs/swagger"
import { UserDto } from "./user.dto"
import { Expose, Type } from "class-transformer"
import { ArrayMinSize, IsArray, IsDefined, IsOptional, ValidateNested } from "class-validator"
import { ValidationsGroupsEnum } from "../../shared/types/validations-groups-enum"
import { IdDto } from "../../shared/dto/id.dto"
import { UserRolesCreateDto } from "./user-roles-create.dto"

export class UserInviteDto extends OmitType(UserDto, [
  "id",
  "createdAt",
  "updatedAt",
  "roles",
  "jurisdictions",
  "leasingAgentInListings",
<<<<<<< HEAD
  "passwordUpdatedAt",
  "passwordValidForDays",
=======
  "lastLoginAt",
  "failedLoginAttemptsCount",
>>>>>>> f0d37a39
] as const) {
  @Expose()
  @IsDefined({ groups: [ValidationsGroupsEnum.default] })
  @Type(() => UserRolesCreateDto)
  roles: UserRolesCreateDto | null

  @Expose()
  @IsArray({ groups: [ValidationsGroupsEnum.default] })
  @ArrayMinSize(1, { groups: [ValidationsGroupsEnum.default] })
  @ValidateNested({ groups: [ValidationsGroupsEnum.default], each: true })
  @Type(() => IdDto)
  jurisdictions: IdDto[]

  @Expose()
  @IsOptional({ groups: [ValidationsGroupsEnum.default] })
  @IsDefined({ groups: [ValidationsGroupsEnum.default] })
  @ValidateNested({ groups: [ValidationsGroupsEnum.default], each: true })
  @Type(() => IdDto)
  leasingAgentInListings?: IdDto[] | null
}<|MERGE_RESOLUTION|>--- conflicted
+++ resolved
@@ -13,13 +13,10 @@
   "roles",
   "jurisdictions",
   "leasingAgentInListings",
-<<<<<<< HEAD
   "passwordUpdatedAt",
   "passwordValidForDays",
-=======
   "lastLoginAt",
   "failedLoginAttemptsCount",
->>>>>>> f0d37a39
 ] as const) {
   @Expose()
   @IsDefined({ groups: [ValidationsGroupsEnum.default] })

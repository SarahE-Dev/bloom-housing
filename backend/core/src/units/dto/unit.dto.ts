--- conflicted
+++ resolved
@@ -1,31 +1,6 @@
 import { ApiHideProperty, OmitType } from "@nestjs/swagger"
 import { Unit } from "../entities/unit.entity"
 import { Exclude, Expose, plainToClass, Transform, Type } from "class-transformer"
-<<<<<<< HEAD
-import { IsDate, IsDefined, IsOptional, IsUUID, ValidateNested } from "class-validator"
-import { ValidationsGroupsEnum } from "../../shared/types/validations-groups-enum"
-import { IdDto } from "../../shared/dto/id.dto"
-import {
-  UnitTypeCreateDto,
-  UnitTypeDto,
-  UnitTypeUpdateDto,
-} from "../../unit-types/dto/unit-type.dto"
-import {
-  UnitRentTypeCreateDto,
-  UnitRentTypeDto,
-  UnitRentTypeUpdateDto,
-} from "../../unit-rent-types/dto/unit-rent-type.dto"
-import {
-  UnitAccessibilityPriorityTypeCreateDto,
-  UnitAccessibilityPriorityTypeDto,
-  UnitAccessibilityPriorityTypeUpdateDto,
-} from "../../unit-accessbility-priority-types/dto/unit-accessibility-priority-type.dto"
-import {
-  UnitAmiChartOverrideCreateDto,
-  UnitAmiChartOverrideDto,
-  UnitAmiChartOverrideUpdateDto,
-} from "./unit-ami-chart-override.dto"
-=======
 import { IsDefined, IsOptional, ValidateNested } from "class-validator"
 import { ValidationsGroupsEnum } from "../../shared/types/validations-groups-enum"
 import { IdDto } from "../../shared/dto/id.dto"
@@ -33,7 +8,6 @@
 import { UnitRentTypeDto } from "../../unit-rent-types/dto/unit-rent-type.dto"
 import { UnitAccessibilityPriorityTypeDto } from "../../unit-accessbility-priority-types/dto/unit-accessibility-priority-type.dto"
 import { UnitAmiChartOverrideDto } from "./unit-ami-chart-override.dto"
->>>>>>> 90746359
 
 export class UnitDto extends OmitType(Unit, [
   "property",
@@ -80,124 +54,10 @@
   @ValidateNested({ groups: [ValidationsGroupsEnum.default] })
   @Type(() => UnitAccessibilityPriorityTypeDto)
   priorityType?: UnitAccessibilityPriorityTypeDto
-<<<<<<< HEAD
 
   @Expose()
   @IsOptional({ groups: [ValidationsGroupsEnum.default] })
   @ValidateNested({ groups: [ValidationsGroupsEnum.default] })
   @Type(() => UnitAmiChartOverrideDto)
   amiChartOverride?: UnitAmiChartOverrideDto
-}
-
-export class UnitCreateDto extends OmitType(UnitDto, [
-  "id",
-  "createdAt",
-  "updatedAt",
-  "amiChart",
-  "unitType",
-  "unitRentType",
-  "priorityType",
-  "amiChartOverride",
-] as const) {
-  @Expose()
-  @IsOptional({ groups: [ValidationsGroupsEnum.default] })
-  @ValidateNested({ groups: [ValidationsGroupsEnum.default] })
-  @Type(() => IdDto)
-  amiChart?: IdDto
-
-  @Expose()
-  @IsOptional({ groups: [ValidationsGroupsEnum.default] })
-  @IsDefined({ groups: [ValidationsGroupsEnum.default] })
-  @ValidateNested({ groups: [ValidationsGroupsEnum.default] })
-  @Type(() => UnitTypeCreateDto)
-  unitType?: UnitTypeCreateDto
-
-  @Expose()
-  @IsOptional({ groups: [ValidationsGroupsEnum.default] })
-  @IsDefined({ groups: [ValidationsGroupsEnum.default] })
-  @ValidateNested({ groups: [ValidationsGroupsEnum.default] })
-  @Type(() => UnitRentTypeCreateDto)
-  unitRentType?: UnitRentTypeCreateDto
-
-  @Expose()
-  @IsOptional({ groups: [ValidationsGroupsEnum.default] })
-  @IsDefined({ groups: [ValidationsGroupsEnum.default] })
-  @ValidateNested({ groups: [ValidationsGroupsEnum.default] })
-  @Type(() => UnitAccessibilityPriorityTypeCreateDto)
-  priorityType?: UnitAccessibilityPriorityTypeCreateDto
-
-  @Expose()
-  @IsOptional({ groups: [ValidationsGroupsEnum.default] })
-  @ValidateNested({ groups: [ValidationsGroupsEnum.default] })
-  @Type(() => UnitAmiChartOverrideCreateDto)
-  amiChartOverride?: UnitAmiChartOverrideCreateDto
-}
-
-export class UnitUpdateDto extends OmitType(UnitDto, [
-  "id",
-  "createdAt",
-  "updatedAt",
-  "amiChart",
-  "unitType",
-  "unitRentType",
-  "priorityType",
-  "amiChartOverride",
-] as const) {
-  @Expose()
-  @IsOptional({ groups: [ValidationsGroupsEnum.default] })
-  @IsUUID(4, { groups: [ValidationsGroupsEnum.default] })
-  id?: string
-
-  @Expose()
-  @IsOptional({ groups: [ValidationsGroupsEnum.default] })
-  @IsDate({ groups: [ValidationsGroupsEnum.default] })
-  @Type(() => Date)
-  createdAt?: Date
-
-  @Expose()
-  @IsOptional({ groups: [ValidationsGroupsEnum.default] })
-  @IsDate({ groups: [ValidationsGroupsEnum.default] })
-  @Type(() => Date)
-  updatedAt?: Date
-
-  @Expose()
-  @IsOptional({ groups: [ValidationsGroupsEnum.default] })
-  @ValidateNested({ groups: [ValidationsGroupsEnum.default] })
-  @Type(() => IdDto)
-  amiChart?: IdDto
-
-  @Expose()
-  @IsOptional({ groups: [ValidationsGroupsEnum.default] })
-  @IsDefined({ groups: [ValidationsGroupsEnum.default] })
-  @ValidateNested({ groups: [ValidationsGroupsEnum.default] })
-  @Type(() => UnitTypeUpdateDto)
-  unitType?: UnitTypeUpdateDto
-
-  @Expose()
-  @IsOptional({ groups: [ValidationsGroupsEnum.default] })
-  @IsDefined({ groups: [ValidationsGroupsEnum.default] })
-  @ValidateNested({ groups: [ValidationsGroupsEnum.default] })
-  @Type(() => UnitRentTypeUpdateDto)
-  unitRentType?: UnitRentTypeUpdateDto
-
-  @Expose()
-  @IsOptional({ groups: [ValidationsGroupsEnum.default] })
-  @IsDefined({ groups: [ValidationsGroupsEnum.default] })
-  @ValidateNested({ groups: [ValidationsGroupsEnum.default] })
-  @Type(() => UnitAccessibilityPriorityTypeUpdateDto)
-  priorityType?: UnitAccessibilityPriorityTypeUpdateDto
-
-  @Expose()
-  @IsOptional({ groups: [ValidationsGroupsEnum.default] })
-  @ValidateNested({ groups: [ValidationsGroupsEnum.default] })
-  @Type(() => UnitAmiChartOverrideUpdateDto)
-  amiChartOverride?: UnitAmiChartOverrideUpdateDto
-=======
-
-  @Expose()
-  @IsOptional({ groups: [ValidationsGroupsEnum.default] })
-  @ValidateNested({ groups: [ValidationsGroupsEnum.default] })
-  @Type(() => UnitAmiChartOverrideDto)
-  amiChartOverride?: UnitAmiChartOverrideDto
->>>>>>> 90746359
 }